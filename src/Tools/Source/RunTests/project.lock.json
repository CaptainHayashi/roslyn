--- conflicted
+++ resolved
@@ -1,9 +1,10 @@
 {
   "locked": false,
-  "version": 1,
+  "version": 2,
   "targets": {
     ".NETFramework,Version=v4.5": {
       "Newtonsoft.Json/8.0.2": {
+        "type": "package",
         "compile": {
           "lib/net45/Newtonsoft.Json.dll": {}
         },
@@ -12,16 +13,121 @@
         }
       },
       "RestSharp/105.2.3": {
+        "type": "package",
         "compile": {
           "lib/net45/RestSharp.dll": {}
         },
         "runtime": {
           "lib/net45/RestSharp.dll": {}
+        }
+      },
+      "System.Collections/4.0.0": {
+        "type": "package",
+        "compile": {
+          "ref/net45/_._": {}
+        },
+        "runtime": {
+          "lib/net45/_._": {}
+        }
+      },
+      "System.Collections.Immutable/1.1.37": {
+        "type": "package",
+        "dependencies": {
+          "System.Collections": "4.0.0",
+          "System.Diagnostics.Debug": "4.0.0",
+          "System.Globalization": "4.0.0",
+          "System.Linq": "4.0.0",
+          "System.Resources.ResourceManager": "4.0.0",
+          "System.Runtime": "4.0.0",
+          "System.Runtime.Extensions": "4.0.0",
+          "System.Threading": "4.0.0"
+        },
+        "compile": {
+          "lib/dotnet/System.Collections.Immutable.dll": {}
+        },
+        "runtime": {
+          "lib/dotnet/System.Collections.Immutable.dll": {}
+        }
+      },
+      "System.Diagnostics.Debug/4.0.0": {
+        "type": "package",
+        "compile": {
+          "ref/net45/_._": {}
+        },
+        "runtime": {
+          "lib/net45/_._": {}
+        }
+      },
+      "System.Globalization/4.0.0": {
+        "type": "package",
+        "compile": {
+          "ref/net45/_._": {}
+        },
+        "runtime": {
+          "lib/net45/_._": {}
+        }
+      },
+      "System.Linq/4.0.0": {
+        "type": "package",
+        "compile": {
+          "ref/net45/_._": {}
+        },
+        "runtime": {
+          "lib/net45/_._": {}
+        }
+      },
+      "System.Reflection.Metadata/1.2.0": {
+        "type": "package",
+        "dependencies": {
+          "System.Collections.Immutable": "1.1.37"
+        },
+        "compile": {
+          "lib/portable-net45+win8/System.Reflection.Metadata.dll": {}
+        },
+        "runtime": {
+          "lib/portable-net45+win8/System.Reflection.Metadata.dll": {}
+        }
+      },
+      "System.Resources.ResourceManager/4.0.0": {
+        "type": "package",
+        "compile": {
+          "ref/net45/_._": {}
+        },
+        "runtime": {
+          "lib/net45/_._": {}
+        }
+      },
+      "System.Runtime/4.0.0": {
+        "type": "package",
+        "compile": {
+          "ref/net45/_._": {}
+        },
+        "runtime": {
+          "lib/net45/_._": {}
+        }
+      },
+      "System.Runtime.Extensions/4.0.0": {
+        "type": "package",
+        "compile": {
+          "ref/net45/_._": {}
+        },
+        "runtime": {
+          "lib/net45/_._": {}
+        }
+      },
+      "System.Threading/4.0.0": {
+        "type": "package",
+        "compile": {
+          "ref/net45/_._": {}
+        },
+        "runtime": {
+          "lib/net45/_._": {}
         }
       }
     },
     ".NETFramework,Version=v4.5/win7": {
       "Newtonsoft.Json/8.0.2": {
+        "type": "package",
         "compile": {
           "lib/net45/Newtonsoft.Json.dll": {}
         },
@@ -30,16 +136,121 @@
         }
       },
       "RestSharp/105.2.3": {
+        "type": "package",
         "compile": {
           "lib/net45/RestSharp.dll": {}
         },
         "runtime": {
           "lib/net45/RestSharp.dll": {}
+        }
+      },
+      "System.Collections/4.0.0": {
+        "type": "package",
+        "compile": {
+          "ref/net45/_._": {}
+        },
+        "runtime": {
+          "lib/net45/_._": {}
+        }
+      },
+      "System.Collections.Immutable/1.1.37": {
+        "type": "package",
+        "dependencies": {
+          "System.Collections": "4.0.0",
+          "System.Diagnostics.Debug": "4.0.0",
+          "System.Globalization": "4.0.0",
+          "System.Linq": "4.0.0",
+          "System.Resources.ResourceManager": "4.0.0",
+          "System.Runtime": "4.0.0",
+          "System.Runtime.Extensions": "4.0.0",
+          "System.Threading": "4.0.0"
+        },
+        "compile": {
+          "lib/dotnet/System.Collections.Immutable.dll": {}
+        },
+        "runtime": {
+          "lib/dotnet/System.Collections.Immutable.dll": {}
+        }
+      },
+      "System.Diagnostics.Debug/4.0.0": {
+        "type": "package",
+        "compile": {
+          "ref/net45/_._": {}
+        },
+        "runtime": {
+          "lib/net45/_._": {}
+        }
+      },
+      "System.Globalization/4.0.0": {
+        "type": "package",
+        "compile": {
+          "ref/net45/_._": {}
+        },
+        "runtime": {
+          "lib/net45/_._": {}
+        }
+      },
+      "System.Linq/4.0.0": {
+        "type": "package",
+        "compile": {
+          "ref/net45/_._": {}
+        },
+        "runtime": {
+          "lib/net45/_._": {}
+        }
+      },
+      "System.Reflection.Metadata/1.2.0": {
+        "type": "package",
+        "dependencies": {
+          "System.Collections.Immutable": "1.1.37"
+        },
+        "compile": {
+          "lib/portable-net45+win8/System.Reflection.Metadata.dll": {}
+        },
+        "runtime": {
+          "lib/portable-net45+win8/System.Reflection.Metadata.dll": {}
+        }
+      },
+      "System.Resources.ResourceManager/4.0.0": {
+        "type": "package",
+        "compile": {
+          "ref/net45/_._": {}
+        },
+        "runtime": {
+          "lib/net45/_._": {}
+        }
+      },
+      "System.Runtime/4.0.0": {
+        "type": "package",
+        "compile": {
+          "ref/net45/_._": {}
+        },
+        "runtime": {
+          "lib/net45/_._": {}
+        }
+      },
+      "System.Runtime.Extensions/4.0.0": {
+        "type": "package",
+        "compile": {
+          "ref/net45/_._": {}
+        },
+        "runtime": {
+          "lib/net45/_._": {}
+        }
+      },
+      "System.Threading/4.0.0": {
+        "type": "package",
+        "compile": {
+          "ref/net45/_._": {}
+        },
+        "runtime": {
+          "lib/net45/_._": {}
         }
       }
     },
     ".NETFramework,Version=v4.5/win7-anycpu": {
       "Newtonsoft.Json/8.0.2": {
+        "type": "package",
         "compile": {
           "lib/net45/Newtonsoft.Json.dll": {}
         },
@@ -48,11 +259,115 @@
         }
       },
       "RestSharp/105.2.3": {
+        "type": "package",
         "compile": {
           "lib/net45/RestSharp.dll": {}
         },
         "runtime": {
           "lib/net45/RestSharp.dll": {}
+        }
+      },
+      "System.Collections/4.0.0": {
+        "type": "package",
+        "compile": {
+          "ref/net45/_._": {}
+        },
+        "runtime": {
+          "lib/net45/_._": {}
+        }
+      },
+      "System.Collections.Immutable/1.1.37": {
+        "type": "package",
+        "dependencies": {
+          "System.Collections": "4.0.0",
+          "System.Diagnostics.Debug": "4.0.0",
+          "System.Globalization": "4.0.0",
+          "System.Linq": "4.0.0",
+          "System.Resources.ResourceManager": "4.0.0",
+          "System.Runtime": "4.0.0",
+          "System.Runtime.Extensions": "4.0.0",
+          "System.Threading": "4.0.0"
+        },
+        "compile": {
+          "lib/dotnet/System.Collections.Immutable.dll": {}
+        },
+        "runtime": {
+          "lib/dotnet/System.Collections.Immutable.dll": {}
+        }
+      },
+      "System.Diagnostics.Debug/4.0.0": {
+        "type": "package",
+        "compile": {
+          "ref/net45/_._": {}
+        },
+        "runtime": {
+          "lib/net45/_._": {}
+        }
+      },
+      "System.Globalization/4.0.0": {
+        "type": "package",
+        "compile": {
+          "ref/net45/_._": {}
+        },
+        "runtime": {
+          "lib/net45/_._": {}
+        }
+      },
+      "System.Linq/4.0.0": {
+        "type": "package",
+        "compile": {
+          "ref/net45/_._": {}
+        },
+        "runtime": {
+          "lib/net45/_._": {}
+        }
+      },
+      "System.Reflection.Metadata/1.2.0": {
+        "type": "package",
+        "dependencies": {
+          "System.Collections.Immutable": "1.1.37"
+        },
+        "compile": {
+          "lib/portable-net45+win8/System.Reflection.Metadata.dll": {}
+        },
+        "runtime": {
+          "lib/portable-net45+win8/System.Reflection.Metadata.dll": {}
+        }
+      },
+      "System.Resources.ResourceManager/4.0.0": {
+        "type": "package",
+        "compile": {
+          "ref/net45/_._": {}
+        },
+        "runtime": {
+          "lib/net45/_._": {}
+        }
+      },
+      "System.Runtime/4.0.0": {
+        "type": "package",
+        "compile": {
+          "ref/net45/_._": {}
+        },
+        "runtime": {
+          "lib/net45/_._": {}
+        }
+      },
+      "System.Runtime.Extensions/4.0.0": {
+        "type": "package",
+        "compile": {
+          "ref/net45/_._": {}
+        },
+        "runtime": {
+          "lib/net45/_._": {}
+        }
+      },
+      "System.Threading/4.0.0": {
+        "type": "package",
+        "compile": {
+          "ref/net45/_._": {}
+        },
+        "runtime": {
+          "lib/net45/_._": {}
         }
       }
     }
@@ -60,10 +375,10 @@
   "libraries": {
     "Newtonsoft.Json/8.0.2": {
       "sha512": "e5yWmEfu68rmtG431zl9N/7PlNKQDIuiDW5MHlEFAZcecakcxrIGnKqrPAtWNILzK2oNanRB5cD150MYhECK3g==",
-      "type": "Package",
-      "files": [
-        "[Content_Types].xml",
-        "_rels/.rels",
+      "type": "package",
+      "files": [
+        "Newtonsoft.Json.8.0.2.nupkg.sha512",
+        "Newtonsoft.Json.nuspec",
         "lib/net20/Newtonsoft.Json.dll",
         "lib/net20/Newtonsoft.Json.xml",
         "lib/net35/Newtonsoft.Json.dll",
@@ -76,23 +391,25 @@
         "lib/portable-net40+sl5+wp80+win8+wpa81/Newtonsoft.Json.xml",
         "lib/portable-net45+wp80+win8+wpa81+dnxcore50/Newtonsoft.Json.dll",
         "lib/portable-net45+wp80+win8+wpa81+dnxcore50/Newtonsoft.Json.xml",
-        "Newtonsoft.Json.nuspec",
-        "package/services/metadata/core-properties/cc8c591d554640789c6a6ef6456f7772.psmdcp",
         "tools/install.ps1"
       ]
     },
     "RestSharp/105.2.3": {
       "sha512": "50LkciOclb7Lza9QXqR9reKeUoPlDQiFD4iBdOmd6twOBmTtqEFIOXQgdDdsTHQg4HcGh6EvrM6gN1X72vkJLA==",
-      "type": "Package",
-      "files": [
-        "[Content_Types].xml",
-        "_rels/.rels",
+      "type": "package",
+      "files": [
+        "RestSharp.105.2.3.nupkg.sha512",
+        "RestSharp.nuspec",
         "lib/MonoAndroid10/RestSharp.dll",
         "lib/MonoAndroid10/RestSharp.xml",
         "lib/MonoTouch10/RestSharp.dll",
         "lib/MonoTouch10/RestSharp.xml",
+        "lib/Xamarin.iOS10/RestSharp.dll",
+        "lib/Xamarin.iOS10/RestSharp.xml",
         "lib/net35/RestSharp.dll",
         "lib/net35/RestSharp.xml",
+        "lib/net4-client/RestSharp.dll",
+        "lib/net4-client/RestSharp.xml",
         "lib/net4/RestSharp.dll",
         "lib/net4/RestSharp.xml",
         "lib/net45/RestSharp.dll",
@@ -103,21 +420,12 @@
         "lib/net452/RestSharp.xml",
         "lib/net46/RestSharp.dll",
         "lib/net46/RestSharp.xml",
-        "lib/net4-client/RestSharp.dll",
-        "lib/net4-client/RestSharp.xml",
         "lib/sl5/RestSharp.dll",
         "lib/sl5/RestSharp.xml",
         "lib/windowsphone8/RestSharp.dll",
         "lib/windowsphone8/RestSharp.xml",
         "lib/windowsphone81/RestSharp.dll",
         "lib/windowsphone81/RestSharp.xml",
-<<<<<<< HEAD
-        "lib/Xamarin.iOS10/RestSharp.dll",
-        "lib/Xamarin.iOS10/RestSharp.xml",
-        "package/services/metadata/core-properties/fe62c7f38ace4dbeaf729ff7b329d22a.psmdcp",
-        "readme.txt",
-        "RestSharp.nuspec"
-=======
         "readme.txt"
       ]
     },
@@ -490,14 +798,15 @@
         "ref/wpa81/_._",
         "ref/xamarinios10/_._",
         "ref/xamarinmac20/_._"
->>>>>>> e952f34c
       ]
     }
   },
   "projectFileDependencyGroups": {
     "": [
       "Newtonsoft.Json >= 8.0.2",
-      "RestSharp >= 105.2.3"
+      "RestSharp >= 105.2.3",
+      "System.Collections.Immutable >= 1.1.37",
+      "System.Reflection.Metadata >= 1.2.0"
     ],
     ".NETFramework,Version=v4.5": []
   }
