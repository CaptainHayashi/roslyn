--- conflicted
+++ resolved
@@ -4482,7 +4482,6 @@
 }")
         End Sub
 
-<<<<<<< HEAD
         <Fact>
         Public Sub NullAnonymousTypeInstance()
             Const source =
@@ -4503,8 +4502,6 @@
 }")
         End Sub
 
-=======
->>>>>>> c4bfbe43
         ''' <summary>
         ''' DkmClrInstructionAddress.ILOffset is set to UInteger.MaxValue
         ''' if the instruction does not map to an IL offset.
