--- conflicted
+++ resolved
@@ -1,9 +1,5 @@
 ﻿{
-<<<<<<< HEAD
-  "dependencies": {},
-=======
   "dependencies": { },
->>>>>>> 5037d5c1
   "frameworks": {
     "NETCoreApp1.0": {
       "imports": ["portable-net452", "dotnet"]
