--- conflicted
+++ resolved
@@ -2824,16 +2824,8 @@
 End Module]]>,
                 compilationOptions:=New VisualBasicCompilationOptions(OutputKind.ConsoleApplication),
                 referencedCompilations:={csCompilation})
-<<<<<<< HEAD
-            vbCompilation.AssertTheseDiagnostics(<expected>
-BC31429: 'DateTime' is ambiguous because multiple kinds of members with this name exist in enum 'Color'.
-        System.Console.WriteLine(CInt(Color.DateTime))
-                                      ~~~~~~~~~~~~~~
-                                                 </expected>)
-=======
             vbCompilation.VerifyDiagnostics() ' no obsolete diagnostic - we select the first one of the given name
             CompileAndVerify(vbCompilation, expectedOutput:="2")
->>>>>>> c4bfbe43
         End Sub
 
         <Fact, WorkItem(2909, "https://github.com/dotnet/roslyn/issues/2909")>
@@ -2846,11 +2838,7 @@
 Green,
 DateTime,
 [System.Obsolete] Datetime = DateTime,
-<<<<<<< HEAD
-[System.Obsolete] DATETIME = DateTime,
-=======
 DATETIME = DateTime,
->>>>>>> c4bfbe43
 Blue,
 }
 ]]>,
@@ -2865,16 +2853,8 @@
 End Module]]>,
                 compilationOptions:=New VisualBasicCompilationOptions(OutputKind.ConsoleApplication),
                 referencedCompilations:={csCompilation})
-<<<<<<< HEAD
-            vbCompilation.AssertTheseDiagnostics(<expected>
-BC31429: 'DateTime' is ambiguous because multiple kinds of members with this name exist in enum 'Color'.
-        System.Console.WriteLine(CInt(Color.Datetime))
-                                      ~~~~~~~~~~~~~~
-                                                 </expected>)
-=======
             vbCompilation.VerifyDiagnostics() ' no obsolete diagnostic - we select the first one of the given name
             CompileAndVerify(vbCompilation, expectedOutput:="2")
->>>>>>> c4bfbe43
         End Sub
 
         <Fact, WorkItem(2909, "https://github.com/dotnet/roslyn/issues/2909")>
@@ -3048,15 +3028,8 @@
                 referencedAssemblies:={New VisualBasicCompilationReference(vbCompilation1), MscorlibRef, MsvbRef})
             CompilationUtils.AssertTheseDiagnostics(vbCompilation,
                                                     <expected><![CDATA[
-<<<<<<< HEAD
-BC31429: 'DateTime' is ambiguous because multiple kinds of members with this name exist in enum 'Color'.
-        System.Console.WriteLine(CInt(Color.DateTime))
-                                      ~~~~~~~~~~~~~~
-                                                    ]]></expected>)
-=======
                                                     ]]></expected>)
             CompileAndVerify(vbCompilation, expectedOutput:="2")
->>>>>>> c4bfbe43
         End Sub
 
     End Class
