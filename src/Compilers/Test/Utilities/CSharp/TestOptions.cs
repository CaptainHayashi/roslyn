--- conflicted
+++ resolved
@@ -14,12 +14,6 @@
         public static readonly CSharpParseOptions Regular = new CSharpParseOptions(kind: SourceCodeKind.Regular, documentationMode: DocumentationMode.None).WithLanguageVersion(LanguageVersion.Latest);
         public static readonly CSharpParseOptions Script = Regular.WithKind(SourceCodeKind.Script);
         public static readonly CSharpParseOptions Regular6 = Regular.WithLanguageVersion(LanguageVersion.CSharp6);
-<<<<<<< HEAD
-        public static readonly CSharpParseOptions RegularWithDocumentationComments = Regular.WithDocumentationMode(DocumentationMode.Diagnose);
-
-        private static readonly SmallDictionary<string, string> s_experimentalFeatures = new SmallDictionary<string, string> { };
-        public static readonly CSharpParseOptions ExperimentalParseOptions = Regular.WithFeatures(s_experimentalFeatures);
-=======
         public static readonly CSharpParseOptions Regular7 = Regular.WithLanguageVersion(LanguageVersion.CSharp7);
         public static readonly CSharpParseOptions Regular7_1 = Regular.WithLanguageVersion(LanguageVersion.CSharp7_1);
         public static readonly CSharpParseOptions RegularWithDocumentationComments = new CSharpParseOptions(kind: SourceCodeKind.Regular, documentationMode: DocumentationMode.Diagnose);
@@ -27,7 +21,6 @@
         private static readonly SmallDictionary<string, string> s_experimentalFeatures = new SmallDictionary<string, string> { };
         public static readonly CSharpParseOptions ExperimentalParseOptions =
             new CSharpParseOptions(kind: SourceCodeKind.Regular, documentationMode: DocumentationMode.None, languageVersion: LanguageVersion.Latest).WithFeatures(s_experimentalFeatures);
->>>>>>> 658c7286
 
         // Enable pattern-switch translation even for switches that use no new syntax. This is used
         // to help ensure compatibility of the semantics of the new switch binder with the old switch
