﻿// Copyright (c) Microsoft.  All Rights Reserved.  Licensed under the Apache License, Version 2.0.  See License.txt in the project root for license information.

using System;
using System.Collections.Generic;
using System.Collections.Immutable;
using System.Globalization;
using System.Linq;
using System.Text;
using Microsoft.CodeAnalysis.CSharp.Symbols;
using Microsoft.CodeAnalysis.CSharp.Syntax;
using Microsoft.CodeAnalysis.CSharp.Test.Utilities;
using Microsoft.CodeAnalysis.Test.Utilities;
using Roslyn.Test.Utilities;
using Xunit;

namespace Microsoft.CodeAnalysis.CSharp.UnitTests.CodeGen
{
    [CompilerTrait(CompilerFeature.Tuples)]
    public class CodeGenTupleTests : CSharpTestBase
    {
        private static readonly string trivial2uple =
                    @"

namespace System
{
    // struct with two values
    public struct ValueTuple<T1, T2>
    {
        public T1 Item1;
        public T2 Item2;

        public ValueTuple(T1 item1, T2 item2)
        {
            this.Item1 = item1;
            this.Item2 = item2;
        }

        public override string ToString()
        {
            return '{' + Item1?.ToString() + "", "" + Item2?.ToString() + '}';
        }
    }
}

            ";

        private static readonly string trivial3uple =
                @"

    namespace System
    {
        // struct with two values
        public struct ValueTuple<T1, T2, T3>
        {
            public T1 Item1;
            public T2 Item2;
            public T3 Item3;

            public ValueTuple(T1 item1, T2 item2, T3 item3)
            {
                this.Item1 = item1;
                this.Item2 = item2;
                this.Item3 = item3;
            }

            public override string ToString()
            {
                return '{' + Item1?.ToString() + "", "" + Item2?.ToString() + "", "" + Item3?.ToString() + '}';
            }
        }
    }
        ";

        private static readonly string trivalRemainingTuples = @"
namespace System
{
    public struct ValueTuple<T1>
    {
        public T1 Item1;

        public ValueTuple(T1 item1)
        {
            this.Item1 = item1;
        }

        public override string ToString()
        {
            return '{' + Item1?.ToString() + '}';
        }
    }

    public struct ValueTuple<T1, T2, T3, T4>
    {
        public T1 Item1;
        public T2 Item2;
        public T3 Item3;
        public T4 Item4;

        public ValueTuple(T1 item1, T2 item2, T3 item3, T4 item4)
        {
            Item1 = item1;
            Item2 = item2;
            Item3 = item3;
            Item4 = item4;
        }
    }

    public struct ValueTuple<T1, T2, T3, T4, T5>
    {
        public T1 Item1;
        public T2 Item2;
        public T3 Item3;
        public T4 Item4;
        public T5 Item5;

        public ValueTuple(T1 item1, T2 item2, T3 item3, T4 item4, T5 item5)
        {
            Item1 = item1;
            Item2 = item2;
            Item3 = item3;
            Item4 = item4;
            Item5 = item5;
        }
    }

    public struct ValueTuple<T1, T2, T3, T4, T5, T6>
    {
        public T1 Item1;
        public T2 Item2;
        public T3 Item3;
        public T4 Item4;
        public T5 Item5;
        public T6 Item6;

        public ValueTuple(T1 item1, T2 item2, T3 item3, T4 item4, T5 item5, T6 item6)
        {
            Item1 = item1;
            Item2 = item2;
            Item3 = item3;
            Item4 = item4;
            Item5 = item5;
            Item6 = item6;
        }
    }

    public struct ValueTuple<T1, T2, T3, T4, T5, T6, T7>
    {
        public T1 Item1;
        public T2 Item2;
        public T3 Item3;
        public T4 Item4;
        public T5 Item5;
        public T6 Item6;
        public T7 Item7;

        public ValueTuple(T1 item1, T2 item2, T3 item3, T4 item4, T5 item5, T6 item6, T7 item7)
        {
            Item1 = item1;
            Item2 = item2;
            Item3 = item3;
            Item4 = item4;
            Item5 = item5;
            Item6 = item6;
            Item7 = item7;
        }
    }

    public struct ValueTuple<T1, T2, T3, T4, T5, T6, T7, TRest>
    {
        public T1 Item1;
        public T2 Item2;
        public T3 Item3;
        public T4 Item4;
        public T5 Item5;
        public T6 Item6;
        public T7 Item7;
        public TRest Rest;

        public ValueTuple(T1 item1, T2 item2, T3 item3, T4 item4, T5 item5, T6 item6, T7 item7, TRest rest)
        {
            Item1 = item1;
            Item2 = item2;
            Item3 = item3;
            Item4 = item4;
            Item5 = item5;
            Item6 = item6;
            Item7 = item7;
            Rest = rest;
        }

        public override string ToString()
        {
            return base.ToString();
    }
}
}
";

        [Fact]
        public void SimpleTuple()
        {
            var source = @"
class C
{
    static void Main()
    {
        var x = (1, 2);
        System.Console.WriteLine(x.ToString());
    }
}
" + trivial2uple;

            var comp = CompileAndVerify(source, expectedOutput: "{1, 2}", parseOptions: TestOptions.Regular.WithTuplesFeature());
            comp.VerifyDiagnostics();
            comp.VerifyIL("C.Main", @"
{
  // Code size       28 (0x1c)
  .maxstack  3
  .locals init (System.ValueTuple<int, int> V_0) //x
  IL_0000:  ldloca.s   V_0
  IL_0002:  ldc.i4.1
  IL_0003:  ldc.i4.2
  IL_0004:  call       ""System.ValueTuple<int, int>..ctor(int, int)""
  IL_0009:  ldloca.s   V_0
  IL_000b:  constrained. ""System.ValueTuple<int, int>""
  IL_0011:  callvirt   ""string object.ToString()""
  IL_0016:  call       ""void System.Console.WriteLine(string)""
  IL_001b:  ret
}");
        }

        [Fact]
        public void SimpleTupleNew()
        {
            var source = @"
class C
{
    static void Main()
    {
        var x = new (int, int)(1, 2);
        System.Console.WriteLine(x.ToString());

        x = new (int, int)();
        System.Console.WriteLine(x.ToString());
    }
}
" + trivial2uple;

            var comp = CompileAndVerify(source, parseOptions: TestOptions.Regular.WithTuplesFeature(), expectedOutput: @"
{1, 2}
{0, 0}
");
            comp.VerifyDiagnostics();
            comp.VerifyIL("C.Main", @"
{
  // Code size       54 (0x36)
  .maxstack  3
  .locals init (System.ValueTuple<int, int> V_0) //x
  IL_0000:  ldloca.s   V_0
  IL_0002:  ldc.i4.1
  IL_0003:  ldc.i4.2
  IL_0004:  call       ""System.ValueTuple<int, int>..ctor(int, int)""
  IL_0009:  ldloca.s   V_0
  IL_000b:  constrained. ""System.ValueTuple<int, int>""
  IL_0011:  callvirt   ""string object.ToString()""
  IL_0016:  call       ""void System.Console.WriteLine(string)""
  IL_001b:  ldloca.s   V_0
  IL_001d:  initobj    ""System.ValueTuple<int, int>""
  IL_0023:  ldloca.s   V_0
  IL_0025:  constrained. ""System.ValueTuple<int, int>""
  IL_002b:  callvirt   ""string object.ToString()""
  IL_0030:  call       ""void System.Console.WriteLine(string)""
  IL_0035:  ret
}");
        }

        [Fact]
        public void SimpleTupleNew1()
        {
            var source = @"
class C
{
    static void Main()
    {
        dynamic arg = 2;
        var x = new (int, int)(1, arg);
        System.Console.WriteLine(x.ToString());
    }
}
" + trivial2uple;

            var comp = CreateCompilationWithMscorlib45AndCSruntime(source, TestOptions.ReleaseExe, parseOptions: TestOptions.Regular.WithTuplesFeature());

            CompileAndVerify(comp, expectedOutput: @"
{1, 2}
").VerifyIL("C.Main", @"
{
  // Code size      129 (0x81)
  .maxstack  7
  .locals init (object V_0, //arg
                System.ValueTuple<int, int> V_1) //x
  IL_0000:  ldc.i4.2
  IL_0001:  box        ""int""
  IL_0006:  stloc.0
  IL_0007:  ldsfld     ""System.Runtime.CompilerServices.CallSite<System.Func<System.Runtime.CompilerServices.CallSite, System.Type, int, dynamic, (int, int)>> C.<>o__0.<>p__0""
  IL_000c:  brtrue.s   IL_004d
  IL_000e:  ldc.i4.0
  IL_000f:  ldtoken    ""C""
  IL_0014:  call       ""System.Type System.Type.GetTypeFromHandle(System.RuntimeTypeHandle)""
  IL_0019:  ldc.i4.3
  IL_001a:  newarr     ""Microsoft.CSharp.RuntimeBinder.CSharpArgumentInfo""
  IL_001f:  dup
  IL_0020:  ldc.i4.0
  IL_0021:  ldc.i4.s   33
  IL_0023:  ldnull
  IL_0024:  call       ""Microsoft.CSharp.RuntimeBinder.CSharpArgumentInfo Microsoft.CSharp.RuntimeBinder.CSharpArgumentInfo.Create(Microsoft.CSharp.RuntimeBinder.CSharpArgumentInfoFlags, string)""
  IL_0029:  stelem.ref
  IL_002a:  dup
  IL_002b:  ldc.i4.1
  IL_002c:  ldc.i4.3
  IL_002d:  ldnull
  IL_002e:  call       ""Microsoft.CSharp.RuntimeBinder.CSharpArgumentInfo Microsoft.CSharp.RuntimeBinder.CSharpArgumentInfo.Create(Microsoft.CSharp.RuntimeBinder.CSharpArgumentInfoFlags, string)""
  IL_0033:  stelem.ref
  IL_0034:  dup
  IL_0035:  ldc.i4.2
  IL_0036:  ldc.i4.0
  IL_0037:  ldnull
  IL_0038:  call       ""Microsoft.CSharp.RuntimeBinder.CSharpArgumentInfo Microsoft.CSharp.RuntimeBinder.CSharpArgumentInfo.Create(Microsoft.CSharp.RuntimeBinder.CSharpArgumentInfoFlags, string)""
  IL_003d:  stelem.ref
  IL_003e:  call       ""System.Runtime.CompilerServices.CallSiteBinder Microsoft.CSharp.RuntimeBinder.Binder.InvokeConstructor(Microsoft.CSharp.RuntimeBinder.CSharpBinderFlags, System.Type, System.Collections.Generic.IEnumerable<Microsoft.CSharp.RuntimeBinder.CSharpArgumentInfo>)""
  IL_0043:  call       ""System.Runtime.CompilerServices.CallSite<System.Func<System.Runtime.CompilerServices.CallSite, System.Type, int, dynamic, (int, int)>> System.Runtime.CompilerServices.CallSite<System.Func<System.Runtime.CompilerServices.CallSite, System.Type, int, dynamic, (int, int)>>.Create(System.Runtime.CompilerServices.CallSiteBinder)""
  IL_0048:  stsfld     ""System.Runtime.CompilerServices.CallSite<System.Func<System.Runtime.CompilerServices.CallSite, System.Type, int, dynamic, (int, int)>> C.<>o__0.<>p__0""
  IL_004d:  ldsfld     ""System.Runtime.CompilerServices.CallSite<System.Func<System.Runtime.CompilerServices.CallSite, System.Type, int, dynamic, (int, int)>> C.<>o__0.<>p__0""
  IL_0052:  ldfld      ""System.Func<System.Runtime.CompilerServices.CallSite, System.Type, int, dynamic, (int, int)> System.Runtime.CompilerServices.CallSite<System.Func<System.Runtime.CompilerServices.CallSite, System.Type, int, dynamic, (int, int)>>.Target""
  IL_0057:  ldsfld     ""System.Runtime.CompilerServices.CallSite<System.Func<System.Runtime.CompilerServices.CallSite, System.Type, int, dynamic, (int, int)>> C.<>o__0.<>p__0""
  IL_005c:  ldtoken    ""System.ValueTuple<int, int>""
  IL_0061:  call       ""System.Type System.Type.GetTypeFromHandle(System.RuntimeTypeHandle)""
  IL_0066:  ldc.i4.1
  IL_0067:  ldloc.0
  IL_0068:  callvirt   ""(int, int) System.Func<System.Runtime.CompilerServices.CallSite, System.Type, int, dynamic, (int, int)>.Invoke(System.Runtime.CompilerServices.CallSite, System.Type, int, dynamic)""
  IL_006d:  stloc.1
  IL_006e:  ldloca.s   V_1
  IL_0070:  constrained. ""System.ValueTuple<int, int>""
  IL_0076:  callvirt   ""string object.ToString()""
  IL_007b:  call       ""void System.Console.WriteLine(string)""
  IL_0080:  ret
}");
        }

        [Fact]
        public void SimpleTupleNew2()
        {
            var source = @"
class C
{
    static void Main()
    {
        var x = new (int a, int b)(1, 2);
        System.Console.WriteLine(x.a.ToString());

        var x1 = new (int a, int b)(1, 2) { a = 3, Item2 = 4};
        System.Console.WriteLine(x1.a.ToString());

        var x2 = new (int a, (int b, int c) d)(1, new (int, int)(2, 3)) { a = 5, d = {b = 6, c = 7}};
        System.Console.WriteLine(x2.a.ToString());
        System.Console.WriteLine(x2.d.b.ToString());
        System.Console.WriteLine(x2.d.c.ToString());

    }
}
" + trivial2uple;

            var comp = CompileAndVerify(source, parseOptions: TestOptions.Regular.WithTuplesFeature(), expectedOutput: @"
1
3
5
6
7");
            comp.VerifyDiagnostics();
            comp.VerifyIL("C.Main", @"
{
  // Code size      184 (0xb8)
  .maxstack  4
  .locals init (System.ValueTuple<int, int> V_0, //x
                System.ValueTuple<int, int> V_1, //x1
                System.ValueTuple<int, (int b, int c)> V_2, //x2
                System.ValueTuple<int, int> V_3,
                System.ValueTuple<int, (int b, int c)> V_4)
  IL_0000:  ldloca.s   V_0
  IL_0002:  ldc.i4.1
  IL_0003:  ldc.i4.2
  IL_0004:  call       ""System.ValueTuple<int, int>..ctor(int, int)""
  IL_0009:  ldloca.s   V_0
  IL_000b:  ldflda     ""int System.ValueTuple<int, int>.Item1""
  IL_0010:  call       ""string int.ToString()""
  IL_0015:  call       ""void System.Console.WriteLine(string)""
  IL_001a:  ldloca.s   V_3
  IL_001c:  ldc.i4.1
  IL_001d:  ldc.i4.2
  IL_001e:  call       ""System.ValueTuple<int, int>..ctor(int, int)""
  IL_0023:  ldloca.s   V_3
  IL_0025:  ldc.i4.3
  IL_0026:  stfld      ""int System.ValueTuple<int, int>.Item1""
  IL_002b:  ldloca.s   V_3
  IL_002d:  ldc.i4.4
  IL_002e:  stfld      ""int System.ValueTuple<int, int>.Item2""
  IL_0033:  ldloc.3
  IL_0034:  stloc.1
  IL_0035:  ldloca.s   V_1
  IL_0037:  ldflda     ""int System.ValueTuple<int, int>.Item1""
  IL_003c:  call       ""string int.ToString()""
  IL_0041:  call       ""void System.Console.WriteLine(string)""
  IL_0046:  ldloca.s   V_4
  IL_0048:  ldc.i4.1
  IL_0049:  ldc.i4.2
  IL_004a:  ldc.i4.3
  IL_004b:  newobj     ""System.ValueTuple<int, int>..ctor(int, int)""
  IL_0050:  call       ""System.ValueTuple<int, (int b, int c)>..ctor(int, (int b, int c))""
  IL_0055:  ldloca.s   V_4
  IL_0057:  ldc.i4.5
  IL_0058:  stfld      ""int System.ValueTuple<int, (int b, int c)>.Item1""
  IL_005d:  ldloca.s   V_4
  IL_005f:  ldflda     ""(int b, int c) System.ValueTuple<int, (int b, int c)>.Item2""
  IL_0064:  ldc.i4.6
  IL_0065:  stfld      ""int System.ValueTuple<int, int>.Item1""
  IL_006a:  ldloca.s   V_4
  IL_006c:  ldflda     ""(int b, int c) System.ValueTuple<int, (int b, int c)>.Item2""
  IL_0071:  ldc.i4.7
  IL_0072:  stfld      ""int System.ValueTuple<int, int>.Item2""
  IL_0077:  ldloc.s    V_4
  IL_0079:  stloc.2
  IL_007a:  ldloca.s   V_2
  IL_007c:  ldflda     ""int System.ValueTuple<int, (int b, int c)>.Item1""
  IL_0081:  call       ""string int.ToString()""
  IL_0086:  call       ""void System.Console.WriteLine(string)""
  IL_008b:  ldloca.s   V_2
  IL_008d:  ldflda     ""(int b, int c) System.ValueTuple<int, (int b, int c)>.Item2""
  IL_0092:  ldflda     ""int System.ValueTuple<int, int>.Item1""
  IL_0097:  call       ""string int.ToString()""
  IL_009c:  call       ""void System.Console.WriteLine(string)""
  IL_00a1:  ldloca.s   V_2
  IL_00a3:  ldflda     ""(int b, int c) System.ValueTuple<int, (int b, int c)>.Item2""
  IL_00a8:  ldflda     ""int System.ValueTuple<int, int>.Item2""
  IL_00ad:  call       ""string int.ToString()""
  IL_00b2:  call       ""void System.Console.WriteLine(string)""
  IL_00b7:  ret
}");
        }

        [WorkItem(10874, "https://github.com/dotnet/roslyn/issues/10874")]
        [Fact]
        public void SimpleTupleNew3()
        {
            var source = @"
class C
{
    static void Main()
    {
        var x0 = new (int a, int b)(1, 2, 3);
        System.Console.WriteLine(x0.ToString());

        var x1 = new (int, int)(1, 2, 3);
        System.Console.WriteLine(x1.ToString());

        var x2 = new (int, int)(1, ""2"");
        System.Console.WriteLine(x2.ToString());

        var x3 = new (int, int)(1);
        System.Console.WriteLine(x3.ToString());

        var x4 = new (int, int)(1, 1) {a = 1, Item3 = 2} ;
        System.Console.WriteLine(x3.ToString());

    }
}
" + trivial2uple;

            var comp = CreateCompilationWithMscorlib(source, parseOptions: TestOptions.Regular.WithTuplesFeature());
            comp.VerifyDiagnostics(
                // (6,22): error CS1729: '(int a, int b)' does not contain a constructor that takes 3 arguments
                //         var x0 = new (int a, int b)(1, 2, 3);
                Diagnostic(ErrorCode.ERR_BadCtorArgCount, "(int a, int b)").WithArguments("(int a, int b)", "3").WithLocation(6, 22),
                // (9,22): error CS1729: '(int, int)' does not contain a constructor that takes 3 arguments
                //         var x1 = new (int, int)(1, 2, 3);
                Diagnostic(ErrorCode.ERR_BadCtorArgCount, "(int, int)").WithArguments("(int, int)", "3").WithLocation(9, 22),
                // (12,36): error CS1503: Argument 2: cannot convert from 'string' to 'int'
                //         var x2 = new (int, int)(1, "2");
                Diagnostic(ErrorCode.ERR_BadArgType, @"""2""").WithArguments("2", "string", "int").WithLocation(12, 36),
                // (15,22): error CS7036: There is no argument given that corresponds to the required formal parameter 'item2' of '(int, int).(int, int)'
                //         var x3 = new (int, int)(1);
                Diagnostic(ErrorCode.ERR_NoCorrespondingArgument, "(int, int)").WithArguments("item2", "(int, int).(int, int)").WithLocation(15, 22),
                // (18,40): error CS0117: '(int, int)' does not contain a definition for 'a'
                //         var x4 = new (int, int)(1, 1) {a = 1, Item3 = 2} ;
                Diagnostic(ErrorCode.ERR_NoSuchMember, "a").WithArguments("(int, int)", "a").WithLocation(18, 40),
                // (18,47): error CS0117: '(int, int)' does not contain a definition for 'Item3'
                //         var x4 = new (int, int)(1, 1) {a = 1, Item3 = 2} ;
                Diagnostic(ErrorCode.ERR_NoSuchMember, "Item3").WithArguments("(int, int)", "Item3").WithLocation(18, 47)
                );
        }

        [Fact]
        public void SimpleTuple2()
        {
            var source = @"
class C
{
    static void Main()
    {
        var s = Single((a:1, b:2));
        System.Console.WriteLine(s[0].b.ToString());
    }

    static T[] Single<T>(T x)
    {
        return new T[]{x};
    }
}
" + trivial2uple;

            var comp = CompileAndVerify(source, expectedOutput: "2", parseOptions: TestOptions.Regular.WithTuplesFeature());
            comp.VerifyDiagnostics();
            comp.VerifyIL("C.Main", @"
{
  // Code size       34 (0x22)
  .maxstack  2
  IL_0000:  ldc.i4.1
  IL_0001:  ldc.i4.2
  IL_0002:  newobj     ""System.ValueTuple<int, int>..ctor(int, int)""
  IL_0007:  call       ""(int a, int b)[] C.Single<(int a, int b)>((int a, int b))""
  IL_000c:  ldc.i4.0
  IL_000d:  ldelema    ""System.ValueTuple<int, int>""
  IL_0012:  ldflda     ""int System.ValueTuple<int, int>.Item2""
  IL_0017:  call       ""string int.ToString()""
  IL_001c:  call       ""void System.Console.WriteLine(string)""
  IL_0021:  ret
}");
        }

        [Fact]
        public void SimpleTupleTargetTyped()
        {
            var source = @"
class C
{
    static void Main()
    {
        (object, object) x = (null, null);
        System.Console.WriteLine(x.ToString());
    }
}
" + trivial2uple;

            var comp = CompileAndVerify(source, expectedOutput: "{, }", parseOptions: TestOptions.Regular.WithTuplesFeature());
            comp.VerifyDiagnostics();
            comp.VerifyIL("C.Main", @"
{
  // Code size       28 (0x1c)
  .maxstack  3
  .locals init (System.ValueTuple<object, object> V_0) //x
  IL_0000:  ldloca.s   V_0
  IL_0002:  ldnull
  IL_0003:  ldnull
  IL_0004:  call       ""System.ValueTuple<object, object>..ctor(object, object)""
  IL_0009:  ldloca.s   V_0
  IL_000b:  constrained. ""System.ValueTuple<object, object>""
  IL_0011:  callvirt   ""string object.ToString()""
  IL_0016:  call       ""void System.Console.WriteLine(string)""
  IL_001b:  ret
}");
        }

        [Fact]
        public void SimpleTupleNested()
        {
            var source = @"
class C
{
    static void Main()
    {
        var x = (1, (2, (3, 4)).ToString());
        System.Console.WriteLine(x.ToString());
    }
}
" + trivial2uple;

            var comp = CompileAndVerify(source, expectedOutput: "{1, {2, {3, 4}}}", parseOptions: TestOptions.Regular.WithTuplesFeature());
            comp.VerifyDiagnostics();
            comp.VerifyIL("C.Main", @"
{
  // Code size       54 (0x36)
  .maxstack  5
  .locals init (System.ValueTuple<int, string> V_0, //x
                System.ValueTuple<int, (int, int)> V_1)
  IL_0000:  ldloca.s   V_0
  IL_0002:  ldc.i4.1
  IL_0003:  ldc.i4.2
  IL_0004:  ldc.i4.3
  IL_0005:  ldc.i4.4
  IL_0006:  newobj     ""System.ValueTuple<int, int>..ctor(int, int)""
  IL_000b:  newobj     ""System.ValueTuple<int, (int, int)>..ctor(int, (int, int))""
  IL_0010:  stloc.1
  IL_0011:  ldloca.s   V_1
  IL_0013:  constrained. ""System.ValueTuple<int, (int, int)>""
  IL_0019:  callvirt   ""string object.ToString()""
  IL_001e:  call       ""System.ValueTuple<int, string>..ctor(int, string)""
  IL_0023:  ldloca.s   V_0
  IL_0025:  constrained. ""System.ValueTuple<int, string>""
  IL_002b:  callvirt   ""string object.ToString()""
  IL_0030:  call       ""void System.Console.WriteLine(string)""
  IL_0035:  ret
}");
        }

        [Fact]
        public void TupleUnderlyingItemAccess()
        {
            var source = @"
class C
{
    static void Main()
    {
        var x = (1, 2);
        System.Console.WriteLine(x.Item2.ToString());
        x.Item1 = 40;
        System.Console.WriteLine(x.Item1 + x.Item2);
    }
}
" + trivial2uple;

            var comp = CompileAndVerify(source, parseOptions: TestOptions.Regular.WithTuplesFeature(), expectedOutput: @"2
42");
            comp.VerifyDiagnostics();
            comp.VerifyIL("C.Main", @"
{
  // Code size       54 (0x36)
  .maxstack  3
  .locals init (System.ValueTuple<int, int> V_0) //x
  IL_0000:  ldloca.s   V_0
  IL_0002:  ldc.i4.1
  IL_0003:  ldc.i4.2
  IL_0004:  call       ""System.ValueTuple<int, int>..ctor(int, int)""
  IL_0009:  ldloca.s   V_0
  IL_000b:  ldflda     ""int System.ValueTuple<int, int>.Item2""
  IL_0010:  call       ""string int.ToString()""
  IL_0015:  call       ""void System.Console.WriteLine(string)""
  IL_001a:  ldloca.s   V_0
  IL_001c:  ldc.i4.s   40
  IL_001e:  stfld      ""int System.ValueTuple<int, int>.Item1""
  IL_0023:  ldloc.0
  IL_0024:  ldfld      ""int System.ValueTuple<int, int>.Item1""
  IL_0029:  ldloc.0
  IL_002a:  ldfld      ""int System.ValueTuple<int, int>.Item2""
  IL_002f:  add
  IL_0030:  call       ""void System.Console.WriteLine(int)""
  IL_0035:  ret
}
");
        }

        [Fact]
        public void TupleUnderlyingItemAccess01()
        {
            var source = @"
class C
{
    static void Main()
    {
        var x = (a: 1, b: 2);
        System.Console.WriteLine(x.Item2.ToString());
        x.Item1 = 40;
        System.Console.WriteLine(x.Item1 + x.Item2);
    }
}
" + trivial2uple;

            var comp = CompileAndVerify(source, parseOptions: TestOptions.Regular.WithTuplesFeature(), expectedOutput: @"2
42");
            comp.VerifyDiagnostics();
            comp.VerifyIL("C.Main", @"
{
  // Code size       54 (0x36)
  .maxstack  3
  .locals init (System.ValueTuple<int, int> V_0) //x
  IL_0000:  ldloca.s   V_0
  IL_0002:  ldc.i4.1
  IL_0003:  ldc.i4.2
  IL_0004:  call       ""System.ValueTuple<int, int>..ctor(int, int)""
  IL_0009:  ldloca.s   V_0
  IL_000b:  ldflda     ""int System.ValueTuple<int, int>.Item2""
  IL_0010:  call       ""string int.ToString()""
  IL_0015:  call       ""void System.Console.WriteLine(string)""
  IL_001a:  ldloca.s   V_0
  IL_001c:  ldc.i4.s   40
  IL_001e:  stfld      ""int System.ValueTuple<int, int>.Item1""
  IL_0023:  ldloc.0
  IL_0024:  ldfld      ""int System.ValueTuple<int, int>.Item1""
  IL_0029:  ldloc.0
  IL_002a:  ldfld      ""int System.ValueTuple<int, int>.Item2""
  IL_002f:  add
  IL_0030:  call       ""void System.Console.WriteLine(int)""
  IL_0035:  ret
}
");
        }

        [Fact]
        public void TupleItemAccess()
        {
            var source = @"
class C
{
    static void Main()
    {
        var x = (a: 1, b: 2);
        System.Console.WriteLine(x.b.ToString());
        x.a = 40;
        System.Console.WriteLine(x.a + x.b);
    }
}
" + trivial2uple;

            var comp = CompileAndVerify(source, parseOptions: TestOptions.Regular.WithTuplesFeature(), expectedOutput: @"2
42");
            comp.VerifyDiagnostics();
            comp.VerifyIL("C.Main", @"
{
  // Code size       54 (0x36)
  .maxstack  3
  .locals init (System.ValueTuple<int, int> V_0) //x
  IL_0000:  ldloca.s   V_0
  IL_0002:  ldc.i4.1
  IL_0003:  ldc.i4.2
  IL_0004:  call       ""System.ValueTuple<int, int>..ctor(int, int)""
  IL_0009:  ldloca.s   V_0
  IL_000b:  ldflda     ""int System.ValueTuple<int, int>.Item2""
  IL_0010:  call       ""string int.ToString()""
  IL_0015:  call       ""void System.Console.WriteLine(string)""
  IL_001a:  ldloca.s   V_0
  IL_001c:  ldc.i4.s   40
  IL_001e:  stfld      ""int System.ValueTuple<int, int>.Item1""
  IL_0023:  ldloc.0
  IL_0024:  ldfld      ""int System.ValueTuple<int, int>.Item1""
  IL_0029:  ldloc.0
  IL_002a:  ldfld      ""int System.ValueTuple<int, int>.Item2""
  IL_002f:  add
  IL_0030:  call       ""void System.Console.WriteLine(int)""
  IL_0035:  ret
}
");
        }

        [Fact]
        public void TupleItemAccess01()
        {
            var source = @"
class C
{
    static void Main()
    {
        var x = (a: 1, b: (c: 2, d: 3));
        System.Console.WriteLine(x.b.c.ToString());
        x.b.d = 39;
        System.Console.WriteLine(x.a + x.b.c + x.b.d);
    }
}
" + trivial2uple;

            var comp = CompileAndVerify(source, parseOptions: TestOptions.Regular.WithTuplesFeature(), expectedOutput: @"2
42");
            comp.VerifyDiagnostics();
            comp.VerifyIL("C.Main", @"
{
  // Code size       87 (0x57)
  .maxstack  4
  .locals init (System.ValueTuple<int, (int c, int d)> V_0) //x
  IL_0000:  ldloca.s   V_0
  IL_0002:  ldc.i4.1
  IL_0003:  ldc.i4.2
  IL_0004:  ldc.i4.3
  IL_0005:  newobj     ""System.ValueTuple<int, int>..ctor(int, int)""
  IL_000a:  call       ""System.ValueTuple<int, (int c, int d)>..ctor(int, (int c, int d))""
  IL_000f:  ldloca.s   V_0
  IL_0011:  ldflda     ""(int c, int d) System.ValueTuple<int, (int c, int d)>.Item2""
  IL_0016:  ldflda     ""int System.ValueTuple<int, int>.Item1""
  IL_001b:  call       ""string int.ToString()""
  IL_0020:  call       ""void System.Console.WriteLine(string)""
  IL_0025:  ldloca.s   V_0
  IL_0027:  ldflda     ""(int c, int d) System.ValueTuple<int, (int c, int d)>.Item2""
  IL_002c:  ldc.i4.s   39
  IL_002e:  stfld      ""int System.ValueTuple<int, int>.Item2""
  IL_0033:  ldloc.0
  IL_0034:  ldfld      ""int System.ValueTuple<int, (int c, int d)>.Item1""
  IL_0039:  ldloc.0
  IL_003a:  ldfld      ""(int c, int d) System.ValueTuple<int, (int c, int d)>.Item2""
  IL_003f:  ldfld      ""int System.ValueTuple<int, int>.Item1""
  IL_0044:  add
  IL_0045:  ldloc.0
  IL_0046:  ldfld      ""(int c, int d) System.ValueTuple<int, (int c, int d)>.Item2""
  IL_004b:  ldfld      ""int System.ValueTuple<int, int>.Item2""
  IL_0050:  add
  IL_0051:  call       ""void System.Console.WriteLine(int)""
  IL_0056:  ret
}
");
        }

        [Fact]
        public void TupleTypeDeclaration()
        {
            var source = @"
class C
{
    static void Main()
    {
        (int, string, int) x = (1, ""hello"", 2);
        System.Console.WriteLine(x.ToString());
    }
}

" + trivial3uple;

            var comp = CompileAndVerify(source, parseOptions: TestOptions.Regular.WithTuplesFeature(), expectedOutput: @"{1, hello, 2}");
        }

        [Fact]
        [WorkItem(11281, "https://github.com/dotnet/roslyn/issues/11281")]
        public void TupleTypeMismatch_01()
        {
            var source = @"
class C
{
    static void Main()
    {
        (int, string) x = (1, ""hello"", 2);
    }
}
" + trivial2uple + trivial3uple;

            CreateCompilationWithMscorlib(source, parseOptions: TestOptions.Regular.WithTuplesFeature()).VerifyDiagnostics(
                // (6,27): error CS0029: Cannot implicitly convert type '(int, string, int)' to '(int, string)'
                //         (int, string) x = (1, "hello", 2);
                Diagnostic(ErrorCode.ERR_NoImplicitConv, @"(1, ""hello"", 2)").WithArguments("(int, string, int)", "(int, string)").WithLocation(6, 27));
        }

        [Fact(Skip = "https://github.com/dotnet/roslyn/issues/11282")]
        [WorkItem(11282, "https://github.com/dotnet/roslyn/issues/11282")]
        public void TupleTypeMismatch_02()
        {
            var source = @"
class C
{
    static void Main()
    {
        (int, string) x = (1, null, 2);
    }
}
" + trivial2uple + trivial3uple;

            CreateCompilationWithMscorlib(source, parseOptions: TestOptions.Regular.WithTuplesFeature()).VerifyDiagnostics(
                );
        }

        [Fact]
        [WorkItem(11283, "https://github.com/dotnet/roslyn/issues/11283")]
        public void LongTupleTypeMismatch()
        {
            var source = @"
class C
{
    static void Main()
    {
        (int, int, int, int, int, int, int, int) x = (""Alice"", 2, 3, 4, 5, 6, 7, 8);
        (int, int, int, int, int, int, int, int) y = (1, 2, 3, 4, 5, 6, 7, 8, 9);
    }
}
";

            CreateCompilationWithMscorlib(source, references: new[] { ValueTupleRef, SystemRuntimeFacadeRef }, parseOptions: TestOptions.Regular.WithTuplesFeature()).VerifyDiagnostics(
                // (6,54): error CS0029: Cannot implicitly convert type '(string, int, int, int, int, int, int, int)' to '(int, int, int, int, int, int, int, int)'
                //         (int, int, int, int, int, int, int, int) x = ("Alice", 2, 3, 4, 5, 6, 7, 8);
                Diagnostic(ErrorCode.ERR_NoImplicitConv, @"(""Alice"", 2, 3, 4, 5, 6, 7, 8)").WithArguments("(string, int, int, int, int, int, int, int)", "(int, int, int, int, int, int, int, int)").WithLocation(6, 54),
                // (7,54): error CS0029: Cannot implicitly convert type '(int, int, int, int, int, int, int, int, int)' to '(int, int, int, int, int, int, int, int)'
                //         (int, int, int, int, int, int, int, int) y = (1, 2, 3, 4, 5, 6, 7, 8, 9);
                Diagnostic(ErrorCode.ERR_NoImplicitConv, "(1, 2, 3, 4, 5, 6, 7, 8, 9)").WithArguments("(int, int, int, int, int, int, int, int, int)", "(int, int, int, int, int, int, int, int)").WithLocation(7, 54)
                );
        }

        [Fact]
        public void TupleTypeWithLateDiscoveredName()
        {
            var source = @"
class C
{
    static void Main()
    {
        (int, string a) x = (1, ""hello"", c: 2);
    }
}
" + trivial2uple + trivial3uple;

            var tree = Parse(source, options: TestOptions.Regular.WithTuplesFeature());
            var comp = CreateCompilationWithMscorlib(tree);
            comp.VerifyDiagnostics(
                // (6,9): error CS8204: Tuple member names must all be provided, if any one is provided.
                //         (int, string a) x = (1, "hello", c: 2);
                Diagnostic(ErrorCode.ERR_TupleExplicitNamesOnAllMembersOrNone, "(int, string a)").WithLocation(6, 9),
                // (6,29): error CS8204: Tuple member names must all be provided, if any one is provided.
                //         (int, string a) x = (1, "hello", c: 2);
                Diagnostic(ErrorCode.ERR_TupleExplicitNamesOnAllMembersOrNone, @"(1, ""hello"", c: 2)").WithLocation(6, 29)
                );

            var model = comp.GetSemanticModel(tree, ignoreAccessibility: false);
            var nodes = tree.GetCompilationUnitRoot().DescendantNodes();
            var node = nodes.OfType<TupleExpressionSyntax>().Single();

            Assert.Equal(@"(1, ""hello"", c: 2)", node.ToString());
            Assert.Equal("(System.Int32 Item1, System.String Item2, System.Int32 c)", model.GetTypeInfo(node).Type.ToTestDisplayString());

            var x = nodes.OfType<VariableDeclaratorSyntax>().First();
            var xSymbol = ((SourceLocalSymbol)model.GetDeclaredSymbol(x)).Type;
            Assert.Equal("(System.Int32 Item1, System.String a)", xSymbol.ToTestDisplayString());
            Assert.True(xSymbol.IsTupleType);

            Assert.Equal(new[] { "System.Int32", "System.String" }, xSymbol.TupleElementTypes.SelectAsArray(t => t.ToTestDisplayString()));
            Assert.Equal(new[] { "Item1", "a" }, xSymbol.TupleElementNames);
        }

        [Fact]
        public void TupleTypeDeclarationWithNames()
        {
            var source = @"
class C
{
    static void Main()
    {
        (int a, string b) x = (1, ""hello"");
        System.Console.WriteLine(x.a.ToString());
        System.Console.WriteLine(x.b.ToString());
    }
}
" + trivial2uple;
            var comp = CompileAndVerify(source, parseOptions: TestOptions.Regular.WithTuplesFeature(), expectedOutput: @"1
hello");
        }

        [Fact]
        public void TupleWithOnlySomeNames()
        {
            var source = @"
class C
{
    static void Main()
    {
        (int, string a) x = (b: 1, ""hello"", 2);
    }
}
" + trivial2uple + trivial3uple;

            CreateCompilationWithMscorlib(source, parseOptions: TestOptions.Regular.WithTuplesFeature()).VerifyDiagnostics(
                // (6,9): error CS8204: Tuple member names must all be provided, if any one is provided.
                //         (int, string a) x = (b: 1, "hello", 2);
                Diagnostic(ErrorCode.ERR_TupleExplicitNamesOnAllMembersOrNone, "(int, string a)").WithLocation(6, 9),
                // (6,29): error CS8204: Tuple member names must all be provided, if any one is provided.
                //         (int, string a) x = (b: 1, "hello", 2);
                Diagnostic(ErrorCode.ERR_TupleExplicitNamesOnAllMembersOrNone, @"(b: 1, ""hello"", 2)").WithLocation(6, 29)
                );
        }

        [Fact]
        public void TupleDictionary01()
        {
            var source = @"
using System.Collections.Generic;

class C
{
    static void Main()
    {
        var k = (1, 2);
        var v = (a: 1, b: (c: 2, d: (e: 3, f: 4)));

        var d = Test(k, v);

        System.Console.WriteLine(d[(1, 2)].b.d.Item2);
    }

    static Dictionary<K, V> Test<K, V>(K key, V value)
    {
        var d = new Dictionary<K, V>();

        d[key] = value;

        return d;
    }
}
" + trivial2uple;

            var comp = CompileAndVerify(source, parseOptions: TestOptions.Regular.WithTuplesFeature(), expectedOutput: @"4");
            comp.VerifyDiagnostics();
            comp.VerifyIL("C.Main", @"
{
  // Code size       67 (0x43)
  .maxstack  6
  .locals init (System.ValueTuple<int, (int c, (int e, int f) d)> V_0) //v
  IL_0000:  ldc.i4.1
  IL_0001:  ldc.i4.2
  IL_0002:  newobj     ""System.ValueTuple<int, int>..ctor(int, int)""
  IL_0007:  ldloca.s   V_0
  IL_0009:  ldc.i4.1
  IL_000a:  ldc.i4.2
  IL_000b:  ldc.i4.3
  IL_000c:  ldc.i4.4
  IL_000d:  newobj     ""System.ValueTuple<int, int>..ctor(int, int)""
  IL_0012:  newobj     ""System.ValueTuple<int, (int e, int f)>..ctor(int, (int e, int f))""
  IL_0017:  call       ""System.ValueTuple<int, (int c, (int e, int f) d)>..ctor(int, (int c, (int e, int f) d))""
  IL_001c:  ldloc.0
  IL_001d:  call       ""System.Collections.Generic.Dictionary<(int, int), (int a, (int c, (int e, int f) d) b)> C.Test<(int, int), (int a, (int c, (int e, int f) d) b)>((int, int), (int a, (int c, (int e, int f) d) b))""
  IL_0022:  ldc.i4.1
  IL_0023:  ldc.i4.2
  IL_0024:  newobj     ""System.ValueTuple<int, int>..ctor(int, int)""
  IL_0029:  callvirt   ""(int a, (int c, (int e, int f) d) b) System.Collections.Generic.Dictionary<(int, int), (int a, (int c, (int e, int f) d) b)>.this[(int, int)].get""
  IL_002e:  ldfld      ""(int c, (int e, int f) d) System.ValueTuple<int, (int c, (int e, int f) d)>.Item2""
  IL_0033:  ldfld      ""(int e, int f) System.ValueTuple<int, (int e, int f)>.Item2""
  IL_0038:  ldfld      ""int System.ValueTuple<int, int>.Item2""
  IL_003d:  call       ""void System.Console.WriteLine(int)""
  IL_0042:  ret
}
");
        }

        [Fact]
        public void TupleLambdaCapture01()
        {
            var source = @"
using System;

class C
{
    static void Main()
    {
        Console.WriteLine(Test(42));
    }

    public static T Test<T>(T a)
    {
        var x = (f1: a, f2: a);

        Func<T> f = () => x.f2;

        return f();
    }
}
" + trivial2uple;

            var comp = CompileAndVerify(source, parseOptions: TestOptions.Regular.WithTuplesFeature(), expectedOutput: @"42");
            comp.VerifyDiagnostics();
            comp.VerifyIL("C.<>c__DisplayClass1_0<T>.<Test>b__0()", @"
{
  // Code size       12 (0xc)
  .maxstack  1
  IL_0000:  ldarg.0
  IL_0001:  ldflda     ""(T f1, T f2) C.<>c__DisplayClass1_0<T>.x""
  IL_0006:  ldfld      ""T System.ValueTuple<T, T>.Item2""
  IL_000b:  ret
}
");
        }

        [Fact]
        public void TupleLambdaCapture02()
        {
            var source = @"
using System;

class C
{
    static void Main()
    {
        Console.WriteLine(Test(42));
    }

    public static string Test<T>(T a)
    {
        var x = (f1: a, f2: a);

        Func<string> f = () => x.ToString();

        return f();
    }
}
" + trivial2uple;

            var comp = CompileAndVerify(source, parseOptions: TestOptions.Regular.WithTuplesFeature(), expectedOutput: @"{42, 42}");
            comp.VerifyDiagnostics();
            comp.VerifyIL("C.<>c__DisplayClass1_0<T>.<Test>b__0()", @"
{
  // Code size       18 (0x12)
  .maxstack  1
  IL_0000:  ldarg.0
  IL_0001:  ldflda     ""(T f1, T f2) C.<>c__DisplayClass1_0<T>.x""
  IL_0006:  constrained. ""System.ValueTuple<T, T>""
  IL_000c:  callvirt   ""string object.ToString()""
  IL_0011:  ret
}
");
        }

        [Fact]
        public void TupleLambdaCapture03()
        {
            var source = @"
using System;

class C
{
    static void Main()
    {
        Console.WriteLine(Test(42));
    }

    public static T Test<T>(T a)
    {
        var x = (f1: a, f2: a);

        Func<T> f = () => x.Test(a);

        return f();
    }
}

namespace System
{
    // struct with two values
    public struct ValueTuple<T1, T2>
    {
        public T1 Item1;
        public T2 Item2;

        public ValueTuple(T1 item1, T2 item2)
        {
            this.Item1 = item1;
            this.Item2 = item2;
        }

        public override string ToString()
        {
            return '{' + Item1?.ToString() + "", "" + Item2?.ToString() + '}';
        }

        public U Test<U>(U val)
        {
            return val;
        }
    }
}
";

            var comp = CompileAndVerify(source, parseOptions: TestOptions.Regular.WithTuplesFeature(), expectedOutput: @"42");
            comp.VerifyDiagnostics();
            comp.VerifyIL("C.<>c__DisplayClass1_0<T>.<Test>b__0()", @"
{
  // Code size       18 (0x12)
  .maxstack  2
  IL_0000:  ldarg.0
  IL_0001:  ldflda     ""(T f1, T f2) C.<>c__DisplayClass1_0<T>.x""
  IL_0006:  ldarg.0
  IL_0007:  ldfld      ""T C.<>c__DisplayClass1_0<T>.a""
  IL_000c:  call       ""T System.ValueTuple<T, T>.Test<T>(T)""
  IL_0011:  ret
}
");
        }

        [Fact]
        public void TupleLambdaCapture04()
        {
            var source = @"
using System;

class C
{
    static void Main()
    {
        Console.WriteLine(Test(42));
    }

    public static T Test<T>(T a)
    {
        var x = (f1: 1, f2: 2);

        Func<T> f = () => x.Test(a);

        return f();
    }
}

namespace System
{
    // struct with two values
    public struct ValueTuple<T1, T2>
    {
        public T1 Item1;
        public T2 Item2;

        public ValueTuple(T1 item1, T2 item2)
        {
            this.Item1 = item1;
            this.Item2 = item2;
        }

        public override string ToString()
        {
            return '{' + Item1?.ToString() + "", "" + Item2?.ToString() + '}';
        }

        public U Test<U>(U val)
        {
            return val;
        }
    }
}
";

            var comp = CompileAndVerify(source, parseOptions: TestOptions.Regular.WithTuplesFeature(), expectedOutput: @"42");
            comp.VerifyDiagnostics();
            comp.VerifyIL("C.<>c__DisplayClass1_0<T>.<Test>b__0()", @"
{
  // Code size       18 (0x12)
  .maxstack  2
  IL_0000:  ldarg.0
  IL_0001:  ldflda     ""(int f1, int f2) C.<>c__DisplayClass1_0<T>.x""
  IL_0006:  ldarg.0
  IL_0007:  ldfld      ""T C.<>c__DisplayClass1_0<T>.a""
  IL_000c:  call       ""T System.ValueTuple<int, int>.Test<T>(T)""
  IL_0011:  ret
}
");
        }

        [Fact]
        public void TupleLambdaCapture05()
        {
            var source = @"
using System;

class C
{
    static void Main()
    {
        Console.WriteLine(Test(42));
    }

    public static T Test<T>(T a)
    {
        var x = (f1: a, f2: a);

        Func<T> f = () => x.P1;

        return f();
    }
}

namespace System
{
    public struct ValueTuple<T1, T2>
    {
        public T1 Item1;
        public T2 Item2;

        public ValueTuple(T1 item1, T2 item2)
        {
            this.Item1 = item1;
            this.Item2 = item2;
        }

        public override string ToString()
        {
            return '{' + Item1?.ToString() + "", "" + Item2?.ToString() + '}';
        }

        public T1 P1
        {
            get
            {
                return Item1;
            }
        }
    }
}
";

            var comp = CompileAndVerify(source, parseOptions: TestOptions.Regular.WithTuplesFeature(), expectedOutput: @"42");
            comp.VerifyDiagnostics();
            comp.VerifyIL("C.<>c__DisplayClass1_0<T>.<Test>b__0()", @"
{
  // Code size       12 (0xc)
  .maxstack  1
  IL_0000:  ldarg.0
  IL_0001:  ldflda     ""(T f1, T f2) C.<>c__DisplayClass1_0<T>.x""
  IL_0006:  call       ""T System.ValueTuple<T, T>.P1.get""
  IL_000b:  ret
}
");
        }

        [Fact]
        public void TupleLambdaCapture06()
        {
            var source = @"
using System;
class C
{
    static void Main()
    {
        var v1 = M1();
        System.Action<int> d1 = (int i1) => System.Console.WriteLine(i1); 
        v1.Test(v1, d1);
        Test(v1);
    }

    static void Test<T1, T2>((T1, T2) v1)
    {
        System.Action f = () =>
        {
            System.Action<T1> d1 = (T1 i1) => System.Console.WriteLine(i1); 
            System.Action<T2> d2 = (T2 i2) => System.Console.WriteLine(i2); 
            v1.E1 += d1;
            v1.RaiseE1();
            v1.E1 -= d1;
            v1.RaiseE1();
            v1.E2 += d2;
            v1.RaiseE2();
            v1.E2 -= d2;
            v1.RaiseE2();   
        };

        f();
    }

    static (int, long) M1()
    {
        return (1, 11);
    }
}

namespace System
{
    public struct ValueTuple<T1, T2>
    {
        public T1 Item1;
        public T2 Item2;

        public ValueTuple(T1 item1, T2 item2)
        {
            this.Item1 = item1;
            this.Item2 = item2;
            this.E1 = null;
            this._e2 = null;
        }

        public event System.Action<T1> E1;

        private System.Action<T2> _e2;
        public event System.Action<T2> E2
        {
            add
            {
                _e2 += value;
            }
            remove
            {
                _e2 -= value;
            }
        }

        public void RaiseE1()
        {
            System.Console.WriteLine(""-"");
            if (E1 == null)
            {
                System.Console.WriteLine(""null"");
            }
            else
            {
                E1(Item1);
            }
            System.Console.WriteLine(""-"");
        }

        public void RaiseE2()
        {
            System.Console.WriteLine(""--"");
            if (_e2 == null)
            {
                System.Console.WriteLine(""null"");
            }
            else
            {
                _e2(Item2);
            }
            System.Console.WriteLine(""--"");
        }

        public void Test<S1, S2>((S1, S2) val, System.Action<S1> d)
        {
            System.Action f= () =>
            {
                val.E1 += d;
                System.Console.WriteLine(val.E1);
                val.E1(val.Item1);
                val.E1 -= d;
                System.Console.WriteLine(val.E1 == null);
            };
    
            f();
        }
    }
}
";

            var comp = CompileAndVerify(source, parseOptions: TestOptions.Regular.WithTuplesFeature(), expectedOutput:
@"System.Action`1[System.Int32]
1
True
-
1
-
-
null
-
--
11
--
--
null
--");
        }

        [Fact]
        public void TupleAsyncCapture01()
        {
            var source = @"
using System;
using System.Threading.Tasks;

class C
{
    static void Main()
    {
        Console.WriteLine(Test(42).Result);
    }

    public static async Task<T> Test<T>(T a)
    {
        var x = (f1: a, f2: a);

        await Task.Yield();

        return x.f1;
    }
}
" + trivial2uple;
            var verifier = CompileAndVerify(source, additionalRefs: new[] { MscorlibRef_v46 }, parseOptions: TestOptions.Regular.WithTuplesFeature(), expectedOutput: @"42", options: TestOptions.ReleaseExe);
            verifier.VerifyDiagnostics();
            verifier.VerifyIL("C.<Test>d__1<T>.System.Runtime.CompilerServices.IAsyncStateMachine.MoveNext()", @"
{
  // Code size      191 (0xbf)
  .maxstack  3
  .locals init (int V_0,
                T V_1,
                System.Runtime.CompilerServices.YieldAwaitable.YieldAwaiter V_2,
                System.Runtime.CompilerServices.YieldAwaitable V_3,
                System.Exception V_4)
  IL_0000:  ldarg.0
  IL_0001:  ldfld      ""int C.<Test>d__1<T>.<>1__state""
  IL_0006:  stloc.0
  .try
  {
    IL_0007:  ldloc.0
    IL_0008:  brfalse.s  IL_0058
    IL_000a:  ldarg.0
    IL_000b:  ldarg.0
    IL_000c:  ldfld      ""T C.<Test>d__1<T>.a""
    IL_0011:  ldarg.0
    IL_0012:  ldfld      ""T C.<Test>d__1<T>.a""
    IL_0017:  newobj     ""System.ValueTuple<T, T>..ctor(T, T)""
    IL_001c:  stfld      ""(T f1, T f2) C.<Test>d__1<T>.<x>5__1""
    IL_0021:  call       ""System.Runtime.CompilerServices.YieldAwaitable System.Threading.Tasks.Task.Yield()""
    IL_0026:  stloc.3
    IL_0027:  ldloca.s   V_3
    IL_0029:  call       ""System.Runtime.CompilerServices.YieldAwaitable.YieldAwaiter System.Runtime.CompilerServices.YieldAwaitable.GetAwaiter()""
    IL_002e:  stloc.2
    IL_002f:  ldloca.s   V_2
    IL_0031:  call       ""bool System.Runtime.CompilerServices.YieldAwaitable.YieldAwaiter.IsCompleted.get""
    IL_0036:  brtrue.s   IL_0074
    IL_0038:  ldarg.0
    IL_0039:  ldc.i4.0
    IL_003a:  dup
    IL_003b:  stloc.0
    IL_003c:  stfld      ""int C.<Test>d__1<T>.<>1__state""
    IL_0041:  ldarg.0
    IL_0042:  ldloc.2
    IL_0043:  stfld      ""System.Runtime.CompilerServices.YieldAwaitable.YieldAwaiter C.<Test>d__1<T>.<>u__1""
    IL_0048:  ldarg.0
    IL_0049:  ldflda     ""System.Runtime.CompilerServices.AsyncTaskMethodBuilder<T> C.<Test>d__1<T>.<>t__builder""
    IL_004e:  ldloca.s   V_2
    IL_0050:  ldarg.0
    IL_0051:  call       ""void System.Runtime.CompilerServices.AsyncTaskMethodBuilder<T>.AwaitUnsafeOnCompleted<System.Runtime.CompilerServices.YieldAwaitable.YieldAwaiter, C.<Test>d__1<T>>(ref System.Runtime.CompilerServices.YieldAwaitable.YieldAwaiter, ref C.<Test>d__1<T>)""
    IL_0056:  leave.s    IL_00be
    IL_0058:  ldarg.0
    IL_0059:  ldfld      ""System.Runtime.CompilerServices.YieldAwaitable.YieldAwaiter C.<Test>d__1<T>.<>u__1""
    IL_005e:  stloc.2
    IL_005f:  ldarg.0
    IL_0060:  ldflda     ""System.Runtime.CompilerServices.YieldAwaitable.YieldAwaiter C.<Test>d__1<T>.<>u__1""
    IL_0065:  initobj    ""System.Runtime.CompilerServices.YieldAwaitable.YieldAwaiter""
    IL_006b:  ldarg.0
    IL_006c:  ldc.i4.m1
    IL_006d:  dup
    IL_006e:  stloc.0
    IL_006f:  stfld      ""int C.<Test>d__1<T>.<>1__state""
    IL_0074:  ldloca.s   V_2
    IL_0076:  call       ""void System.Runtime.CompilerServices.YieldAwaitable.YieldAwaiter.GetResult()""
    IL_007b:  ldloca.s   V_2
    IL_007d:  initobj    ""System.Runtime.CompilerServices.YieldAwaitable.YieldAwaiter""
    IL_0083:  ldarg.0
    IL_0084:  ldflda     ""(T f1, T f2) C.<Test>d__1<T>.<x>5__1""
    IL_0089:  ldfld      ""T System.ValueTuple<T, T>.Item1""
    IL_008e:  stloc.1
    IL_008f:  leave.s    IL_00aa
  }
  catch System.Exception
  {
    IL_0091:  stloc.s    V_4
    IL_0093:  ldarg.0
    IL_0094:  ldc.i4.s   -2
    IL_0096:  stfld      ""int C.<Test>d__1<T>.<>1__state""
    IL_009b:  ldarg.0
    IL_009c:  ldflda     ""System.Runtime.CompilerServices.AsyncTaskMethodBuilder<T> C.<Test>d__1<T>.<>t__builder""
    IL_00a1:  ldloc.s    V_4
    IL_00a3:  call       ""void System.Runtime.CompilerServices.AsyncTaskMethodBuilder<T>.SetException(System.Exception)""
    IL_00a8:  leave.s    IL_00be
  }
  IL_00aa:  ldarg.0
  IL_00ab:  ldc.i4.s   -2
  IL_00ad:  stfld      ""int C.<Test>d__1<T>.<>1__state""
  IL_00b2:  ldarg.0
  IL_00b3:  ldflda     ""System.Runtime.CompilerServices.AsyncTaskMethodBuilder<T> C.<Test>d__1<T>.<>t__builder""
  IL_00b8:  ldloc.1
  IL_00b9:  call       ""void System.Runtime.CompilerServices.AsyncTaskMethodBuilder<T>.SetResult(T)""
  IL_00be:  ret
}
");
        }

        [Fact]
        public void TupleAsyncCapture02()
        {
            var source = @"
using System;
using System.Threading.Tasks;

class C
{
    static void Main()
    {
        Console.WriteLine(Test(42).Result);
    }

    public static async Task<string> Test<T>(T a)
    {
        var x = (f1: a, f2: a);

        await Task.Yield();

        return x.ToString();
    }
}
" + trivial2uple;
            var verifier = CompileAndVerify(source, additionalRefs: new[] { MscorlibRef_v46 }, parseOptions: TestOptions.Regular.WithTuplesFeature(), expectedOutput: @"{42, 42}", options: TestOptions.ReleaseExe);
            verifier.VerifyDiagnostics();
            verifier.VerifyIL("C.<Test>d__1<T>.System.Runtime.CompilerServices.IAsyncStateMachine.MoveNext()", @"
{
  // Code size      197 (0xc5)
  .maxstack  3
  .locals init (int V_0,
                string V_1,
                System.Runtime.CompilerServices.YieldAwaitable.YieldAwaiter V_2,
                System.Runtime.CompilerServices.YieldAwaitable V_3,
                System.Exception V_4)
  IL_0000:  ldarg.0
  IL_0001:  ldfld      ""int C.<Test>d__1<T>.<>1__state""
  IL_0006:  stloc.0
  .try
  {
    IL_0007:  ldloc.0
    IL_0008:  brfalse.s  IL_0058
    IL_000a:  ldarg.0
    IL_000b:  ldarg.0
    IL_000c:  ldfld      ""T C.<Test>d__1<T>.a""
    IL_0011:  ldarg.0
    IL_0012:  ldfld      ""T C.<Test>d__1<T>.a""
    IL_0017:  newobj     ""System.ValueTuple<T, T>..ctor(T, T)""
    IL_001c:  stfld      ""(T f1, T f2) C.<Test>d__1<T>.<x>5__1""
    IL_0021:  call       ""System.Runtime.CompilerServices.YieldAwaitable System.Threading.Tasks.Task.Yield()""
    IL_0026:  stloc.3
    IL_0027:  ldloca.s   V_3
    IL_0029:  call       ""System.Runtime.CompilerServices.YieldAwaitable.YieldAwaiter System.Runtime.CompilerServices.YieldAwaitable.GetAwaiter()""
    IL_002e:  stloc.2
    IL_002f:  ldloca.s   V_2
    IL_0031:  call       ""bool System.Runtime.CompilerServices.YieldAwaitable.YieldAwaiter.IsCompleted.get""
    IL_0036:  brtrue.s   IL_0074
    IL_0038:  ldarg.0
    IL_0039:  ldc.i4.0
    IL_003a:  dup
    IL_003b:  stloc.0
    IL_003c:  stfld      ""int C.<Test>d__1<T>.<>1__state""
    IL_0041:  ldarg.0
    IL_0042:  ldloc.2
    IL_0043:  stfld      ""System.Runtime.CompilerServices.YieldAwaitable.YieldAwaiter C.<Test>d__1<T>.<>u__1""
    IL_0048:  ldarg.0
    IL_0049:  ldflda     ""System.Runtime.CompilerServices.AsyncTaskMethodBuilder<string> C.<Test>d__1<T>.<>t__builder""
    IL_004e:  ldloca.s   V_2
    IL_0050:  ldarg.0
    IL_0051:  call       ""void System.Runtime.CompilerServices.AsyncTaskMethodBuilder<string>.AwaitUnsafeOnCompleted<System.Runtime.CompilerServices.YieldAwaitable.YieldAwaiter, C.<Test>d__1<T>>(ref System.Runtime.CompilerServices.YieldAwaitable.YieldAwaiter, ref C.<Test>d__1<T>)""
    IL_0056:  leave.s    IL_00c4
    IL_0058:  ldarg.0
    IL_0059:  ldfld      ""System.Runtime.CompilerServices.YieldAwaitable.YieldAwaiter C.<Test>d__1<T>.<>u__1""
    IL_005e:  stloc.2
    IL_005f:  ldarg.0
    IL_0060:  ldflda     ""System.Runtime.CompilerServices.YieldAwaitable.YieldAwaiter C.<Test>d__1<T>.<>u__1""
    IL_0065:  initobj    ""System.Runtime.CompilerServices.YieldAwaitable.YieldAwaiter""
    IL_006b:  ldarg.0
    IL_006c:  ldc.i4.m1
    IL_006d:  dup
    IL_006e:  stloc.0
    IL_006f:  stfld      ""int C.<Test>d__1<T>.<>1__state""
    IL_0074:  ldloca.s   V_2
    IL_0076:  call       ""void System.Runtime.CompilerServices.YieldAwaitable.YieldAwaiter.GetResult()""
    IL_007b:  ldloca.s   V_2
    IL_007d:  initobj    ""System.Runtime.CompilerServices.YieldAwaitable.YieldAwaiter""
    IL_0083:  ldarg.0
    IL_0084:  ldflda     ""(T f1, T f2) C.<Test>d__1<T>.<x>5__1""
    IL_0089:  constrained. ""System.ValueTuple<T, T>""
    IL_008f:  callvirt   ""string object.ToString()""
    IL_0094:  stloc.1
    IL_0095:  leave.s    IL_00b0
  }
  catch System.Exception
  {
    IL_0097:  stloc.s    V_4
    IL_0099:  ldarg.0
    IL_009a:  ldc.i4.s   -2
    IL_009c:  stfld      ""int C.<Test>d__1<T>.<>1__state""
    IL_00a1:  ldarg.0
    IL_00a2:  ldflda     ""System.Runtime.CompilerServices.AsyncTaskMethodBuilder<string> C.<Test>d__1<T>.<>t__builder""
    IL_00a7:  ldloc.s    V_4
    IL_00a9:  call       ""void System.Runtime.CompilerServices.AsyncTaskMethodBuilder<string>.SetException(System.Exception)""
    IL_00ae:  leave.s    IL_00c4
  }
  IL_00b0:  ldarg.0
  IL_00b1:  ldc.i4.s   -2
  IL_00b3:  stfld      ""int C.<Test>d__1<T>.<>1__state""
  IL_00b8:  ldarg.0
  IL_00b9:  ldflda     ""System.Runtime.CompilerServices.AsyncTaskMethodBuilder<string> C.<Test>d__1<T>.<>t__builder""
  IL_00be:  ldloc.1
  IL_00bf:  call       ""void System.Runtime.CompilerServices.AsyncTaskMethodBuilder<string>.SetResult(string)""
  IL_00c4:  ret
}
");
        }

        [Fact]
        public void TupleAsyncCapture03()
        {
            var source = @"
using System;
using System.Threading.Tasks;

class C
{
    static void Main()
    {
        Console.WriteLine(Test(42).Result);
    }

    public static async Task<T> Test<T>(T a)
    {
        var x = (f1: a, f2: a);

        await Task.Yield();

        return x.Test(a);
    }
}

namespace System
{
    // struct with two values
    public struct ValueTuple<T1, T2>
    {
        public T1 Item1;
        public T2 Item2;

        public ValueTuple(T1 item1, T2 item2)
        {
            this.Item1 = item1;
            this.Item2 = item2;
        }

        public override string ToString()
        {
            return '{' + Item1?.ToString() + "", "" + Item2?.ToString() + '}';
        }

        public U Test<U>(U val)
        {
            return val;
        }
    }
}
";
            var verifier = CompileAndVerify(source, additionalRefs: new[] { MscorlibRef_v46 }, parseOptions: TestOptions.Regular.WithTuplesFeature(), expectedOutput: @"42", options: TestOptions.ReleaseExe);
            verifier.VerifyDiagnostics();
            verifier.VerifyIL("C.<Test>d__1<T>.System.Runtime.CompilerServices.IAsyncStateMachine.MoveNext()", @"
{
  // Code size      197 (0xc5)
  .maxstack  3
  .locals init (int V_0,
                T V_1,
                System.Runtime.CompilerServices.YieldAwaitable.YieldAwaiter V_2,
                System.Runtime.CompilerServices.YieldAwaitable V_3,
                System.Exception V_4)
  IL_0000:  ldarg.0
  IL_0001:  ldfld      ""int C.<Test>d__1<T>.<>1__state""
  IL_0006:  stloc.0
  .try
  {
    IL_0007:  ldloc.0
    IL_0008:  brfalse.s  IL_0058
    IL_000a:  ldarg.0
    IL_000b:  ldarg.0
    IL_000c:  ldfld      ""T C.<Test>d__1<T>.a""
    IL_0011:  ldarg.0
    IL_0012:  ldfld      ""T C.<Test>d__1<T>.a""
    IL_0017:  newobj     ""System.ValueTuple<T, T>..ctor(T, T)""
    IL_001c:  stfld      ""(T f1, T f2) C.<Test>d__1<T>.<x>5__1""
    IL_0021:  call       ""System.Runtime.CompilerServices.YieldAwaitable System.Threading.Tasks.Task.Yield()""
    IL_0026:  stloc.3
    IL_0027:  ldloca.s   V_3
    IL_0029:  call       ""System.Runtime.CompilerServices.YieldAwaitable.YieldAwaiter System.Runtime.CompilerServices.YieldAwaitable.GetAwaiter()""
    IL_002e:  stloc.2
    IL_002f:  ldloca.s   V_2
    IL_0031:  call       ""bool System.Runtime.CompilerServices.YieldAwaitable.YieldAwaiter.IsCompleted.get""
    IL_0036:  brtrue.s   IL_0074
    IL_0038:  ldarg.0
    IL_0039:  ldc.i4.0
    IL_003a:  dup
    IL_003b:  stloc.0
    IL_003c:  stfld      ""int C.<Test>d__1<T>.<>1__state""
    IL_0041:  ldarg.0
    IL_0042:  ldloc.2
    IL_0043:  stfld      ""System.Runtime.CompilerServices.YieldAwaitable.YieldAwaiter C.<Test>d__1<T>.<>u__1""
    IL_0048:  ldarg.0
    IL_0049:  ldflda     ""System.Runtime.CompilerServices.AsyncTaskMethodBuilder<T> C.<Test>d__1<T>.<>t__builder""
    IL_004e:  ldloca.s   V_2
    IL_0050:  ldarg.0
    IL_0051:  call       ""void System.Runtime.CompilerServices.AsyncTaskMethodBuilder<T>.AwaitUnsafeOnCompleted<System.Runtime.CompilerServices.YieldAwaitable.YieldAwaiter, C.<Test>d__1<T>>(ref System.Runtime.CompilerServices.YieldAwaitable.YieldAwaiter, ref C.<Test>d__1<T>)""
    IL_0056:  leave.s    IL_00c4
    IL_0058:  ldarg.0
    IL_0059:  ldfld      ""System.Runtime.CompilerServices.YieldAwaitable.YieldAwaiter C.<Test>d__1<T>.<>u__1""
    IL_005e:  stloc.2
    IL_005f:  ldarg.0
    IL_0060:  ldflda     ""System.Runtime.CompilerServices.YieldAwaitable.YieldAwaiter C.<Test>d__1<T>.<>u__1""
    IL_0065:  initobj    ""System.Runtime.CompilerServices.YieldAwaitable.YieldAwaiter""
    IL_006b:  ldarg.0
    IL_006c:  ldc.i4.m1
    IL_006d:  dup
    IL_006e:  stloc.0
    IL_006f:  stfld      ""int C.<Test>d__1<T>.<>1__state""
    IL_0074:  ldloca.s   V_2
    IL_0076:  call       ""void System.Runtime.CompilerServices.YieldAwaitable.YieldAwaiter.GetResult()""
    IL_007b:  ldloca.s   V_2
    IL_007d:  initobj    ""System.Runtime.CompilerServices.YieldAwaitable.YieldAwaiter""
    IL_0083:  ldarg.0
    IL_0084:  ldflda     ""(T f1, T f2) C.<Test>d__1<T>.<x>5__1""
    IL_0089:  ldarg.0
    IL_008a:  ldfld      ""T C.<Test>d__1<T>.a""
    IL_008f:  call       ""T System.ValueTuple<T, T>.Test<T>(T)""
    IL_0094:  stloc.1
    IL_0095:  leave.s    IL_00b0
  }
  catch System.Exception
  {
    IL_0097:  stloc.s    V_4
    IL_0099:  ldarg.0
    IL_009a:  ldc.i4.s   -2
    IL_009c:  stfld      ""int C.<Test>d__1<T>.<>1__state""
    IL_00a1:  ldarg.0
    IL_00a2:  ldflda     ""System.Runtime.CompilerServices.AsyncTaskMethodBuilder<T> C.<Test>d__1<T>.<>t__builder""
    IL_00a7:  ldloc.s    V_4
    IL_00a9:  call       ""void System.Runtime.CompilerServices.AsyncTaskMethodBuilder<T>.SetException(System.Exception)""
    IL_00ae:  leave.s    IL_00c4
  }
  IL_00b0:  ldarg.0
  IL_00b1:  ldc.i4.s   -2
  IL_00b3:  stfld      ""int C.<Test>d__1<T>.<>1__state""
  IL_00b8:  ldarg.0
  IL_00b9:  ldflda     ""System.Runtime.CompilerServices.AsyncTaskMethodBuilder<T> C.<Test>d__1<T>.<>t__builder""
  IL_00be:  ldloc.1
  IL_00bf:  call       ""void System.Runtime.CompilerServices.AsyncTaskMethodBuilder<T>.SetResult(T)""
  IL_00c4:  ret
}
");
        }

        [Fact]
        public void TupleAsyncCapture04()
        {
            var source = @"
using System;
using System.Threading.Tasks;

class C
{
    static void Main()
    {
        Console.WriteLine(Test(42).Result);
    }

    public static async Task<T> Test<T>(T a)
    {
        var x = (f1: 1, f2: 2);

        await Task.Yield();

        return x.Test(a);
    }
}

namespace System
{
    // struct with two values
    public struct ValueTuple<T1, T2>
    {
        public T1 Item1;
        public T2 Item2;

        public ValueTuple(T1 item1, T2 item2)
        {
            this.Item1 = item1;
            this.Item2 = item2;
        }

        public override string ToString()
        {
            return '{' + Item1?.ToString() + "", "" + Item2?.ToString() + '}';
        }

        public U Test<U>(U val)
        {
            return val;
        }
    }
}
";
            var verifier = CompileAndVerify(source, additionalRefs: new[] { MscorlibRef_v46 }, parseOptions: TestOptions.Regular.WithTuplesFeature(), expectedOutput: @"42", options: TestOptions.ReleaseExe);
            verifier.VerifyDiagnostics();
            verifier.VerifyIL("C.<Test>d__1<T>.System.Runtime.CompilerServices.IAsyncStateMachine.MoveNext()", @"
{
  // Code size      187 (0xbb)
  .maxstack  3
  .locals init (int V_0,
                T V_1,
                System.Runtime.CompilerServices.YieldAwaitable.YieldAwaiter V_2,
                System.Runtime.CompilerServices.YieldAwaitable V_3,
                System.Exception V_4)
  IL_0000:  ldarg.0
  IL_0001:  ldfld      ""int C.<Test>d__1<T>.<>1__state""
  IL_0006:  stloc.0
  .try
  {
    IL_0007:  ldloc.0
    IL_0008:  brfalse.s  IL_004e
    IL_000a:  ldarg.0
    IL_000b:  ldc.i4.1
    IL_000c:  ldc.i4.2
    IL_000d:  newobj     ""System.ValueTuple<int, int>..ctor(int, int)""
    IL_0012:  stfld      ""(int f1, int f2) C.<Test>d__1<T>.<x>5__1""
    IL_0017:  call       ""System.Runtime.CompilerServices.YieldAwaitable System.Threading.Tasks.Task.Yield()""
    IL_001c:  stloc.3
    IL_001d:  ldloca.s   V_3
    IL_001f:  call       ""System.Runtime.CompilerServices.YieldAwaitable.YieldAwaiter System.Runtime.CompilerServices.YieldAwaitable.GetAwaiter()""
    IL_0024:  stloc.2
    IL_0025:  ldloca.s   V_2
    IL_0027:  call       ""bool System.Runtime.CompilerServices.YieldAwaitable.YieldAwaiter.IsCompleted.get""
    IL_002c:  brtrue.s   IL_006a
    IL_002e:  ldarg.0
    IL_002f:  ldc.i4.0
    IL_0030:  dup
    IL_0031:  stloc.0
    IL_0032:  stfld      ""int C.<Test>d__1<T>.<>1__state""
    IL_0037:  ldarg.0
    IL_0038:  ldloc.2
    IL_0039:  stfld      ""System.Runtime.CompilerServices.YieldAwaitable.YieldAwaiter C.<Test>d__1<T>.<>u__1""
    IL_003e:  ldarg.0
    IL_003f:  ldflda     ""System.Runtime.CompilerServices.AsyncTaskMethodBuilder<T> C.<Test>d__1<T>.<>t__builder""
    IL_0044:  ldloca.s   V_2
    IL_0046:  ldarg.0
    IL_0047:  call       ""void System.Runtime.CompilerServices.AsyncTaskMethodBuilder<T>.AwaitUnsafeOnCompleted<System.Runtime.CompilerServices.YieldAwaitable.YieldAwaiter, C.<Test>d__1<T>>(ref System.Runtime.CompilerServices.YieldAwaitable.YieldAwaiter, ref C.<Test>d__1<T>)""
    IL_004c:  leave.s    IL_00ba
    IL_004e:  ldarg.0
    IL_004f:  ldfld      ""System.Runtime.CompilerServices.YieldAwaitable.YieldAwaiter C.<Test>d__1<T>.<>u__1""
    IL_0054:  stloc.2
    IL_0055:  ldarg.0
    IL_0056:  ldflda     ""System.Runtime.CompilerServices.YieldAwaitable.YieldAwaiter C.<Test>d__1<T>.<>u__1""
    IL_005b:  initobj    ""System.Runtime.CompilerServices.YieldAwaitable.YieldAwaiter""
    IL_0061:  ldarg.0
    IL_0062:  ldc.i4.m1
    IL_0063:  dup
    IL_0064:  stloc.0
    IL_0065:  stfld      ""int C.<Test>d__1<T>.<>1__state""
    IL_006a:  ldloca.s   V_2
    IL_006c:  call       ""void System.Runtime.CompilerServices.YieldAwaitable.YieldAwaiter.GetResult()""
    IL_0071:  ldloca.s   V_2
    IL_0073:  initobj    ""System.Runtime.CompilerServices.YieldAwaitable.YieldAwaiter""
    IL_0079:  ldarg.0
    IL_007a:  ldflda     ""(int f1, int f2) C.<Test>d__1<T>.<x>5__1""
    IL_007f:  ldarg.0
    IL_0080:  ldfld      ""T C.<Test>d__1<T>.a""
    IL_0085:  call       ""T System.ValueTuple<int, int>.Test<T>(T)""
    IL_008a:  stloc.1
    IL_008b:  leave.s    IL_00a6
  }
  catch System.Exception
  {
    IL_008d:  stloc.s    V_4
    IL_008f:  ldarg.0
    IL_0090:  ldc.i4.s   -2
    IL_0092:  stfld      ""int C.<Test>d__1<T>.<>1__state""
    IL_0097:  ldarg.0
    IL_0098:  ldflda     ""System.Runtime.CompilerServices.AsyncTaskMethodBuilder<T> C.<Test>d__1<T>.<>t__builder""
    IL_009d:  ldloc.s    V_4
    IL_009f:  call       ""void System.Runtime.CompilerServices.AsyncTaskMethodBuilder<T>.SetException(System.Exception)""
    IL_00a4:  leave.s    IL_00ba
  }
  IL_00a6:  ldarg.0
  IL_00a7:  ldc.i4.s   -2
  IL_00a9:  stfld      ""int C.<Test>d__1<T>.<>1__state""
  IL_00ae:  ldarg.0
  IL_00af:  ldflda     ""System.Runtime.CompilerServices.AsyncTaskMethodBuilder<T> C.<Test>d__1<T>.<>t__builder""
  IL_00b4:  ldloc.1
  IL_00b5:  call       ""void System.Runtime.CompilerServices.AsyncTaskMethodBuilder<T>.SetResult(T)""
  IL_00ba:  ret
}
");
        }

        [Fact]
        public void TupleAsyncCapture05()
        {
            var source = @"
using System;
using System.Threading.Tasks;

class C
{
    static void Main()
    {
        Console.WriteLine(Test(42).Result);
    }

    public static async Task<T> Test<T>(T a)
    {
        var x = (f1: a, f2: a);

        await Task.Yield();

        return x.P1;
    }
}

namespace System
{
    public struct ValueTuple<T1, T2>
    {
        public T1 Item1;
        public T2 Item2;

        public ValueTuple(T1 item1, T2 item2)
        {
            this.Item1 = item1;
            this.Item2 = item2;
        }

        public override string ToString()
        {
            return '{' + Item1?.ToString() + "", "" + Item2?.ToString() + '}';
        }

        public T1 P1
        {
            get
            {
                return Item1;
            }
        }
    }
}
";
            var verifier = CompileAndVerify(source, additionalRefs: new[] { MscorlibRef_v46 }, parseOptions: TestOptions.Regular.WithTuplesFeature(), expectedOutput: @"42", options: TestOptions.ReleaseExe);
            verifier.VerifyDiagnostics();
        }

        [Fact]
        public void TupleAsyncCapture06()
        {
            var source = @"
using System;
using System.Threading.Tasks;

class C
{
    static void Main()
    {
        var v1 = M1();
        System.Action<int> d1 = (int i1) => System.Console.WriteLine(i1); 
        v1.Test(v1, d1).Wait();
        Test(v1).Wait();
    }

    static async Task Test<T1, T2>((T1, T2) v1)
    {
        System.Action<T1> d1 = (T1 i1) => System.Console.WriteLine(i1); 
        System.Action<T2> d2 = (T2 i2) => System.Console.WriteLine(i2); 

        await Task.Yield();

        v1.E1 += d1;
        v1.RaiseE1();
        v1.E1 -= d1;
        v1.RaiseE1();
        v1.E2 += d2;
        v1.RaiseE2();
        v1.E2 -= d2;
        v1.RaiseE2();   
    }

    static (int, long) M1()
    {
        return (1, 11);
    }
}

namespace System
{
    public struct ValueTuple<T1, T2>
    {
        public T1 Item1;
        public T2 Item2;

        public ValueTuple(T1 item1, T2 item2)
        {
            this.Item1 = item1;
            this.Item2 = item2;
            this.E1 = null;
            this._e2 = null;
        }

        public event System.Action<T1> E1;

        private System.Action<T2> _e2;
        public event System.Action<T2> E2
        {
            add
            {
                _e2 += value;
            }
            remove
            {
                _e2 -= value;
            }
        }

        public void RaiseE1()
        {
            System.Console.WriteLine(""-"");
            if (E1 == null)
            {
                System.Console.WriteLine(""null"");
            }
            else
            {
                E1(Item1);
            }
            System.Console.WriteLine(""-"");
        }

        public void RaiseE2()
        {
            System.Console.WriteLine(""--"");
            if (_e2 == null)
            {
                System.Console.WriteLine(""null"");
            }
            else
            {
                _e2(Item2);
            }
            System.Console.WriteLine(""--"");
        }

        public async Task Test<S1, S2>((S1, S2) val, System.Action<S1> d)
        {
            d = d;
            await Task.Yield();

            val.E1 += d;
            System.Console.WriteLine(val.E1);
            val.E1(val.Item1);
            val.E1 -= d;
            System.Console.WriteLine(val.E1 == null);
        }
    }
}
";

            var comp = CompileAndVerify(source, additionalRefs: new[] { MscorlibRef_v46 }, parseOptions: TestOptions.Regular.WithTuplesFeature(), expectedOutput:
@"System.Action`1[System.Int32]
1
True
-
1
-
-
null
-
--
11
--
--
null
--");
        }

        [Fact]
        public void LongTupleWithSubstitution()
        {
            var source = @"
using System;
using System.Threading.Tasks;

class C
{
    static void Main()
    {
        Console.WriteLine(Test(42).Result);
    }

    public static async Task<T> Test<T>(T a)
    {
        var x = (f1: 1, f2: 2, f3: 3, f4: 4, f5: 5, f6: 6, f7: 7, f8: a);

        await Task.Yield();

        return x.f8;
    }
}
" + trivial2uple + trivial3uple + trivalRemainingTuples;

            CompileAndVerify(source, expectedOutput: @"42", additionalRefs: new[] { MscorlibRef_v46 }, options: TestOptions.ReleaseExe, parseOptions: TestOptions.Regular.WithTuplesFeature());
        }

        [Fact]
        public void TupleUsageWithoutTupleLibrary()
        {
            var source = @"
class C
{
    static void Main()
    {
        (int, string) x = (1, ""hello"");
    }
}
";
            var comp = CreateCompilationWithMscorlib(source, parseOptions: TestOptions.Regular.WithTuplesFeature());
            comp.VerifyDiagnostics(
                // (6,9): error CS0518: Predefined type 'System.ValueTuple`2' is not defined or imported
                //         (int, string) x = (1, "hello");
                Diagnostic(ErrorCode.ERR_PredefinedTypeNotFound, "(int, string)").WithArguments("System.ValueTuple`2").WithLocation(6, 9),
                // (6,27): error CS0518: Predefined type 'System.ValueTuple`2' is not defined or imported
                //         (int, string) x = (1, "hello");
                Diagnostic(ErrorCode.ERR_PredefinedTypeNotFound, @"(1, ""hello"")").WithArguments("System.ValueTuple`2").WithLocation(6, 27)
                );
        }

        [Fact]
        public void TupleUsageWithMissingTupleMembers()
        {
            var source = @"
namespace System
{
    public struct ValueTuple<T1, T2> { }
}

class C
{
    static void Main()
    {
        (int, int) x = (1, 2);
    }
}
";
            var comp = CreateCompilationWithMscorlib(source, assemblyName: "comp", parseOptions: TestOptions.Regular.WithTuplesFeature());
            comp.VerifyEmitDiagnostics(
                // (11,24): error CS8205: Member '.ctor' was not found on type 'ValueTuple<T1, T2>' from assembly 'comp, Version=0.0.0.0, Culture=neutral, PublicKeyToken=null'.
                //         (int, int) x = (1, 2);
                Diagnostic(ErrorCode.ERR_PredefinedTypeMemberNotFoundInAssembly, "(1, 2)").WithArguments(".ctor", "System.ValueTuple<T1, T2>", "comp, Version=0.0.0.0, Culture=neutral, PublicKeyToken=null").WithLocation(11, 24)
                               );
        }

        [Fact]
        public void TupleWithDuplicateNames()
        {
            var source = @"
class C
{
    static void Main()
    {
        (int a, string a) x = (b: 1, b: ""hello"", b: 2);
    }
}
" + trivial2uple + trivial3uple;

            var comp = CreateCompilationWithMscorlib(source, parseOptions: TestOptions.Regular.WithTuplesFeature());
            comp.VerifyDiagnostics(
                // (6,24): error CS8203: Tuple member names must be unique.
                //         (int a, string a) x = (b: 1, b: "hello", b: 2);
                Diagnostic(ErrorCode.ERR_TupleDuplicateMemberName, "a").WithLocation(6, 24),
                // (6,38): error CS8203: Tuple member names must be unique.
                //         (int a, string a) x = (b: 1, b: "hello", b: 2);
                Diagnostic(ErrorCode.ERR_TupleDuplicateMemberName, "b").WithLocation(6, 38),
                // (6,50): error CS8203: Tuple member names must be unique.
                //         (int a, string a) x = (b: 1, b: "hello", b: 2);
                Diagnostic(ErrorCode.ERR_TupleDuplicateMemberName, "b").WithLocation(6, 50)
               );
        }

        [Fact]
        public void TupleWithDuplicateReservedNames()
        {
            var source = @"
class C
{
    static void Main()
    {
        (int Item1, string Item1) x = (Item1: 1, Item1: ""hello"");
        (int Item2, string Item2) y = (Item2: 1, Item2: ""hello"");
    }
}
" + trivial2uple;

            var comp = CreateCompilationWithMscorlib(source, parseOptions: TestOptions.Regular.WithTuplesFeature());
            comp.VerifyDiagnostics(
                // (6,28): error CS8201: Tuple member name 'Item1' is only allowed at position 1.
                //         (int Item1, string Item1) x = (Item1: 1, Item1: "hello");
                Diagnostic(ErrorCode.ERR_TupleReservedMemberName, "Item1").WithArguments("Item1", "1").WithLocation(6, 28),
                // (6,50): error CS8201: Tuple member name 'Item1' is only allowed at position 1.
                //         (int Item1, string Item1) x = (Item1: 1, Item1: "hello");
                Diagnostic(ErrorCode.ERR_TupleReservedMemberName, "Item1").WithArguments("Item1", "1").WithLocation(6, 50),
                // (7,14): error CS8201: Tuple member name 'Item2' is only allowed at position 2.
                //         (int Item2, string Item2) y = (Item2: 1, Item2: "hello");
                Diagnostic(ErrorCode.ERR_TupleReservedMemberName, "Item2").WithArguments("Item2", "2").WithLocation(7, 14),
                // (7,40): error CS8201: Tuple member name 'Item2' is only allowed at position 2.
                //         (int Item2, string Item2) y = (Item2: 1, Item2: "hello");
                Diagnostic(ErrorCode.ERR_TupleReservedMemberName, "Item2").WithArguments("Item2", "2").WithLocation(7, 40)
                );
        }

        [Fact]
        public void TupleWithNonReservedNames()
        {
            var source = @"
class C
{
    static void Main()
    {
        (int Item1, int Item01, int Item10) x = (Item01: 1, Item1: 2, Item10: 3);
    }
}
";

            var comp = CreateCompilationWithMscorlib(source, references: new[] { ValueTupleRef }, parseOptions: TestOptions.Regular.WithTuplesFeature());
            comp.VerifyDiagnostics(
                // (6,37): error CS8201: Tuple member name 'Item10' is only allowed at position 10.
                //         (int Item1, int Item01, int Item10) x = (Item01: 1, Item1: 2, Item10: 3);
                Diagnostic(ErrorCode.ERR_TupleReservedMemberName, "Item10").WithArguments("Item10", "10").WithLocation(6, 37),
                // (6,61): error CS8201: Tuple member name 'Item1' is only allowed at position 1.
                //         (int Item1, int Item01, int Item10) x = (Item01: 1, Item1: 2, Item10: 3);
                Diagnostic(ErrorCode.ERR_TupleReservedMemberName, "Item1").WithArguments("Item1", "1").WithLocation(6, 61),
                // (6,71): error CS8201: Tuple member name 'Item10' is only allowed at position 10.
                //         (int Item1, int Item01, int Item10) x = (Item01: 1, Item1: 2, Item10: 3);
                Diagnostic(ErrorCode.ERR_TupleReservedMemberName, "Item10").WithArguments("Item10", "10").WithLocation(6, 71)
                );
        }

        [Fact]
        public void DefaultValueForTuple()
        {
            var source = @"
class C
{
    static void Main()
    {
        (int a, string b) x = (1, ""hello"");
        x = default((int, string));
        System.Console.WriteLine(x.a);
        System.Console.WriteLine(x.b ?? ""null"");
    }
}
" + trivial2uple;

            var comp = CompileAndVerify(source, parseOptions: TestOptions.Regular.WithTuplesFeature(), expectedOutput: @"0
null");
        }

        [Fact]
        public void TupleWithDuplicateMemberNames()
        {
            var source = @"
class C
{
    static void Main()
    {
        (int a, string a) x = (b: 1, c: ""hello"", b: 2);
    }
}
" + trivial2uple + trivial3uple;

            var comp = CreateCompilationWithMscorlib(source, parseOptions: TestOptions.Regular.WithTuplesFeature());
            comp.VerifyDiagnostics(
                // (6,24): error CS8203: Tuple member names must be unique.
                //         (int a, string a) x = (b: 1, c: "hello", b: 2);
                Diagnostic(ErrorCode.ERR_TupleDuplicateMemberName, "a").WithLocation(6, 24),
                // (6,50): error CS8203: Tuple member names must be unique.
                //         (int a, string a) x = (b: 1, c: "hello", b: 2);
                Diagnostic(ErrorCode.ERR_TupleDuplicateMemberName, "b").WithLocation(6, 50)
                );
        }

        [Fact]
        public void TupleWithReservedMemberNames()
        {
            var source = @"
class C
{
    static void Main()
    {
        (int Item1, string Item3, string Item2, int Item4, int Item5, int Item6, int Item7, string Rest) x = (Item2: ""bad"", Item4: ""bad"", Item3: 3, Item4: 4, Item5: 5, Item6: 6, Item7: 7, Rest: ""bad"");
    }
}
";

            var comp = CreateCompilationWithMscorlib(source, references: new[] { ValueTupleRef }, parseOptions: TestOptions.Regular.WithTuplesFeature());
            comp.VerifyDiagnostics(
                // (6,28): error CS8201: Tuple member name 'Item3' is only allowed at position 3.
                //         (int Item1, string Item3, string Item2, int Item4, int Item5, int Item6, int Item7, string Rest) x = (Item2: "bad", Item4: "bad", Item3: 3, Item4: 4, Item5: 5, Item6: 6, Item7: 7, Rest: "bad");
                Diagnostic(ErrorCode.ERR_TupleReservedMemberName, "Item3").WithArguments("Item3", "3").WithLocation(6, 28),
                // (6,42): error CS8201: Tuple member name 'Item2' is only allowed at position 2.
                //         (int Item1, string Item3, string Item2, int Item4, int Item5, int Item6, int Item7, string Rest) x = (Item2: "bad", Item4: "bad", Item3: 3, Item4: 4, Item5: 5, Item6: 6, Item7: 7, Rest: "bad");
                Diagnostic(ErrorCode.ERR_TupleReservedMemberName, "Item2").WithArguments("Item2", "2").WithLocation(6, 42),
                // (6,100): error CS8202: Tuple membername 'Rest' is disallowed at any position.
                //         (int Item1, string Item3, string Item2, int Item4, int Item5, int Item6, int Item7, string Rest) x = (Item2: "bad", Item4: "bad", Item3: 3, Item4: 4, Item5: 5, Item6: 6, Item7: 7, Rest: "bad");
                Diagnostic(ErrorCode.ERR_TupleReservedMemberNameAnyPosition, "Rest").WithArguments("Rest").WithLocation(6, 100),
                // (6,111): error CS8201: Tuple member name 'Item2' is only allowed at position 2.
                //         (int Item1, string Item3, string Item2, int Item4, int Item5, int Item6, int Item7, string Rest) x = (Item2: "bad", Item4: "bad", Item3: 3, Item4: 4, Item5: 5, Item6: 6, Item7: 7, Rest: "bad");
                Diagnostic(ErrorCode.ERR_TupleReservedMemberName, "Item2").WithArguments("Item2", "2").WithLocation(6, 111),
                // (6,125): error CS8201: Tuple member name 'Item4' is only allowed at position 4.
                //         (int Item1, string Item3, string Item2, int Item4, int Item5, int Item6, int Item7, string Rest) x = (Item2: "bad", Item4: "bad", Item3: 3, Item4: 4, Item5: 5, Item6: 6, Item7: 7, Rest: "bad");
                Diagnostic(ErrorCode.ERR_TupleReservedMemberName, "Item4").WithArguments("Item4", "4").WithLocation(6, 125),
                // (6,189): error CS8202: Tuple membername 'Rest' is disallowed at any position.
                //         (int Item1, string Item3, string Item2, int Item4, int Item5, int Item6, int Item7, string Rest) x = (Item2: "bad", Item4: "bad", Item3: 3, Item4: 4, Item5: 5, Item6: 6, Item7: 7, Rest: "bad");
                Diagnostic(ErrorCode.ERR_TupleReservedMemberNameAnyPosition, "Rest").WithArguments("Rest").WithLocation(6, 189)
               );
        }

        [Fact]
        public void TupleWithExistingUnderlyingMemberNames()
        {
            var source = @"
class C
{
    static void Main()
    {
        var x = (CompareTo: 2, Create: 3, Deconstruct: 4, Equals: 5, GetHashCode: 6, Rest: 8, ToString: 10);
    }
}
";

            var comp = CreateCompilationWithMscorlib(source, references: new[] { ValueTupleRef }, parseOptions: TestOptions.Regular.WithTuplesFeature());
            comp.VerifyDiagnostics(
                // (6,18): error CS8202: Tuple membername 'CompareTo' is disallowed at any position.
                //         var x = (CompareTo: 2, Create: 3, Deconstruct: 4, Equals: 5, GetHashCode: 6, Rest: 8, ToString: 10);
                Diagnostic(ErrorCode.ERR_TupleReservedMemberNameAnyPosition, "CompareTo").WithArguments("CompareTo").WithLocation(6, 18),
                // (6,43): error CS8202: Tuple membername 'Deconstruct' is disallowed at any position.
                //         var x = (CompareTo: 2, Create: 3, Deconstruct: 4, Equals: 5, GetHashCode: 6, Rest: 8, ToString: 10);
                Diagnostic(ErrorCode.ERR_TupleReservedMemberNameAnyPosition, "Deconstruct").WithArguments("Deconstruct").WithLocation(6, 43),
                // (6,59): error CS8202: Tuple membername 'Equals' is disallowed at any position.
                //         var x = (CompareTo: 2, Create: 3, Deconstruct: 4, Equals: 5, GetHashCode: 6, Rest: 8, ToString: 10);
                Diagnostic(ErrorCode.ERR_TupleReservedMemberNameAnyPosition, "Equals").WithArguments("Equals").WithLocation(6, 59),
                // (6,70): error CS8202: Tuple membername 'GetHashCode' is disallowed at any position.
                //         var x = (CompareTo: 2, Create: 3, Deconstruct: 4, Equals: 5, GetHashCode: 6, Rest: 8, ToString: 10);
                Diagnostic(ErrorCode.ERR_TupleReservedMemberNameAnyPosition, "GetHashCode").WithArguments("GetHashCode").WithLocation(6, 70),
                // (6,86): error CS8202: Tuple membername 'Rest' is disallowed at any position.
                //         var x = (CompareTo: 2, Create: 3, Deconstruct: 4, Equals: 5, GetHashCode: 6, Rest: 8, ToString: 10);
                Diagnostic(ErrorCode.ERR_TupleReservedMemberNameAnyPosition, "Rest").WithArguments("Rest").WithLocation(6, 86),
                // (6,95): error CS8202: Tuple membername 'ToString' is disallowed at any position.
                //         var x = (CompareTo: 2, Create: 3, Deconstruct: 4, Equals: 5, GetHashCode: 6, Rest: 8, ToString: 10);
                Diagnostic(ErrorCode.ERR_TupleReservedMemberNameAnyPosition, "ToString").WithArguments("ToString").WithLocation(6, 95)
                );
        }

        [Fact]
        public void TupleWithExistingInaccessibleUnderlyingMemberNames()
        {
            var source = @"
class C
{
    static void Main()
    {
        var x = (CombineHashCodes: 1, Create: 2, GetHashCodeCore: 3, Size: 4, ToStringEnd: 5);
        System.Console.WriteLine(x.CombineHashCodes + "" "" + x.Create + "" "" + x.GetHashCodeCore + "" "" + x.Size + "" "" + x.ToStringEnd);
    }
}
";

            var verifier = CompileAndVerify(source, expectedOutput: @"1 2 3 4 5", additionalRefs: new[] { MscorlibRef, ValueTupleRef, SystemRuntimeFacadeRef }, parseOptions: TestOptions.Regular.WithTuplesFeature());
            verifier.VerifyDiagnostics();
        }

        [Fact]
        public void LongTupleDeclaration()
        {
            var source = @"
class C
{
    static void Main()
    {
        (int, int, int, int, int, int, int, string, int, int, int, int) x = (1, 2, 3, 4, 5, 6, 7, ""Alice"", 2, 3, 4, 5);
        System.Console.WriteLine($""{x.Item1} {x.Item2} {x.Item3} {x.Item4} {x.Item5} {x.Item6} {x.Item7} {x.Item8} {x.Item9} {x.Item10} {x.Item11} {x.Item12}"");
    }
}
" + trivial2uple + trivial3uple + trivalRemainingTuples;

            Action<ModuleSymbol> validator = module =>
            {
                var sourceModule = (SourceModuleSymbol)module;
                var compilation = sourceModule.DeclaringCompilation;
                var tree = compilation.SyntaxTrees.First();
                var model = compilation.GetSemanticModel(tree);
                var nodes = tree.GetCompilationUnitRoot().DescendantNodes();

                var x = nodes.OfType<VariableDeclaratorSyntax>().First();

                Assert.Equal("(System.Int32, System.Int32, System.Int32, System.Int32, System.Int32, System.Int32, System.Int32, "
                    + "System.String, System.Int32, System.Int32, System.Int32, System.Int32) x",
                    model.GetDeclaredSymbol(x).ToTestDisplayString());
            };

            var verifier = CompileAndVerify(source, expectedOutput: @"1 2 3 4 5 6 7 Alice 2 3 4 5", additionalRefs: new[] { MscorlibRef }, sourceSymbolValidator: validator, parseOptions: TestOptions.Regular.WithTuplesFeature());
            verifier.VerifyDiagnostics();
        }

        [Fact]
        public void LongTupleDeclarationWithNames()
        {
            var source = @"
class C
{
    static void Main()
    {
        (int a, int b, int c, int d, int e, int f, int g, string h, int i, int j, int k, int l) x = (1, 2, 3, 4, 5, 6, 7, ""Alice"", 2, 3, 4, 5);
        System.Console.WriteLine($""{x.a} {x.b} {x.c} {x.d} {x.e} {x.f} {x.g} {x.h} {x.i} {x.j} {x.k} {x.l}"");
    }
}
";

            Action<ModuleSymbol> validator = module =>
            {
                var sourceModule = (SourceModuleSymbol)module;
                var compilation = sourceModule.DeclaringCompilation;
                var tree = compilation.SyntaxTrees.First();
                var model = compilation.GetSemanticModel(tree);
                var nodes = tree.GetCompilationUnitRoot().DescendantNodes();

                var x = nodes.OfType<VariableDeclaratorSyntax>().First();

                Assert.Equal("(System.Int32 a, System.Int32 b, System.Int32 c, System.Int32 d, System.Int32 e, System.Int32 f, System.Int32 g, "
                    + "System.String h, System.Int32 i, System.Int32 j, System.Int32 k, System.Int32 l) x",
                    model.GetDeclaredSymbol(x).ToTestDisplayString());
            };

            var verifier = CompileAndVerify(source, expectedOutput: @"1 2 3 4 5 6 7 Alice 2 3 4 5", additionalRefs: new[] { MscorlibRef, ValueTupleRef, SystemRuntimeFacadeRef }, sourceSymbolValidator: validator, parseOptions: TestOptions.Regular.WithTuplesFeature());
            verifier.VerifyDiagnostics();
        }

        [Fact]
        public void HugeTupleCreationParses()
        {
            StringBuilder b = new StringBuilder();
            b.Append("(");
            for (int i = 0; i < 3000; i++)
            {
                b.Append("1, ");
            }
            b.Append("1)");

            var source = @"
class C
{
    static void Main()
    {
        var x = " + b.ToString() + @";
    }
}
";
            CreateCompilationWithMscorlib(source, parseOptions: TestOptions.Regular.WithTuplesFeature());
        }

        [Fact]
        public void HugeTupleDeclarationParses()
        {
            StringBuilder b = new StringBuilder();
            b.Append("(");
            for (int i = 0; i < 3000; i++)
            {
                b.Append("int, ");
            }
            b.Append("int)");

            var source = @"
class C
{
    static void Main()
    {
        " + b.ToString() + @" x;
    }
}
";
            CreateCompilationWithMscorlib(source, parseOptions: TestOptions.Regular.WithTuplesFeature());
        }

        [Fact]
        public void GenericTupleWithoutTupleLibrary_01()
        {
            var source = @"
class C
{
    static void Main()
    {
        var x = M<int, bool>();
        System.Console.WriteLine($""{x.first} {x.second}"");
    }

    static (T1 first, T2 second) M<T1, T2>()
    {
        return (default(T1), default(T2));
    }
}
";
            var comp = CreateCompilationWithMscorlib(source, parseOptions: TestOptions.Regular.WithTuplesFeature());
            comp.VerifyDiagnostics(
                // (10,12): error CS0518: Predefined type 'System.ValueTuple`2' is not defined or imported
                //     static (T1 first, T2 second) M<T1, T2>()
                Diagnostic(ErrorCode.ERR_PredefinedTypeNotFound, "(T1 first, T2 second)").WithArguments("System.ValueTuple`2").WithLocation(10, 12),
                // (12,16): error CS0518: Predefined type 'System.ValueTuple`2' is not defined or imported
                //         return (default(T1), default(T2));
                Diagnostic(ErrorCode.ERR_PredefinedTypeNotFound, "(default(T1), default(T2))").WithArguments("System.ValueTuple`2").WithLocation(12, 16)
                );

            var c = comp.GetTypeByMetadataName("C");

            var mTuple = (NamedTypeSymbol)c.GetMember<MethodSymbol>("M").ReturnType;

            Assert.True(mTuple.IsTupleType);
            Assert.Equal(TypeKind.Error, mTuple.TupleUnderlyingType.TypeKind);
            Assert.Equal(SymbolKind.ErrorType, mTuple.TupleUnderlyingType.Kind);
            Assert.IsAssignableFrom<ErrorTypeSymbol>(mTuple.TupleUnderlyingType); 
            Assert.Equal(TypeKind.Struct, mTuple.TypeKind);
            AssertTupleTypeEquality(mTuple);
            Assert.False(mTuple.IsImplicitlyDeclared);
            Assert.Equal("Predefined type 'System.ValueTuple`2' is not defined or imported", mTuple.GetUseSiteDiagnostic().GetMessage(CultureInfo.InvariantCulture));
            Assert.Null(mTuple.BaseType);
            Assert.False(((TupleTypeSymbol)mTuple).UnderlyingDefinitionToMemberMap.Any());

            var mFirst = (FieldSymbol)mTuple.GetMembers("first").Single();

            Assert.IsType<TupleErrorFieldSymbol>(mFirst);

            Assert.True(mFirst.IsTupleField);
            Assert.Equal("first", mFirst.Name);
            Assert.Same(mFirst, mFirst.OriginalDefinition);
            Assert.True(mFirst.Equals(mFirst));
            Assert.Null(mFirst.TupleUnderlyingField);
            Assert.Null(mFirst.AssociatedSymbol);
            Assert.Same(mTuple, mFirst.ContainingSymbol);
            Assert.True(mFirst.CustomModifiers.IsEmpty);
            Assert.True(mFirst.GetAttributes().IsEmpty);
            Assert.Null(mFirst.GetUseSiteDiagnostic());
            Assert.False(mFirst.Locations.IsDefaultOrEmpty);
            Assert.Equal("first", mFirst.DeclaringSyntaxReferences.Single().GetSyntax().ToString());
            Assert.False(mFirst.IsImplicitlyDeclared);
            Assert.Null(mFirst.TypeLayoutOffset);

            var mItem1 = (FieldSymbol)mTuple.GetMembers("Item1").Single();

            Assert.IsType<TupleErrorFieldSymbol>(mItem1);

            Assert.True(mItem1.IsTupleField);
            Assert.Equal("Item1", mItem1.Name);
            Assert.Same(mItem1, mItem1.OriginalDefinition);
            Assert.True(mItem1.Equals(mItem1));
            Assert.Null(mItem1.TupleUnderlyingField);
            Assert.Null(mItem1.AssociatedSymbol);
            Assert.Same(mTuple, mItem1.ContainingSymbol);
            Assert.True(mItem1.CustomModifiers.IsEmpty);
            Assert.True(mItem1.GetAttributes().IsEmpty);
            Assert.Null(mItem1.GetUseSiteDiagnostic());
            Assert.True(mItem1.Locations.IsEmpty);
            Assert.False(mItem1.IsImplicitlyDeclared);
            Assert.Null(mItem1.TypeLayoutOffset);
        }

        [Fact]
        [WorkItem(11287, "https://github.com/dotnet/roslyn/issues/11287")]
        public void GenericTupleWithoutTupleLibrary_02()
        {
            var source = @"
class C
{
    static void Main()
    {
    }

    static (T1, T2, T3, T4, T5, T6, T7, T8, T9) M<T1, T2, T3, T4, T5, T6, T7, T8, T9>()
    {
        throw new System.NotSupportedException();
    }
}
" + trivial2uple;

            var comp = CreateCompilationWithMscorlib(source, parseOptions: TestOptions.Regular.WithTuplesFeature());
            comp.VerifyDiagnostics(
                // (8,12): error CS0518: Predefined type 'System.ValueTuple`8' is not defined or imported
                //     static (T1, T2, T3, T4, T5, T6, T7, T8, T9) M<T1, T2, T3, T4, T5, T6, T7, T8, T9>()
                Diagnostic(ErrorCode.ERR_PredefinedTypeNotFound, "(T1, T2, T3, T4, T5, T6, T7, T8, T9)").WithArguments("System.ValueTuple`8").WithLocation(8, 12)
                );
        }

        [Fact]
        public void GenericTuple()
        {
            var source = @"
class C
{
    static void Main()
    {
        var x = M<int, bool>();
        System.Console.WriteLine($""{x.first} {x.second}"");
    }

    static (T1 first, T2 second) M<T1, T2>()
    {
        return (default(T1), default(T2));
    }
}
" + trivial2uple;
            var comp = CompileAndVerify(source, expectedOutput: @"0 False", parseOptions: TestOptions.Regular.WithTuplesFeature());
        }

        [Fact]
        public void LongTupleCreation()
        {
            var source = @"
class C
{
    static void Main()
    {
        var x = (1, 2, 3, 4, 5, 6, 7, ""Alice"", 2, 3, 4, 5, 6, 7, ""Bob"", 2, 3);
        System.Console.WriteLine($""{x.Item1} {x.Item2} {x.Item3} {x.Item4} {x.Item5} {x.Item6} {x.Item7} {x.Item8} {x.Item9} {x.Item10} {x.Item11} {x.Item12} {x.Item13} {x.Item14} {x.Item15} {x.Item16} {x.Item17}"");
    }
}
";

            Action<ModuleSymbol> validator = module =>
            {
                var sourceModule = (SourceModuleSymbol)module;
                var compilation = sourceModule.DeclaringCompilation;
                var tree = compilation.SyntaxTrees.First();
                var model = compilation.GetSemanticModel(tree);
                var nodes = tree.GetCompilationUnitRoot().DescendantNodes();

                var node = nodes.OfType<TupleExpressionSyntax>().Single();

                Assert.Equal("(System.Int32, System.Int32, System.Int32, System.Int32, System.Int32, System.Int32, System.Int32, "
                     + "System.String, System.Int32, System.Int32, System.Int32, System.Int32, System.Int32, System.Int32, "
                     + "System.String, System.Int32, System.Int32)",
                     model.GetTypeInfo(node).Type.ToTestDisplayString());
            };

            var verifier = CompileAndVerify(source, expectedOutput: @"1 2 3 4 5 6 7 Alice 2 3 4 5 6 7 Bob 2 3", additionalRefs: new[] { MscorlibRef, ValueTupleRef, SystemRuntimeFacadeRef }, sourceSymbolValidator: validator, parseOptions: TestOptions.Regular.WithTuplesFeature());
            verifier.VerifyDiagnostics();
        }

        [Fact]
        public void TupleInLambda()
        {
            var source = @"
class C
{
    static void Main()
    {
        System.Action<(int, string)> f = ((int, string) x) => System.Console.WriteLine($""{x.Item1} {x.Item2}"");
        f((42, ""Alice""));
    }
}
" + trivial2uple;

            var comp = CompileAndVerify(source, expectedOutput: @"42 Alice", parseOptions: TestOptions.Regular.WithTuplesFeature());
        }

        [Fact]
        public void TupleWithNamesInLambda()
        {
            var source = @"
class C
{
    static void Main()
    {
        int a, b = 0;
        System.Action<(int, string)> f = ((int a, string b) x) => System.Console.WriteLine($""{x.a} {x.b}"");
        f((c: 42, d: ""Alice""));
    }
}
" + trivial2uple;

            var comp = CompileAndVerify(source, expectedOutput: @"42 Alice", parseOptions: TestOptions.Regular.WithTuplesFeature());
        }

        [Fact]
        public void TupleInProperty()
        {
            var source = @"
class C
{
    static (int a, string b) P { get; set; }

    static void Main()
    {
        P = (42, ""Alice"");
        System.Console.WriteLine($""{P.a} {P.b}"");
    }
}
" + trivial2uple;

            var comp = CompileAndVerify(source, expectedOutput: @"42 Alice", parseOptions: TestOptions.Regular.WithTuplesFeature());
        }

        [Fact]
        public void ExtensionMethodOnTuple()
        {
            var source = @"
static class C
{
    static void Extension(this (int a, string b) x)
    {
        System.Console.WriteLine($""{x.a} {x.b}"");
    }
    static void Main()
    {
        (42, ""Alice"").Extension();
    }
}
" + trivial2uple;

            CompileAndVerify(source, additionalRefs: new[] { SystemCoreRef }, expectedOutput: @"42 Alice", parseOptions: TestOptions.Regular.WithTuplesFeature());
        }

        [Fact]
        public void TupleInOptionalParam()
        {
            var source = @"
class C
{
    void M(int x, (int a, string b) y = (42, ""Alice"")) { }
}
" + trivial2uple;

            CreateCompilationWithMscorlib(source, parseOptions: TestOptions.Regular.WithTuplesFeature()).VerifyDiagnostics(
                // (4,41): error CS1736: Default parameter value for 'y' must be a compile-time constant
                //     void M(int x, (int a, string b) y = (42, "Alice"))
                Diagnostic(ErrorCode.ERR_DefaultValueMustBeConstant, @"(42, ""Alice"")").WithArguments("y").WithLocation(4, 41));
        }

        [Fact]
        public void TupleDefaultInOptionalParam()
        {
            var source = @"
class C
{
    public static void Main()
    {
        M();
    }

    static void M((int a, string b) x = default((int, string)))
    {
        System.Console.WriteLine($""{x.a} {x.b}"");
    }
}
" + trivial2uple;
            CompileAndVerify(source, additionalRefs: new[] { SystemCoreRef }, expectedOutput: @"0 ", parseOptions: TestOptions.Regular.WithTuplesFeature());
        }

        [Fact]
        public void TupleAsNamedParam()
        {
            var source = @"
class C
{
    static void Main()
    {
        M(y : (42, ""Alice""), x : 1);
    }
    static void M(int x, (int a, string b) y)
    {
        System.Console.WriteLine($""{y.a} {y.Item2}"");
    }
}
" + trivial2uple;

            var comp = CompileAndVerify(source, expectedOutput: @"42 Alice", parseOptions: TestOptions.Regular.WithTuplesFeature());
        }

        [Fact]
        public void LongTupleCreationWithNames()
        {
            var source = @"
class C
{
    static void Main()
    {
        var x = (a: 1, b: 2, c: 3, d: 4, e: 5, f: 6, g: 7, h: ""Alice"", i: 2, j: 3, k: 4, l: 5, m: 6, n: 7, o: ""Bob"", p: 2, q: 3);
        System.Console.WriteLine($""{x.a} {x.b} {x.c} {x.d} {x.e} {x.f} {x.g} {x.h} {x.i} {x.j} {x.k} {x.l} {x.m} {x.n} {x.o} {x.p} {x.q}"");
    }
}
";

            Action<ModuleSymbol> validator = module =>
            {
                var sourceModule = (SourceModuleSymbol)module;
                var compilation = sourceModule.DeclaringCompilation;
                var tree = compilation.SyntaxTrees.First();
                var model = compilation.GetSemanticModel(tree);
                var nodes = tree.GetCompilationUnitRoot().DescendantNodes();

                var node = nodes.OfType<TupleExpressionSyntax>().Single();

                Assert.Equal("(System.Int32 a, System.Int32 b, System.Int32 c, System.Int32 d, System.Int32 e, System.Int32 f, System.Int32 g, "
                     + "System.String h, System.Int32 i, System.Int32 j, System.Int32 k, System.Int32 l, System.Int32 m, System.Int32 n, "
                     + "System.String o, System.Int32 p, System.Int32 q)",
                     model.GetTypeInfo(node).Type.ToTestDisplayString());
            };

            var verifier = CompileAndVerify(source, expectedOutput: @"1 2 3 4 5 6 7 Alice 2 3 4 5 6 7 Bob 2 3", additionalRefs: new[] { MscorlibRef, ValueTupleRef, SystemRuntimeFacadeRef }, sourceSymbolValidator: validator, parseOptions: TestOptions.Regular.WithTuplesFeature());
            verifier.VerifyDiagnostics();
        }

        [Fact]
        public void LongTupleWithArgumentEvaluation()
        {
            var source = @"
class C
{
    static void Main()
    {
        var x = (a: PrintAndReturn(1), b: 2, c: 3, d: PrintAndReturn(4), e: 5, f: 6, g: PrintAndReturn(7), h: PrintAndReturn(""Alice""), i: 2, j: 3, k: 4, l: 5, m: 6, n: PrintAndReturn(7), o: PrintAndReturn(""Bob""), p: 2, q: PrintAndReturn(3));
    }

    static T PrintAndReturn<T>(T i)
    {
        System.Console.Write(i + "" "");
        return i;
    }
}
";

            var verifier = CompileAndVerify(source, expectedOutput: @"1 4 7 Alice 7 Bob 3", additionalRefs: new[] { MscorlibRef, ValueTupleRef, SystemRuntimeFacadeRef }, parseOptions: TestOptions.Regular.WithTuplesFeature());
            verifier.VerifyDiagnostics();
        }

        [Fact]
        public void LongTupleGettingRest()
        {
            var source = @"
class C
{
    static void Main()
    {
        var x = (a: 1, b: 2, c: 3, d: 4, e: 5, f: 6, g: 7, h: ""Alice"", i: 1);
        System.Console.WriteLine($""{x.Rest.Item1} {x.Rest.Item2}"");
    }
}
";

            Action<ModuleSymbol> validator = module =>
            {
                var sourceModule = (SourceModuleSymbol)module;
                var compilation = sourceModule.DeclaringCompilation;
                var tree = compilation.SyntaxTrees.First();
                var model = compilation.GetSemanticModel(tree);
                var nodes = tree.GetCompilationUnitRoot().DescendantNodes();

                var node = nodes.OfType<MemberAccessExpressionSyntax>().Where(n => n.ToString() == "x.Rest").First();
                Assert.Equal("(System.String, System.Int32)", model.GetTypeInfo(node).Type.ToTestDisplayString());
            };

            var verifier = CompileAndVerify(source, expectedOutput: @"Alice 1", additionalRefs: new[] { MscorlibRef, ValueTupleRef, SystemRuntimeFacadeRef }, sourceSymbolValidator: validator, parseOptions: TestOptions.Regular.WithTuplesFeature());
            verifier.VerifyDiagnostics();
        }

        [Fact]
        public void MethodReturnsValueTuple()
        {
            var source = @"
class C
{
    static void Main()
    {
        System.Console.WriteLine(M().ToString());
    }

    static (int, string) M()
    {
        return (1, ""hello"");
    }
}
" + trivial2uple;

            var comp = CompileAndVerify(source, expectedOutput: @"{1, hello}", parseOptions: TestOptions.Regular.WithTuplesFeature());
        }

        [Fact]
        public void DistinctTupleTypesInCompilation()
        {
            var source1 = @"
public class C1
{
    public static (int a, int b) M()
    {
        return (1, 2);
    }
}
" + trivial2uple;

            var source2 = @"
public class C2
{
    public static (int c, int d) M()
    {
        return (3, 4);
    }
}
" + trivial2uple;

            var source = @"
class C3
{
    public static void Main()
    {
        System.Console.Write(C1.M().Item1 + "" "");
        System.Console.Write(C1.M().a + "" "");
        System.Console.Write(C1.M().Item2 + "" "");
        System.Console.Write(C1.M().b + "" "");
        System.Console.Write(C2.M().Item1 + "" "");
        System.Console.Write(C2.M().c + "" "");
        System.Console.Write(C2.M().Item2 + "" "");
        System.Console.Write(C2.M().d);
    }
}
";
            var comp1 = CreateCompilationWithMscorlib(source1, parseOptions: TestOptions.Regular.WithTuplesFeature());
            var comp2 = CreateCompilationWithMscorlib(source2, parseOptions: TestOptions.Regular.WithTuplesFeature());
            var comp = CompileAndVerify(source, expectedOutput: @"1 1 2 2 3 3 4 4", additionalRefs: new[] { new CSharpCompilationReference(comp1), new CSharpCompilationReference(comp2) }, parseOptions: TestOptions.Regular.WithTuplesFeature());
        }

        [Fact]
        public void DistinctTupleTypesInCompilationCannotAssign()
        {
            var source1 = @"
public class C1
{
    public static (int a, int b) M()
    {
        return (1, 2);
    }
}
" + trivial2uple;

            var source2 = @"
public class C2
{
    public static (int c, int d) M()
    {
        return (3, 4);
    }
}
" + trivial2uple;

            var source = @"
class C3
{
    public static void Main()
    {
        var x = C1.M();
        x = C2.M();
    }
}
";
            var comp1 = CreateCompilationWithMscorlib(source1, parseOptions: TestOptions.Regular.WithTuplesFeature());
            var comp2 = CreateCompilationWithMscorlib(source2, parseOptions: TestOptions.Regular.WithTuplesFeature());
            var comp = CreateCompilationWithMscorlib(source, references: new[] { new CSharpCompilationReference(comp1), new CSharpCompilationReference(comp2) }, parseOptions: TestOptions.Regular.WithTuplesFeature());

            comp.VerifyDiagnostics(
                // (7,13): error CS0029: Cannot implicitly convert type '(int c, int d)' to '(int a, int b)'
                //         x = C2.M();
                Diagnostic(ErrorCode.ERR_NoImplicitConv, "C2.M()").WithArguments("(int c, int d)", "(int a, int b)").WithLocation(7, 13)
                );
        }

        [Fact]
        public void AmbiguousTupleTypesForCreation()
        {
            var source = @"
class C3
{
    public static void Main()
    {
        var x = (1, 1);
    }
}
";
            var comp1 = CreateCompilationWithMscorlib(trivial2uple, assemblyName: "comp1", parseOptions: TestOptions.Regular.WithTuplesFeature());
            var comp2 = CreateCompilationWithMscorlib(trivial2uple, parseOptions: TestOptions.Regular.WithTuplesFeature());

            var comp = CreateCompilationWithMscorlib(source, references: new[] { new CSharpCompilationReference(comp1), new CSharpCompilationReference(comp2) }, parseOptions: TestOptions.Regular.WithTuplesFeature());
            comp.VerifyDiagnostics(
                // (6,17): error CS0518: Predefined type 'System.ValueTuple`2' is not defined or imported
                //         var x = (1, 1);
                Diagnostic(ErrorCode.ERR_PredefinedTypeNotFound, "(1, 1)").WithArguments("System.ValueTuple`2").WithLocation(6, 17)
                );
        }

        [Fact]
        public void AmbiguousTupleTypesForDeclaration()
        {
            var source = @"
class C3
{
    public void M((int, int) x) { }
}
";
            var comp1 = CreateCompilationWithMscorlib(trivial2uple, assemblyName: "comp1", parseOptions: TestOptions.Regular.WithTuplesFeature());
            var comp2 = CreateCompilationWithMscorlib(trivial2uple, parseOptions: TestOptions.Regular.WithTuplesFeature());

            var comp = CreateCompilationWithMscorlib(source, references: new[] { new CSharpCompilationReference(comp1), new CSharpCompilationReference(comp2) }, parseOptions: TestOptions.Regular.WithTuplesFeature());
            comp.VerifyDiagnostics(
                // (4,19): error CS0518: Predefined type 'System.ValueTuple`2' is not defined or imported
                //     public void M((int, int) x) { }
                Diagnostic(ErrorCode.ERR_PredefinedTypeNotFound, "(int, int)").WithArguments("System.ValueTuple`2").WithLocation(4, 19)
                );
        }

        [Fact]
        public void LocalTupleTypeWinsWhenTupleTypesInCompilation()
        {
            var source1 = @"
public class C1
{
    public static (int a, int b) M()
    {
        return (1, 2);
    }
}
" + trivial2uple;

            var source2 = @"
public class C2
{
    public static (int c, int d) M()
    {
        return (3, 4);
    }
}
" + trivial2uple;

            var source = @"
class C3
{
    public static void Main()
    {
        System.Console.Write(C1.M().Item1 + "" "");
        System.Console.Write(C1.M().a + "" "");
        System.Console.Write(C1.M().Item2 + "" "");
        System.Console.Write(C1.M().b + "" "");
        System.Console.Write(C2.M().Item1 + "" "");
        System.Console.Write(C2.M().c + "" "");
        System.Console.Write(C2.M().Item2 + "" "");
        System.Console.Write(C2.M().d + "" "");

        var x = (e: 5, f: 6);
        System.Console.Write(x.Item1 + "" "");
        System.Console.Write(x.e + "" "");
        System.Console.Write(x.Item2 + "" "");
        System.Console.Write(x.f + "" "");
        System.Console.Write(x.GetType().Assembly == typeof(C3).Assembly);
    }
}
" + trivial2uple;

            var comp1 = CreateCompilationWithMscorlib(source1, parseOptions: TestOptions.Regular.WithTuplesFeature());
            var comp2 = CreateCompilationWithMscorlib(source2, parseOptions: TestOptions.Regular.WithTuplesFeature());
            var comp = CompileAndVerify(source, expectedOutput: @"1 1 2 2 3 3 4 4 5 5 6 6 True", additionalRefs: new[] { new CSharpCompilationReference(comp1), new CSharpCompilationReference(comp2) }, parseOptions: TestOptions.Regular.WithTuplesFeature());
        }

        [Fact]
        public void UnderlyingTypeMemberWithWrongSignature_1()
        {
            string source = @"
class C
{
    static void M()
    {
        var x = (""Alice"", ""Bob"");
        System.Console.WriteLine($""{x.Item1}"");
    }
}

namespace System
{
    public struct ValueTuple<T1, T2>
    {
        public string Item1; // Not T1
        public int Item2;

        public ValueTuple(T1 item1, T2 item2)
        {
            this.Item1 = ""1"";
            this.Item2 = 2;
        }
    }
}
";
            var comp = CreateCompilationWithMscorlib(source, assemblyName: "comp", parseOptions: TestOptions.Regular.WithTuplesFeature());
            comp.VerifyDiagnostics(
                // (7,39): error CS0229: Ambiguity between '(string, string).Item1' and '(string, string).Item1'
                //         System.Console.WriteLine($"{x.Item1}");
                Diagnostic(ErrorCode.ERR_AmbigMember, "Item1").WithArguments("(string, string).Item1", "(string, string).Item1").WithLocation(7, 39)
                );
        }

        [Fact]
        public void UnderlyingTypeMemberWithWrongSignature_2()
        {
            string source = @"
class C
{
    (string, string) M()
    {
        var x = (""Alice"", ""Bob"");
        System.Console.WriteLine($""{x.Item1}"");
        return x;
    }

    void M2((int a, int b) y)
    {
        System.Console.WriteLine($""{y.Item1}"");
        System.Console.WriteLine($""{y.a}"");
        System.Console.WriteLine($""{y.Item2}"");
        System.Console.WriteLine($""{y.b}"");
    }
}

namespace System
{
    public struct ValueTuple<T1, T2>
    {
        public int Item2;

        public ValueTuple(T1 item1, T2 item2)
        {
            this.Item2 = 2;
        }
    }
}
";
            var comp = CreateCompilationWithMscorlib(source, assemblyName: "comp", parseOptions: TestOptions.Regular.WithTuplesFeature());
            comp.VerifyDiagnostics(
                // (7,39): error CS8205: Member 'Item1' was not found on type 'ValueTuple<T1, T2>' from assembly 'comp, Version=0.0.0.0, Culture=neutral, PublicKeyToken=null'.
                //         System.Console.WriteLine($"{x.Item1}");
                Diagnostic(ErrorCode.ERR_PredefinedTypeMemberNotFoundInAssembly, "Item1").WithArguments("Item1", "System.ValueTuple<T1, T2>", "comp, Version=0.0.0.0, Culture=neutral, PublicKeyToken=null").WithLocation(7, 39),
                // (13,39): error CS8205: Member 'Item1' was not found on type 'ValueTuple<T1, T2>' from assembly 'comp, Version=0.0.0.0, Culture=neutral, PublicKeyToken=null'.
                //         System.Console.WriteLine($"{y.Item1}");
                Diagnostic(ErrorCode.ERR_PredefinedTypeMemberNotFoundInAssembly, "Item1").WithArguments("Item1", "System.ValueTuple<T1, T2>", "comp, Version=0.0.0.0, Culture=neutral, PublicKeyToken=null").WithLocation(13, 39),
                // (14,39): error CS8205: Member 'Item1' was not found on type 'ValueTuple<T1, T2>' from assembly 'comp, Version=0.0.0.0, Culture=neutral, PublicKeyToken=null'.
                //         System.Console.WriteLine($"{y.a}");
                Diagnostic(ErrorCode.ERR_PredefinedTypeMemberNotFoundInAssembly, "a").WithArguments("Item1", "System.ValueTuple<T1, T2>", "comp, Version=0.0.0.0, Culture=neutral, PublicKeyToken=null").WithLocation(14, 39),
                // (15,39): error CS0229: Ambiguity between '(int a, int b).Item2' and '(int a, int b).Item2'
                //         System.Console.WriteLine($"{y.Item2}");
                Diagnostic(ErrorCode.ERR_AmbigMember, "Item2").WithArguments("(int a, int b).Item2", "(int a, int b).Item2").WithLocation(15, 39),
                // (16,39): error CS8205: Member 'Item2' was not found on type 'ValueTuple<T1, T2>' from assembly 'comp, Version=0.0.0.0, Culture=neutral, PublicKeyToken=null'.
                //         System.Console.WriteLine($"{y.b}");
                Diagnostic(ErrorCode.ERR_PredefinedTypeMemberNotFoundInAssembly, "b").WithArguments("Item2", "System.ValueTuple<T1, T2>", "comp, Version=0.0.0.0, Culture=neutral, PublicKeyToken=null").WithLocation(16, 39)
                );

            var mTuple = (NamedTypeSymbol)comp.SourceModule.GlobalNamespace.GetMember<NamedTypeSymbol>("C").GetMember<MethodSymbol>("M").ReturnType;
            AssertTupleTypeEquality(mTuple);

            var mItem1 = (FieldSymbol)mTuple.GetMembers("Item1").Single();

            Assert.IsType<TupleErrorFieldSymbol>(mItem1);

            Assert.True(mItem1.IsTupleField);
            Assert.Same(mItem1, mItem1.OriginalDefinition);
            Assert.True(mItem1.Equals(mItem1));
            Assert.Equal("Item1", mItem1.Name);
            Assert.Null(mItem1.TupleUnderlyingField);
            Assert.Null(mItem1.AssociatedSymbol);
            Assert.Same(mTuple, mItem1.ContainingSymbol);
            Assert.True(mItem1.CustomModifiers.IsEmpty);
            Assert.True(mItem1.GetAttributes().IsEmpty);
            Assert.Equal("error CS8205: Member 'Item1' was not found on type 'ValueTuple<T1, T2>' from assembly 'comp, Version=0.0.0.0, Culture=neutral, PublicKeyToken=null'.",
                         mItem1.GetUseSiteDiagnostic().ToString());
            Assert.False(mItem1.Locations.IsDefaultOrEmpty);
            Assert.Equal("string", mItem1.DeclaringSyntaxReferences.Single().GetSyntax().ToString());
            Assert.False(mItem1.IsImplicitlyDeclared);
            Assert.Null(mItem1.TypeLayoutOffset);

            AssertTestDisplayString(mTuple.GetMembers(),
                "System.Int32 (System.String, System.String).Item2",
                "(System.String, System.String)..ctor(System.String item1, System.String item2)", 
                "(System.String, System.String)..ctor()", 
                "System.String (System.String, System.String).Item1", 
                "System.String (System.String, System.String).Item2");

            var m2Tuple = (NamedTypeSymbol)comp.SourceModule.GlobalNamespace.GetMember<NamedTypeSymbol>("C").GetMember<MethodSymbol>("M2").Parameters[0].Type;
            AssertTupleTypeEquality(m2Tuple);
            AssertTestDisplayString(m2Tuple.GetMembers(),
                "System.Int32 (System.Int32 a, System.Int32 b).Item2",
                "(System.Int32 a, System.Int32 b)..ctor(System.Int32 item1, System.Int32 item2)", 
                "(System.Int32 a, System.Int32 b)..ctor()",
                "System.Int32 (System.Int32 a, System.Int32 b).Item1",
                "System.Int32 (System.Int32 a, System.Int32 b).a",
                "System.Int32 (System.Int32 a, System.Int32 b).Item2",
                "System.Int32 (System.Int32 a, System.Int32 b).b"
                );
        }

        [Fact]
        public void UnderlyingTypeMemberWithWrongSignature_3()
        {
            string source = @"
class C
{
    static void M()
    {
        var x = (a: ""Alice"", b: ""Bob"");
        System.Console.WriteLine($""{x.a}"");
    }
}

namespace System
{
    public struct ValueTuple<T1, T2>
    {
        public int Item2;

        public ValueTuple(T1 item1, T2 item2)
        {
            this.Item2 = 2;
        }
    }
}
";
            var comp = CreateCompilationWithMscorlib(source, assemblyName: "comp", parseOptions: TestOptions.Regular.WithTuplesFeature());
            comp.VerifyDiagnostics(
                // (7,39): error CS8205: Member 'Item1' was not found on type 'ValueTuple<T1, T2>' from assembly 'comp, Version=0.0.0.0, Culture=neutral, PublicKeyToken=null'.
                //         System.Console.WriteLine($"{x.a}");
                Diagnostic(ErrorCode.ERR_PredefinedTypeMemberNotFoundInAssembly, "a").WithArguments("Item1", "System.ValueTuple<T1, T2>", "comp, Version=0.0.0.0, Culture=neutral, PublicKeyToken=null").WithLocation(7, 39)
                );
        }

        [Fact]
        public void UnderlyingTypeMemberWithWrongSignature_4()
        {
            string source = @"
class C
{
    static void M()
    {
        var x = (a: 1, b: 2, c: 3, d: 4, e: 5, f: 6, g: 7, h: 8, i: 9);
        System.Console.WriteLine($""{x.a}"");
        System.Console.WriteLine($""{x.g}"");
        System.Console.WriteLine($""{x.h}"");
        System.Console.WriteLine($""{x.i}"");
    }
}

namespace System
{
    public struct ValueTuple<T1, T2>
    {
    }

    public struct ValueTuple<T1, T2, T3, T4, T5, T6, T7, TRest>
    {
    }
}
";
            var comp = CreateCompilationWithMscorlib(source, assemblyName: "comp", parseOptions: TestOptions.Regular.WithTuplesFeature());
            comp.VerifyDiagnostics(
                // (7,39): error CS8205: Member 'Item1' was not found on type 'ValueTuple<T1, T2, T3, T4, T5, T6, T7, TRest>' from assembly 'comp, Version=0.0.0.0, Culture=neutral, PublicKeyToken=null'.
                //         System.Console.WriteLine($"{x.a}");
                Diagnostic(ErrorCode.ERR_PredefinedTypeMemberNotFoundInAssembly, "a").WithArguments("Item1", "System.ValueTuple<T1, T2, T3, T4, T5, T6, T7, TRest>", "comp, Version=0.0.0.0, Culture=neutral, PublicKeyToken=null").WithLocation(7, 39),
                // (8,39): error CS8205: Member 'Item7' was not found on type 'ValueTuple<T1, T2, T3, T4, T5, T6, T7, TRest>' from assembly 'comp, Version=0.0.0.0, Culture=neutral, PublicKeyToken=null'.
                //         System.Console.WriteLine($"{x.g}");
                Diagnostic(ErrorCode.ERR_PredefinedTypeMemberNotFoundInAssembly, "g").WithArguments("Item7", "System.ValueTuple<T1, T2, T3, T4, T5, T6, T7, TRest>", "comp, Version=0.0.0.0, Culture=neutral, PublicKeyToken=null").WithLocation(8, 39),
                // (9,39): error CS8205: Member 'Item1' was not found on type 'ValueTuple<T1, T2>' from assembly 'comp, Version=0.0.0.0, Culture=neutral, PublicKeyToken=null'.
                //         System.Console.WriteLine($"{x.h}");
                Diagnostic(ErrorCode.ERR_PredefinedTypeMemberNotFoundInAssembly, "h").WithArguments("Item1", "System.ValueTuple<T1, T2>", "comp, Version=0.0.0.0, Culture=neutral, PublicKeyToken=null").WithLocation(9, 39),
                // (10,39): error CS8205: Member 'Item2' was not found on type 'ValueTuple<T1, T2>' from assembly 'comp, Version=0.0.0.0, Culture=neutral, PublicKeyToken=null'.
                //         System.Console.WriteLine($"{x.i}");
                Diagnostic(ErrorCode.ERR_PredefinedTypeMemberNotFoundInAssembly, "i").WithArguments("Item2", "System.ValueTuple<T1, T2>", "comp, Version=0.0.0.0, Culture=neutral, PublicKeyToken=null").WithLocation(10, 39)
                );
        }

        [Fact]
        public void ImplementTupleInterface()
        {
            string source = @"
public interface I
{
    (int, int) M((string, string) a);
}

class C : I
{
    static void Main()
    {
        I i = new C();
        var r = i.M((""Alice"", ""Bob""));
        System.Console.WriteLine($""{r.Item1} {r.Item2}"");
    }

    public (int, int) M((string, string) a)
    {
        return (a.Item1.Length, a.Item2.Length);
    }
}
";

            var comp = CompileAndVerify(source, expectedOutput: @"5 3", additionalRefs: new[] { ValueTupleRef, SystemRuntimeFacadeRef }, parseOptions: TestOptions.Regular.WithTuplesFeature());
            comp.VerifyDiagnostics();
        }

        [Fact]
        public void ImplementTupleInterfaceWithDifferentNames()
        {
            string source = @"
public interface I
{
    (int i1, int i2) M((string s1, string s2) a);
}

class C : I
{
    static void Main()
    {
        I i = new C();
        var r = i.M((""Alice"", ""Bob""));
        System.Console.WriteLine($""{r.Item1} {r.Item2}"");
    }

    public (int i3, int i4) M((string s3, string s4) a)
    {
        return (a.Item1.Length, a.Item2.Length);
    }
}
";

            var comp = CompileAndVerify(source, expectedOutput: @"5 3", additionalRefs: new[] { ValueTupleRef, SystemRuntimeFacadeRef }, parseOptions: TestOptions.Regular.WithTuplesFeature());
            comp.VerifyDiagnostics();
        }

        [Fact]
        public void ImplementLongTupleInterface()
        {
            string source = @"
public interface I
{
    (int, int, int, int, int, int, int, int) M((int, int, int, int, int, int, int, int) a);
}

class C : I
{
    static void Main()
    {
        I i = new C();
        var r = i.M((1, 2, 3, 4, 5, 6, 7, 8));
        System.Console.WriteLine($""{r.Item1} {r.Item7} {r.Item8}"");
    }

    public (int, int, int, int, int, int, int, int) M((int, int, int, int, int, int, int, int) a)
    {
        return a;
    }
}
";

            var comp = CompileAndVerify(source, expectedOutput: @"1 7 8", additionalRefs: new[] { ValueTupleRef, SystemRuntimeFacadeRef }, parseOptions: TestOptions.Regular.WithTuplesFeature());
            comp.VerifyDiagnostics();
        }

        [Fact]
        public void ImplementTupleInterfaceWithValueTuple()
        {
            string source = @"
public interface I
{
    (int i1, int i2) M((string, string) a);
}

class C : I
{
    static void Main()
    {
        I i = new C();
        var r = i.M((""Alice"", ""Bob""));
        System.Console.WriteLine($""{r.i1} {r.i2}"");
    }

    public System.ValueTuple<int, int> M(System.ValueTuple<string, string> a)
    {
        return (a.Item1.Length, a.Item2.Length);
    }
}
";

            var comp = CompileAndVerify(source, expectedOutput: @"5 3", additionalRefs: new[] { ValueTupleRef, SystemRuntimeFacadeRef }, parseOptions: TestOptions.Regular.WithTuplesFeature());
            comp.VerifyDiagnostics();
        }

        [Fact]
        public void ImplementValueTupleInterfaceWithTuple()
        {
            string source = @"
public interface I
{
    System.ValueTuple<int, int> M(System.ValueTuple<string, string> a);
}

class C : I
{
    static void Main()
    {
        I i = new C();
        var r = i.M((""Alice"", ""Bob""));
        System.Console.WriteLine($""{r.Item1} {r.Item2}"");
    }

    public (int, int) M((string, string) a)
    {
        return new System.ValueTuple<int, int>(a.Item1.Length, a.Item2.Length);
    }
}
";

            var comp = CompileAndVerify(source, expectedOutput: @"5 3", additionalRefs: new[] { ValueTupleRef, SystemRuntimeFacadeRef }, parseOptions: TestOptions.Regular.WithTuplesFeature());
            comp.VerifyDiagnostics();
        }

        [Fact]
        public void ImplementInterfaceWithGeneric()
        {
            string source = @"
public interface I<TB, TA> where TB : TA
{
    (TB, TA, TC) M<TC>((TB, (TA, TC)) arg) where TC : TB;
}

public class CA { public override string ToString() { return ""CA""; } }

public class CB : CA { public override string ToString() { return ""CB""; } }

public class CC : CB { public override string ToString() { return ""CC""; } }

class C : I<CB, CA>
{
    static void Main()
    {
        I<CB, CA> i = new C();
        var r = i.M((new CB(), (new CA(), new CC())));
        System.Console.WriteLine($""{r.Item1} {r.Item2} {r.Item3}"");
    }

    public (CB, CA, TC) M<TC>((CB, (CA, TC)) arg) where TC : CB
    {
        return (arg.Item1, arg.Item2.Item1, arg.Item2.Item2);
    }
}
";

            var comp = CompileAndVerify(source, expectedOutput: @"CB CA CC", additionalRefs: new[] { ValueTupleRef, SystemRuntimeFacadeRef }, parseOptions: TestOptions.Regular.WithTuplesFeature());
            comp.VerifyDiagnostics();
        }

        [Fact]
        public void ImplementInterfaceWithGenericError()
        {
            string source = @"
public interface I<TB, TA> where TB : TA
{
    (TB, TA, TC) M<TC>((TB, (TA, TC)) arg) where TC : TB;
}

public class CA { }

public class CB : CA { }

public class CC : CB { }

class C1 : I<CB, CA>
{
    public (CB, CA, TC) M<TC>((CB, (CA, TC)) arg)
    {
        return (arg.Item1, arg.Item2.Item1, arg.Item2.Item2);
    }
}

class C2 : I<CB, CA>
{
    public (CB, CA, TC) M<TC>((CB, (CA, TC)) arg) where TC : CB
    {
        return (arg.Item2.Item1, arg.Item1, arg.Item2.Item2);
    }
}
";

            var comp = CreateCompilationWithMscorlib(source, references: new[] { ValueTupleRef, SystemRuntimeFacadeRef }, parseOptions: TestOptions.Regular.WithTuplesFeature());
            comp.VerifyDiagnostics(
                // (15,25): error CS0425: The constraints for type parameter 'TC' of method 'C1.M<TC>((CB, (CA, TC)))' must match the constraints for type parameter 'TC' of interface method 'I<CB, CA>.M<TC>((CB, (CA, TC)))'. Consider using an explicit interface implementation instead.
                //     public (CB, CA, TC) M<TC>((CB, (CA, TC)) arg)
                Diagnostic(ErrorCode.ERR_ImplBadConstraints, "M").WithArguments("TC", "C1.M<TC>((CB, (CA, TC)))", "TC", "I<CB, CA>.M<TC>((CB, (CA, TC)))").WithLocation(15, 25),
                // (25,16): error CS0029: Cannot implicitly convert type '(CA, CB, TC)' to '(CB, CA, TC)'
                //         return (arg.Item2.Item1, arg.Item1, arg.Item2.Item2);
                Diagnostic(ErrorCode.ERR_NoImplicitConv, "(arg.Item2.Item1, arg.Item1, arg.Item2.Item2)").WithArguments("(CA, CB, TC)", "(CB, CA, TC)").WithLocation(25, 16)
                );
        }

        [Fact]
        public void OverrideTupleMethodWithDifferentNames()
        {
            string source = @"
class C
{
    public virtual (int a, int b) M((int c, int d) x)
    {
        throw new System.Exception();
    }
}
class D : C
{
    static void Main()
    {
        C c = new D();
        var r = c.M((1, 2));
        System.Console.WriteLine($""{r.a} {r.b}"");
    }

    public override (int e, int f) M((int g, int h) y)
    {
        return y;
    }
}
" + trivial2uple;

            var comp = CompileAndVerify(source, expectedOutput: @"1 2", parseOptions: TestOptions.Regular.WithTuplesFeature());
            comp.VerifyDiagnostics();
        }

        [Fact]
        public void NewTupleMethodWithDifferentNames()
        {
            string source = @"
class C
{
    public virtual (int a, int b) M((int c, int d) x)
    {
        System.Console.WriteLine(""base"");
        return x;
    }
}
class D : C
{
    static void Main()
    {
        D d = new D();
        d.M((1, 2));
        C c = d;
        c.M((1, 2));
    }

    public new (int e, int f) M((int g, int h) y)
    {
        System.Console.Write(""new "");
        return y;
    }
}
" + trivial2uple;

            var comp = CompileAndVerify(source, expectedOutput: @"new base", parseOptions: TestOptions.Regular.WithTuplesFeature());
            comp.VerifyDiagnostics();
        }

        [Fact]
        public void DuplicateTupleMethodsNotAllowed()
        {
            string source = @"
class C
{
    public (int, int) M((string, string) a)
    {
        return new System.ValueTuple<int, int>(a.Item1.Length, a.Item2.Length);
    }

    public System.ValueTuple<int, int> M(System.ValueTuple<string, string> a)
    {
        return (a.Item1.Length, a.Item2.Length);
    }
}
" + trivial2uple;

            var comp = CreateCompilationWithMscorlib(source, parseOptions: TestOptions.Regular.WithTuplesFeature());
            comp.VerifyDiagnostics(
                // (9,40): error CS0111: Type 'C' already defines a member called 'M' with the same parameter types
                //     public System.ValueTuple<int, int> M(System.ValueTuple<string, string> a)
                Diagnostic(ErrorCode.ERR_MemberAlreadyExists, "M").WithArguments("M", "C").WithLocation(9, 40)
                );
        }

        [Fact]
        public void TupleArrays()
        {
            string source = @"
public interface I
{
    System.ValueTuple<int, int>[] M((int, int)[] a);
}

class C : I
{
    static void Main()
    {
        I i = new C();
        var r = i.M(new [] { new System.ValueTuple<int, int>(1, 2) });
        System.Console.WriteLine($""{r[0].Item1} {r[0].Item2}"");
    }

    public (int, int)[] M(System.ValueTuple<int, int>[] a)
    {
        return new [] { (a[0].Item1, a[0].Item2) };
    }
}
" + trivial2uple;

            var comp = CompileAndVerify(source, expectedOutput: @"1 2", parseOptions: TestOptions.Regular.WithTuplesFeature());
            comp.VerifyDiagnostics();
        }

        [Fact]
        public void TupleRef()
        {
            string source = @"
class C
{
    static void Main()
    {
        var r = (1, 2);
        M(ref r);
        System.Console.WriteLine($""{r.Item1} {r.Item2}"");
    }

    static void M(ref (int, int) a)
    {
        System.Console.WriteLine($""{a.Item1} {a.Item2}"");
        a = (3, 4);
    }
}
" + trivial2uple;

            var comp = CompileAndVerify(source, parseOptions: TestOptions.Regular.WithTuplesFeature(), expectedOutput:
@"1 2
3 4");
            comp.VerifyDiagnostics();
        }

        [Fact]
        public void TupleOut()
        {
            string source = @"
class C
{
    static void Main()
    {
        (int, int) r;
        M(out r);
        System.Console.WriteLine($""{r.Item1} {r.Item2}"");
    }

    static void M(out (int, int) a)
    {
        a = (1, 2);
    }
}
" + trivial2uple;

            var comp = CompileAndVerify(source, expectedOutput: @"1 2", parseOptions: TestOptions.Regular.WithTuplesFeature());
            comp.VerifyDiagnostics();
        }

        [Fact]
        public void TupleTypeArgs()
        {
            string source = @"
class C
{
    static void Main()
    {
        var a = (1, ""Alice"");
        var r = M<int, string>(a);
        System.Console.WriteLine($""{r.Item1} {r.Item2}"");
    }

    static (T1, T2) M<T1, T2>((T1, T2) a)
    {
        return a;
    }
}
" + trivial2uple;

            var comp = CompileAndVerify(source, expectedOutput: @"1 Alice", parseOptions: TestOptions.Regular.WithTuplesFeature());
            comp.VerifyDiagnostics();
        }

        [Fact]
        public void NullableTuple()
        {
            string source = @"
class C
{
    static void Main()
    {
        M((1, ""Alice""));
    }

    static void M((int, string)? a)
    {
        System.Console.WriteLine($""{a.HasValue} {a.Value.Item1} {a.Value.Item2}"");
    }
}
" + trivial2uple;

            var comp = CompileAndVerify(source, expectedOutput: @"True 1 Alice", parseOptions: TestOptions.Regular.WithTuplesFeature());
            comp.VerifyDiagnostics();
        }

        [Fact]
        public void Tuple2To8Members()
        {
            var source = @"
class C
{
    static void Main()
    {
        System.Console.Write((1, 2).Item1);
        System.Console.Write((1, 2).Item2);
        System.Console.Write((3, 4, 5).Item1);
        System.Console.Write((3, 4, 5).Item2);
        System.Console.Write((3, 4, 5).Item3);
        System.Console.Write((6, 7, 8, 9).Item1);
        System.Console.Write((6, 7, 8, 9).Item2);
        System.Console.Write((6, 7, 8, 9).Item3);
        System.Console.Write((6, 7, 8, 9).Item4);
        System.Console.Write((0, 1, 2, 3, 4).Item1);
        System.Console.Write((0, 1, 2, 3, 4).Item2);
        System.Console.Write((0, 1, 2, 3, 4).Item3);
        System.Console.Write((0, 1, 2, 3, 4).Item4);
        System.Console.Write((0, 1, 2, 3, 4).Item5);
        System.Console.Write((5, 6, 7, 8, 9, 0).Item1);
        System.Console.Write((5, 6, 7, 8, 9, 0).Item2);
        System.Console.Write((5, 6, 7, 8, 9, 0).Item3);
        System.Console.Write((5, 6, 7, 8, 9, 0).Item4);
        System.Console.Write((5, 6, 7, 8, 9, 0).Item5);
        System.Console.Write((5, 6, 7, 8, 9, 0).Item6);
        System.Console.Write((1, 2, 3, 4, 5, 6, 7).Item1);
        System.Console.Write((1, 2, 3, 4, 5, 6, 7).Item2);
        System.Console.Write((1, 2, 3, 4, 5, 6, 7).Item3);
        System.Console.Write((1, 2, 3, 4, 5, 6, 7).Item4);
        System.Console.Write((1, 2, 3, 4, 5, 6, 7).Item5);
        System.Console.Write((1, 2, 3, 4, 5, 6, 7).Item6);
        System.Console.Write((1, 2, 3, 4, 5, 6, 7).Item7);
        System.Console.Write((8, 9, 0, 1, 2, 3, 4, 5).Item1);
        System.Console.Write((8, 9, 0, 1, 2, 3, 4, 5).Item2);
        System.Console.Write((8, 9, 0, 1, 2, 3, 4, 5).Item3);
        System.Console.Write((8, 9, 0, 1, 2, 3, 4, 5).Item4);
        System.Console.Write((8, 9, 0, 1, 2, 3, 4, 5).Item5);
        System.Console.Write((8, 9, 0, 1, 2, 3, 4, 5).Item6);
        System.Console.Write((8, 9, 0, 1, 2, 3, 4, 5).Item7);
        System.Console.Write((8, 9, 0, 1, 2, 3, 4, 5).Item8);
    }
}
";

            var comp = CompileAndVerify(source, expectedOutput: "12345678901234567890123456789012345", additionalRefs: new[] { ValueTupleRef, SystemRuntimeFacadeRef }, parseOptions: TestOptions.Regular.WithTuplesFeature());
        }

        [Fact]
        public void CreateTupleTypeSymbol_BadArguments()
        {
            var comp = CSharpCompilation.Create("test", references: new[] { MscorlibRef }); // no ValueTuple
            TypeSymbol intType = comp.GetSpecialType(SpecialType.System_Int32);

            Assert.Throws<ArgumentNullException>(() => comp.CreateTupleTypeSymbol(null, default(ImmutableArray<string>)));

            // if names are provided, you need one for each element
            var vt2 = comp.GetWellKnownType(WellKnownType.System_ValueTuple_T2).Construct(intType, intType);
            try
            {
                comp.CreateTupleTypeSymbol(vt2, new[] { "Item1" }.AsImmutable());
                Assert.True(false);
            }
            catch (ArgumentException e)
            {
                Assert.Contains(CodeAnalysisResources.TupleNamesAllOrNone, e.Message);
            }

            // if names are provided, they can't be null
            Assert.Throws<ArgumentNullException>(() => comp.CreateTupleTypeSymbol(vt2, new[] { "Item1", null }.AsImmutable()));
        }

        [Fact]
        public void CreateTupleTypeSymbol_WithValueTuple()
        {
            var tupleComp = CreateCompilationWithMscorlib(trivial2uple + trivial3uple + trivalRemainingTuples);
            var comp = CSharpCompilation.Create("test", references: new[] { MscorlibRef, tupleComp.ToMetadataReference() });

            TypeSymbol intType = comp.GetSpecialType(SpecialType.System_Int32);
            TypeSymbol stringType = comp.GetSpecialType(SpecialType.System_String);
            var vt2 = comp.GetWellKnownType(WellKnownType.System_ValueTuple_T2).Construct(intType, stringType);
            var tupleWithoutNames = comp.CreateTupleTypeSymbol(vt2, default(ImmutableArray<string>));

            Assert.True(tupleWithoutNames.IsTupleType);
            Assert.Equal("(System.Int32, System.String)", tupleWithoutNames.ToTestDisplayString());
            Assert.True(tupleWithoutNames.TupleElementNames.IsDefault);
            Assert.Equal(new[] { "System.Int32", "System.String" }, tupleWithoutNames.TupleElementTypes.Select(t => t.ToTestDisplayString()));
            Assert.Equal(SymbolKind.NamedType, tupleWithoutNames.Kind);
        }

        [Fact]
        public void CreateTupleTypeSymbol_NoNames()
        {
            var comp = CSharpCompilation.Create("test", references: new[] { MscorlibRef }); // no ValueTuple
            TypeSymbol intType = comp.GetSpecialType(SpecialType.System_Int32);
            TypeSymbol stringType = comp.GetSpecialType(SpecialType.System_String);
            var vt2 = comp.GetWellKnownType(WellKnownType.System_ValueTuple_T2).Construct(intType, stringType);

            var tupleWithoutNames = comp.CreateTupleTypeSymbol(vt2, default(ImmutableArray<string>));

            Assert.True(tupleWithoutNames.IsTupleType);
            Assert.Equal("(System.Int32, System.String)", tupleWithoutNames.ToTestDisplayString());
            Assert.True(tupleWithoutNames.TupleElementNames.IsDefault);
            Assert.Equal(new[] { "System.Int32", "System.String" }, tupleWithoutNames.TupleElementTypes.Select(t => t.ToTestDisplayString()));
            Assert.Equal(SymbolKind.NamedType, tupleWithoutNames.Kind);
        }

        [Fact]
        public void CreateTupleTypeSymbol_WithNames()
        {
            var comp = CSharpCompilation.Create("test", references: new[] { MscorlibRef }); // no ValueTuple
            TypeSymbol intType = comp.GetSpecialType(SpecialType.System_Int32);
            TypeSymbol stringType = comp.GetSpecialType(SpecialType.System_String);

            var vt2 = comp.GetWellKnownType(WellKnownType.System_ValueTuple_T2).Construct(intType, stringType);
            var tupleWithNames = comp.CreateTupleTypeSymbol(vt2, ImmutableArray.Create("Alice", "Bob"));

            Assert.True(tupleWithNames.IsTupleType);
            Assert.Equal("(System.Int32 Alice, System.String Bob)", tupleWithNames.ToTestDisplayString());
            Assert.Equal(new[] { "Alice", "Bob" }, tupleWithNames.TupleElementNames);
            Assert.Equal(new[] { "System.Int32", "System.String" }, tupleWithNames.TupleElementTypes.Select(t => t.ToTestDisplayString()));
            Assert.Equal(SymbolKind.NamedType, tupleWithNames.Kind);
        }

        [Fact]
        public void CreateTupleTypeSymbol_WithBadNames()
        {
            var comp = CSharpCompilation.Create("test", references: new[] { MscorlibRef }); // no ValueTuple
            TypeSymbol intType = comp.GetSpecialType(SpecialType.System_Int32);
            var vt2 = comp.GetWellKnownType(WellKnownType.System_ValueTuple_T2).Construct(intType, intType);

            var tupleWithNames = comp.CreateTupleTypeSymbol(vt2, ImmutableArray.Create("Item2", "Item1"));

            Assert.True(tupleWithNames.IsTupleType);
            Assert.Equal("(System.Int32 Item2, System.Int32 Item1)", tupleWithNames.ToTestDisplayString());
            Assert.Equal(new[] { "Item2", "Item1" }, tupleWithNames.TupleElementNames);
            Assert.Equal(new[] { "System.Int32", "System.Int32" }, tupleWithNames.TupleElementTypes.Select(t => t.ToTestDisplayString()));
            Assert.Equal(SymbolKind.NamedType, tupleWithNames.Kind);
        }

        [Fact]
        public void CreateTupleTypeSymbol_Tuple8NoNames()
        {
            var comp = CSharpCompilation.Create("test", references: new[] { MscorlibRef }); // no ValueTuple
            TypeSymbol intType = comp.GetSpecialType(SpecialType.System_Int32);
            TypeSymbol stringType = comp.GetSpecialType(SpecialType.System_String);
            var vt8 = comp.GetWellKnownType(WellKnownType.System_ValueTuple_TRest)
                          .Construct(intType, stringType, intType, stringType, intType, stringType, intType,
                                     comp.GetWellKnownType(WellKnownType.System_ValueTuple_T1).Construct(stringType));

            var tuple8WithoutNames = comp.CreateTupleTypeSymbol(vt8, default(ImmutableArray<string>));

            Assert.True(tuple8WithoutNames.IsTupleType);
            Assert.Equal("(System.Int32, System.String, System.Int32, System.String, System.Int32, System.String, System.Int32, System.String)",
                        tuple8WithoutNames.ToTestDisplayString());

            Assert.True(tuple8WithoutNames.TupleElementNames.IsDefault);

            Assert.Equal(new[] { "System.Int32", "System.String", "System.Int32", "System.String", "System.Int32", "System.String", "System.Int32", "System.String" },
                        tuple8WithoutNames.TupleElementTypes.Select(t => t.ToTestDisplayString()));
        }

        [Fact]
        public void CreateTupleTypeSymbol_Tuple8WithNames()
        {
            var comp = CSharpCompilation.Create("test", references: new[] { MscorlibRef }); // no ValueTuple
            TypeSymbol intType = comp.GetSpecialType(SpecialType.System_Int32);
            TypeSymbol stringType = comp.GetSpecialType(SpecialType.System_String);

            var vt8 = comp.GetWellKnownType(WellKnownType.System_ValueTuple_TRest)
                          .Construct(intType, stringType, intType, stringType, intType, stringType, intType,
                                     comp.GetWellKnownType(WellKnownType.System_ValueTuple_T1).Construct(stringType));

            var tuple8WithNames = comp.CreateTupleTypeSymbol(vt8, ImmutableArray.Create("Alice1", "Alice2", "Alice3", "Alice4", "Alice5", "Alice6", "Alice7", "Alice8"));

            Assert.True(tuple8WithNames.IsTupleType);
            Assert.Equal("(System.Int32 Alice1, System.String Alice2, System.Int32 Alice3, System.String Alice4, System.Int32 Alice5, System.String Alice6, System.Int32 Alice7, System.String Alice8)",
                        tuple8WithNames.ToTestDisplayString());

            Assert.Equal(new[] { "Alice1", "Alice2", "Alice3", "Alice4", "Alice5", "Alice6", "Alice7", "Alice8" }, tuple8WithNames.TupleElementNames);

            Assert.Equal(new[] { "System.Int32", "System.String", "System.Int32", "System.String", "System.Int32", "System.String", "System.Int32", "System.String" },
                        tuple8WithNames.TupleElementTypes.Select(t => t.ToTestDisplayString()));
        }

        [Fact]
        public void CreateTupleTypeSymbol_Tuple9NoNames()
        {
            var comp = CSharpCompilation.Create("test", references: new[] { MscorlibRef }); // no ValueTuple
            TypeSymbol intType = comp.GetSpecialType(SpecialType.System_Int32);
            TypeSymbol stringType = comp.GetSpecialType(SpecialType.System_String);

            var vt9 = comp.GetWellKnownType(WellKnownType.System_ValueTuple_TRest)
                          .Construct(intType, stringType, intType, stringType, intType, stringType, intType,
                                     comp.GetWellKnownType(WellKnownType.System_ValueTuple_T2).Construct(stringType, intType));

            var tuple9WithoutNames = comp.CreateTupleTypeSymbol(vt9, default(ImmutableArray<string>));

            Assert.True(tuple9WithoutNames.IsTupleType);
            Assert.Equal("(System.Int32, System.String, System.Int32, System.String, System.Int32, System.String, System.Int32, System.String, System.Int32)",
                        tuple9WithoutNames.ToTestDisplayString());

            Assert.True(tuple9WithoutNames.TupleElementNames.IsDefault);

            Assert.Equal(new[] { "System.Int32", "System.String", "System.Int32", "System.String", "System.Int32", "System.String", "System.Int32", "System.String", "System.Int32" },
                        tuple9WithoutNames.TupleElementTypes.Select(t => t.ToTestDisplayString()));
        }

        [Fact]
        public void CreateTupleTypeSymbol_Tuple9WithNames()
        {
            var comp = CSharpCompilation.Create("test", references: new[] { MscorlibRef }); // no ValueTuple
            TypeSymbol intType = comp.GetSpecialType(SpecialType.System_Int32);
            TypeSymbol stringType = comp.GetSpecialType(SpecialType.System_String);

            var vt9 = comp.GetWellKnownType(WellKnownType.System_ValueTuple_TRest)
                          .Construct(intType, stringType, intType, stringType, intType, stringType, intType,
                                     comp.GetWellKnownType(WellKnownType.System_ValueTuple_T2).Construct(stringType, intType));

            var tuple9WithNames = comp.CreateTupleTypeSymbol(vt9, ImmutableArray.Create("Alice1", "Alice2", "Alice3", "Alice4", "Alice5", "Alice6", "Alice7", "Alice8", "Alice9"));

            Assert.True(tuple9WithNames.IsTupleType);
            Assert.Equal("(System.Int32 Alice1, System.String Alice2, System.Int32 Alice3, System.String Alice4, System.Int32 Alice5, System.String Alice6, System.Int32 Alice7, System.String Alice8, System.Int32 Alice9)",
                        tuple9WithNames.ToTestDisplayString());

            Assert.Equal(new[] { "Alice1", "Alice2", "Alice3", "Alice4", "Alice5", "Alice6", "Alice7", "Alice8", "Alice9" }, tuple9WithNames.TupleElementNames);

            Assert.Equal(new[] { "System.Int32", "System.String", "System.Int32", "System.String", "System.Int32", "System.String", "System.Int32", "System.String", "System.Int32" },
                        tuple9WithNames.TupleElementTypes.Select(t => t.ToTestDisplayString()));
        }

        [Fact]
        public void CreateTupleTypeSymbol_ElementTypeIsError()
        {
            var tupleComp = CreateCompilationWithMscorlib(trivial2uple + trivial3uple + trivalRemainingTuples);
            var comp = CSharpCompilation.Create("test", references: new[] { MscorlibRef, tupleComp.ToMetadataReference() });

            TypeSymbol intType = comp.GetSpecialType(SpecialType.System_Int32);

            var vt2 = comp.GetWellKnownType(WellKnownType.System_ValueTuple_T2).Construct(intType, ErrorTypeSymbol.UnknownResultType);

            var tupleWithoutNames = comp.CreateTupleTypeSymbol(vt2, default(ImmutableArray<string>));

            Assert.Equal(SymbolKind.NamedType, tupleWithoutNames.Kind);

            var types = tupleWithoutNames.TupleElementTypes;
            Assert.Equal(2, types.Length);
            Assert.Equal(SymbolKind.NamedType, types[0].Kind);
            Assert.Equal(SymbolKind.ErrorType, types[1].Kind);
        }

        [Fact]
        public void CreateTupleTypeSymbol_BadNames()
        {
            var comp = CSharpCompilation.Create("test", references: new[] { MscorlibRef });

            NamedTypeSymbol intType = comp.GetSpecialType(SpecialType.System_Int32);
            var vt2 = comp.GetWellKnownType(WellKnownType.System_ValueTuple_T2).Construct(intType, intType);

            // illegal C# identifiers and blank
            var tuple2 = comp.CreateTupleTypeSymbol(vt2, ImmutableArray.Create("123", ""));
            Assert.Equal(new[] { "123", "" }, tuple2.TupleElementNames);

            // reserved identifiers
            var tuple3 = comp.CreateTupleTypeSymbol(vt2, ImmutableArray.Create("return", "class"));
            Assert.Equal(new[] { "return", "class" }, tuple3.TupleElementNames);

            // not tuple-compatible underlying type
            try
            {
                comp.CreateTupleTypeSymbol(intType);
                Assert.True(false);
            }
            catch (ArgumentException e)
            {
                Assert.Contains(CodeAnalysisResources.TupleUnderlyingTypeMustBeTupleCompatible, e.Message);
            }
        }

        [Fact]
        public void CreateTupleTypeSymbol_VisualBasicElements()
        {
            var vbSource = @"Public Class C
End Class";

            var vbComp = CreateVisualBasicCompilation("VB", vbSource,
                                compilationOptions: new VisualBasic.VisualBasicCompilationOptions(OutputKind.DynamicallyLinkedLibrary));

            vbComp.VerifyDiagnostics();
            INamedTypeSymbol vbType = (INamedTypeSymbol)vbComp.GlobalNamespace.GetMembers("C").Single();

            var comp = CSharpCompilation.Create("test", references: new[] { MscorlibRef });
            try
            {
                comp.CreateTupleTypeSymbol(vbType, default(ImmutableArray<string>));
                Assert.True(false);
            }
            catch (ArgumentException e)
            {
                Assert.Contains(CSharpResources.NotACSharpSymbol, e.Message);
            }
        }

        [Fact]
        public void CreateTupleTypeSymbol2_BadArguments()
        {
            var comp = CSharpCompilation.Create("test", references: new[] { MscorlibRef }); // no ValueTuple
            ITypeSymbol intType = comp.GetSpecialType(SpecialType.System_Int32);

            Assert.Throws<ArgumentNullException>(() => comp.CreateTupleTypeSymbol(default(ImmutableArray<ITypeSymbol>), default(ImmutableArray<string>)));

            // 0-tuple and 1-tuple are not supported at this point
            Assert.Throws<ArgumentException>(() => comp.CreateTupleTypeSymbol(ImmutableArray<ITypeSymbol>.Empty, default(ImmutableArray<string>)));
            Assert.Throws<ArgumentException>(() => comp.CreateTupleTypeSymbol(new[] { intType }.AsImmutable(), default(ImmutableArray<string>)));

            // if names are provided, you need one for each element
            Assert.Throws<ArgumentException>(() => comp.CreateTupleTypeSymbol(new[] { intType, intType }.AsImmutable(), new[] { "Item1" }.AsImmutable()));

            // if names are provided, they can't be null
            Assert.Throws<ArgumentNullException>(() => comp.CreateTupleTypeSymbol(new[] { intType, intType }.AsImmutable(), new[] { "Item1", null }.AsImmutable()));

            // null types aren't allowed
            Assert.Throws<ArgumentNullException>(() => comp.CreateTupleTypeSymbol(new[] { intType, null }.AsImmutable(), default(ImmutableArray<string>)));
        }

        [Fact]
        public void CreateTupleTypeSymbol2_WithValueTuple()
        {
            var tupleComp = CreateCompilationWithMscorlib(trivial2uple + trivial3uple + trivalRemainingTuples);
            var comp = CSharpCompilation.Create("test", references: new[] { MscorlibRef, tupleComp.ToMetadataReference() });

            ITypeSymbol intType = comp.GetSpecialType(SpecialType.System_Int32);
            ITypeSymbol stringType = comp.GetSpecialType(SpecialType.System_String);

            var tupleWithoutNames = comp.CreateTupleTypeSymbol(ImmutableArray.Create(intType, stringType), default(ImmutableArray<string>));

            Assert.True(tupleWithoutNames.IsTupleType);
            Assert.Equal("(System.Int32, System.String)", tupleWithoutNames.ToTestDisplayString());
            Assert.True(tupleWithoutNames.TupleElementNames.IsDefault);
            Assert.Equal(new[] { "System.Int32", "System.String" }, tupleWithoutNames.TupleElementTypes.Select(t => t.ToTestDisplayString()));
            Assert.Equal(SymbolKind.NamedType, tupleWithoutNames.Kind);
        }

        [Fact]
        public void CreateTupleTypeSymbol2_NoNames()
        {
            var comp = CSharpCompilation.Create("test", references: new[] { MscorlibRef }); // no ValueTuple
            ITypeSymbol intType = comp.GetSpecialType(SpecialType.System_Int32);
            ITypeSymbol stringType = comp.GetSpecialType(SpecialType.System_String);

            var tupleWithoutNames = comp.CreateTupleTypeSymbol(ImmutableArray.Create(intType, stringType), default(ImmutableArray<string>));

            Assert.True(tupleWithoutNames.IsTupleType);
            Assert.Equal("(System.Int32, System.String)", tupleWithoutNames.ToTestDisplayString());
            Assert.True(tupleWithoutNames.TupleElementNames.IsDefault);
            Assert.Equal(new[] { "System.Int32", "System.String" }, tupleWithoutNames.TupleElementTypes.Select(t => t.ToTestDisplayString()));
            Assert.Equal(SymbolKind.NamedType, tupleWithoutNames.Kind);
        }

        [Fact]
        public void CreateTupleTypeSymbol2_WithNames()
        {
            var comp = CSharpCompilation.Create("test", references: new[] { MscorlibRef }); // no ValueTuple
            ITypeSymbol intType = comp.GetSpecialType(SpecialType.System_Int32);
            ITypeSymbol stringType = comp.GetSpecialType(SpecialType.System_String);

            var tupleWithNames = comp.CreateTupleTypeSymbol(ImmutableArray.Create(intType, stringType), ImmutableArray.Create("Alice", "Bob"));

            Assert.True(tupleWithNames.IsTupleType);
            Assert.Equal("(System.Int32 Alice, System.String Bob)", tupleWithNames.ToTestDisplayString());
            Assert.Equal(new[] { "Alice", "Bob" }, tupleWithNames.TupleElementNames);
            Assert.Equal(new[] { "System.Int32", "System.String" }, tupleWithNames.TupleElementTypes.Select(t => t.ToTestDisplayString()));
            Assert.Equal(SymbolKind.NamedType, tupleWithNames.Kind);
        }

        [Fact]
        public void CreateTupleTypeSymbol2_WithBadNames()
        {
            var comp = CSharpCompilation.Create("test", references: new[] { MscorlibRef }); // no ValueTuple
            ITypeSymbol intType = comp.GetSpecialType(SpecialType.System_Int32);

            var tupleWithNames = comp.CreateTupleTypeSymbol(ImmutableArray.Create(intType, intType), ImmutableArray.Create("Item2", "Item1"));

            Assert.True(tupleWithNames.IsTupleType);
            Assert.Equal("(System.Int32 Item2, System.Int32 Item1)", tupleWithNames.ToTestDisplayString());
            Assert.Equal(new[] { "Item2", "Item1" }, tupleWithNames.TupleElementNames);
            Assert.Equal(new[] { "System.Int32", "System.Int32" }, tupleWithNames.TupleElementTypes.Select(t => t.ToTestDisplayString()));
            Assert.Equal(SymbolKind.NamedType, tupleWithNames.Kind);
        }

        [Fact]
        public void CreateTupleTypeSymbol2_Tuple8NoNames()
        {
            var comp = CSharpCompilation.Create("test", references: new[] { MscorlibRef }); // no ValueTuple
            ITypeSymbol intType = comp.GetSpecialType(SpecialType.System_Int32);
            ITypeSymbol stringType = comp.GetSpecialType(SpecialType.System_String);

            var tuple8WithoutNames = comp.CreateTupleTypeSymbol(ImmutableArray.Create(intType, stringType, intType, stringType, intType, stringType, intType, stringType),
                                                                default(ImmutableArray<string>));

            Assert.True(tuple8WithoutNames.IsTupleType);
            Assert.Equal("(System.Int32, System.String, System.Int32, System.String, System.Int32, System.String, System.Int32, System.String)",
                        tuple8WithoutNames.ToTestDisplayString());

            Assert.True(tuple8WithoutNames.TupleElementNames.IsDefault);

            Assert.Equal(new[] { "System.Int32", "System.String", "System.Int32", "System.String", "System.Int32", "System.String", "System.Int32", "System.String" },
                        tuple8WithoutNames.TupleElementTypes.Select(t => t.ToTestDisplayString()));
        }

        [Fact]
        public void CreateTupleTypeSymbol2_Tuple8WithNames()
        {
            var comp = CSharpCompilation.Create("test", references: new[] { MscorlibRef }); // no ValueTuple
            ITypeSymbol intType = comp.GetSpecialType(SpecialType.System_Int32);
            ITypeSymbol stringType = comp.GetSpecialType(SpecialType.System_String);

            var tuple8WithNames = comp.CreateTupleTypeSymbol(ImmutableArray.Create(intType, stringType, intType, stringType, intType, stringType, intType, stringType),
                                                            ImmutableArray.Create("Alice1", "Alice2", "Alice3", "Alice4", "Alice5", "Alice6", "Alice7", "Alice8"));

            Assert.True(tuple8WithNames.IsTupleType);
            Assert.Equal("(System.Int32 Alice1, System.String Alice2, System.Int32 Alice3, System.String Alice4, System.Int32 Alice5, System.String Alice6, System.Int32 Alice7, System.String Alice8)",
                        tuple8WithNames.ToTestDisplayString());

            Assert.Equal(new[] { "Alice1", "Alice2", "Alice3", "Alice4", "Alice5", "Alice6", "Alice7", "Alice8" }, tuple8WithNames.TupleElementNames);

            Assert.Equal(new[] { "System.Int32", "System.String", "System.Int32", "System.String", "System.Int32", "System.String", "System.Int32", "System.String" },
                        tuple8WithNames.TupleElementTypes.Select(t => t.ToTestDisplayString()));
        }

        [Fact]
        public void CreateTupleTypeSymbol2_Tuple9NoNames()
        {
            var comp = CSharpCompilation.Create("test", references: new[] { MscorlibRef }); // no ValueTuple
            ITypeSymbol intType = comp.GetSpecialType(SpecialType.System_Int32);
            ITypeSymbol stringType = comp.GetSpecialType(SpecialType.System_String);

            var tuple9WithoutNames = comp.CreateTupleTypeSymbol(ImmutableArray.Create(intType, stringType, intType, stringType, intType, stringType, intType, stringType, intType),
                                                                default(ImmutableArray<string>));

            Assert.True(tuple9WithoutNames.IsTupleType);
            Assert.Equal("(System.Int32, System.String, System.Int32, System.String, System.Int32, System.String, System.Int32, System.String, System.Int32)",
                        tuple9WithoutNames.ToTestDisplayString());

            Assert.True(tuple9WithoutNames.TupleElementNames.IsDefault);

            Assert.Equal(new[] { "System.Int32", "System.String", "System.Int32", "System.String", "System.Int32", "System.String", "System.Int32", "System.String", "System.Int32" },
                        tuple9WithoutNames.TupleElementTypes.Select(t => t.ToTestDisplayString()));
        }

        [Fact]
        public void CreateTupleTypeSymbol2_Tuple9WithNames()
        {
            var comp = CSharpCompilation.Create("test", references: new[] { MscorlibRef }); // no ValueTuple
            ITypeSymbol intType = comp.GetSpecialType(SpecialType.System_Int32);
            ITypeSymbol stringType = comp.GetSpecialType(SpecialType.System_String);

            var tuple9WithNames = comp.CreateTupleTypeSymbol(ImmutableArray.Create(intType, stringType, intType, stringType, intType, stringType, intType, stringType, intType),
                                                            ImmutableArray.Create("Alice1", "Alice2", "Alice3", "Alice4", "Alice5", "Alice6", "Alice7", "Alice8", "Alice9"));

            Assert.True(tuple9WithNames.IsTupleType);
            Assert.Equal("(System.Int32 Alice1, System.String Alice2, System.Int32 Alice3, System.String Alice4, System.Int32 Alice5, System.String Alice6, System.Int32 Alice7, System.String Alice8, System.Int32 Alice9)",
                        tuple9WithNames.ToTestDisplayString());

            Assert.Equal(new[] { "Alice1", "Alice2", "Alice3", "Alice4", "Alice5", "Alice6", "Alice7", "Alice8", "Alice9" }, tuple9WithNames.TupleElementNames);

            Assert.Equal(new[] { "System.Int32", "System.String", "System.Int32", "System.String", "System.Int32", "System.String", "System.Int32", "System.String", "System.Int32" },
                        tuple9WithNames.TupleElementTypes.Select(t => t.ToTestDisplayString()));
        }

        [Fact]
        public void CreateTupleTypeSymbol2_ElementTypeIsError()
        {
            var tupleComp = CreateCompilationWithMscorlib(trivial2uple + trivial3uple + trivalRemainingTuples);
            var comp = CSharpCompilation.Create("test", references: new[] { MscorlibRef, tupleComp.ToMetadataReference() });

            ITypeSymbol intType = comp.GetSpecialType(SpecialType.System_Int32);

            var tupleWithoutNames = comp.CreateTupleTypeSymbol(ImmutableArray.Create(intType, ErrorTypeSymbol.UnknownResultType), default(ImmutableArray<string>));

            Assert.Equal(SymbolKind.NamedType, tupleWithoutNames.Kind);

            var types = tupleWithoutNames.TupleElementTypes;
            Assert.Equal(2, types.Length);
            Assert.Equal(SymbolKind.NamedType, types[0].Kind);
            Assert.Equal(SymbolKind.ErrorType, types[1].Kind);
        }

        [Fact]
        public void CreateTupleTypeSymbol2_BadNames()
        {
            var comp = CSharpCompilation.Create("test", references: new[] { MscorlibRef });

            ITypeSymbol intType = comp.GetSpecialType(SpecialType.System_Int32);

            // illegal C# identifiers and blank
            var tuple2 = comp.CreateTupleTypeSymbol(ImmutableArray.Create(intType, intType), ImmutableArray.Create("123", ""));
            Assert.Equal(new[] { "123", "" }, tuple2.TupleElementNames);

            // reserved identifiers
            var tuple3 = comp.CreateTupleTypeSymbol(ImmutableArray.Create(intType, intType), ImmutableArray.Create("return", "class"));
            Assert.Equal(new[] { "return", "class" }, tuple3.TupleElementNames);
        }

        [Fact]
        public void CreateTupleTypeSymbol2_VisualBasicElements()
        {
            var vbSource = @"Public Class C
End Class";

            var vbComp = CreateVisualBasicCompilation("VB", vbSource,
                                compilationOptions: new VisualBasic.VisualBasicCompilationOptions(OutputKind.DynamicallyLinkedLibrary));

            vbComp.VerifyDiagnostics();
            ITypeSymbol vbType = (ITypeSymbol)vbComp.GlobalNamespace.GetMembers("C").Single();

            var comp = CSharpCompilation.Create("test", references: new[] { MscorlibRef });
            INamedTypeSymbol intType = comp.GetSpecialType(SpecialType.System_String);

            Assert.Throws<ArgumentException>(() => comp.CreateTupleTypeSymbol(ImmutableArray.Create(intType, vbType), default(ImmutableArray<string>)));
        }

        [Fact]
        public void CreateTupleTypeSymbol_ComparingSymbols()
        {
            var source = @"
class C
{
    System.ValueTuple<int, int, int, int, int, int, int, (string a, string b)> F;
}
";

            var comp = CreateCompilationWithMscorlib(source, references: new[] { ValueTupleRef, SystemRuntimeFacadeRef }, parseOptions: TestOptions.Regular.WithTuplesFeature());
            var tuple1 = comp.SourceModule.GlobalNamespace.GetMember<NamedTypeSymbol>("C").GetMember<SourceMemberFieldSymbol>("F").Type;

            var intType = comp.GetSpecialType(SpecialType.System_Int32);
            var stringType = comp.GetSpecialType(SpecialType.System_String);

            var twoStrings = comp.GetWellKnownType(WellKnownType.System_ValueTuple_T2).Construct(stringType, stringType);
            var twoStringsWithNames = (TypeSymbol)comp.CreateTupleTypeSymbol(twoStrings, ImmutableArray.Create("a", "b"));
            var tuple2Underlying = comp.GetWellKnownType(WellKnownType.System_ValueTuple_TRest).Construct(intType, intType, intType, intType, intType, intType, intType, twoStringsWithNames);
            var tuple2 = (TypeSymbol)comp.CreateTupleTypeSymbol(tuple2Underlying);

            var tuple3 = (TypeSymbol)comp.CreateTupleTypeSymbol(ImmutableArray.Create<ITypeSymbol>(intType, intType, intType, intType, intType, intType, intType, stringType, stringType),
                                                    ImmutableArray.Create("Item1", "Item2", "Item3", "Item4", "Item5", "Item6", "Item7", "a", "b"));

            Assert.True(tuple1.Equals(tuple2));
            Assert.True(tuple1.Equals(tuple2, ignoreDynamic: true));

            Assert.False(tuple1.Equals(tuple3));
            Assert.True(tuple1.Equals(tuple3, ignoreDynamic: true));
        }

        [Fact]
        public void TupleMethodsOnNonTupleType()
        {
            var comp = CSharpCompilation.Create("test", references: new[] { MscorlibRef });
            INamedTypeSymbol intType = comp.GetSpecialType(SpecialType.System_String);

            Assert.False(intType.IsTupleType);
            Assert.True(intType.TupleElementNames.IsDefault);
            Assert.True(intType.TupleElementTypes.IsDefault);
        }

        [Fact]
        public void TupleTargetTypeTwice()
        {
            var source = @"
class C
{
    static void Main()
    {
        // this works
        // (short, string) x1 = (1, ""hello"");
        // this does not
        (short, string) x2 = ((byte, string))(1, ""hello"");
    }
}
" + trivial2uple;

            CreateCompilationWithMscorlib(source, parseOptions: TestOptions.Regular.WithTuplesFeature()).VerifyDiagnostics(
                // (9,30): error CS0029: Cannot implicitly convert type '(byte, string)' to '(short, string)'
                //         (short, string) x2 = ((byte, string))(1, "hello");
                Diagnostic(ErrorCode.ERR_NoImplicitConv, @"((byte, string))(1, ""hello"")").WithArguments("(byte, string)", "(short, string)").WithLocation(9, 30)
            );
        }

        [Fact]
        public void TupleTargetTypeLambda()
        {
            var source = @"

using System;

class C
{
    static void Test(Func<Func<(short, short)>> d)
    {
        Console.WriteLine(""short"");
    }

    static void Test(Func<Func<(byte, byte)>> d)
    {
        Console.WriteLine(""byte"");
    }

    static void Main()
    {
        // this works
        Test( ()=>()=>((byte, byte))(1,1)) ;

        // this does not
        Test(()=>()=>(1,1));
    }
}
" + trivial2uple;

            CreateCompilationWithMscorlib(source, parseOptions: TestOptions.Regular.WithTuplesFeature()).VerifyDiagnostics(
                // (23,9): error CS0121: The call is ambiguous between the following methods or properties: 'C.Test(Func<Func<(short, short)>>)' and 'C.Test(Func<Func<(byte, byte)>>)'
                //         Test(()=>()=>(1,1));
                Diagnostic(ErrorCode.ERR_AmbigCall, "Test").WithArguments("C.Test(System.Func<System.Func<(short, short)>>)", "C.Test(System.Func<System.Func<(byte, byte)>>)").WithLocation(23, 9)
            );
        }

        [Fact]
        public void TupleTargetTypeLambda1()
        {
            var source = @"

using System;

class C
{
    static void Test(Func<(Func<short>, int)> d)
    {
        Console.WriteLine(""short"");
    }

    static void Test(Func<(Func<byte>, int)> d)
    {
        Console.WriteLine(""byte"");
    }

    static void Main()
    {
        // this works
        Test(()=>(()=>(byte)1, 1));

        // this does not
        Test(()=>(()=>1, 1));
    }
}
" + trivial2uple;

            CreateCompilationWithMscorlib(source, parseOptions: TestOptions.Regular.WithTuplesFeature()).VerifyDiagnostics(
                // (23,9): error CS0121: The call is ambiguous between the following methods or properties: 'C.Test(Func<(Func<short>, int)>)' and 'C.Test(Func<(Func<byte>, int)>)'
                //         Test(()=>(()=>1, 1));
                Diagnostic(ErrorCode.ERR_AmbigCall, "Test").WithArguments("C.Test(System.Func<(System.Func<short>, int)>)", "C.Test(System.Func<(System.Func<byte>, int)>)").WithLocation(23, 9)
            );
        }

        [Fact]
        public void TargetTypingOverload01()
        {
            var source = @"
using System;
class C
{
    static void Main()
    {
        Test((null, null));
        Test((1, 1));
        Test((()=>7, ()=>8), 2);
    }

    static void Test<T>((T, T) x)
    {
        System.Console.WriteLine(""first"");
    }

    static void Test((object, object) x)
    {
        System.Console.WriteLine(""second"");
    }

    static void Test<T>((Func<T>, Func<T>) x, T y)
    {
        System.Console.WriteLine(""third"");
        System.Console.WriteLine(x.Item1().ToString());
    }
}
" + trivial2uple;

            var comp = CompileAndVerify(source, parseOptions: TestOptions.Regular.WithTuplesFeature(), expectedOutput: @"
second
first
third
7
");
        }

        [Fact]
        public void TargetTypingOverload02()
        {
            var source = @"
using System;
class C
{
    static void Main()
    {
        Test((()=>7, ()=>8));
    }

    static void Test<T>((T, T) x)
    {
        System.Console.WriteLine(""first"");
    }

    static void Test((object, object) x)
    {
        System.Console.WriteLine(""second"");
    }

    static void Test<T>((Func<T>, Func<T>) x)
    {
        System.Console.WriteLine(""third"");
        System.Console.WriteLine(x.Item1().ToString());
    }
}
" + trivial2uple;

            var comp = CompileAndVerify(source, parseOptions: TestOptions.Regular.WithTuplesFeature(), expectedOutput: @"
third
7
");
        }

        [Fact]
        public void TargetTypingNullable01()
        {
            var source = @"
using System;
class C
{
    static void Main()
    {
        var x = M1();
        Test(x);
    }

    static (int a, double b)? M1()
    {
        return (1, 2);
    }

    static void Test<T>(T arg)
    {
        System.Console.WriteLine(typeof(T));
        System.Console.WriteLine(arg);
    }
}
" + trivial2uple;

            var comp = CompileAndVerify(source, parseOptions: TestOptions.Regular.WithTuplesFeature(), expectedOutput: @"
System.Nullable`1[System.ValueTuple`2[System.Int32,System.Double]]
{1, 2}
");
        }

        [Fact]
        public void TargetTypingOverload01Long()
        {
            var source = @"
using System;
class C
{
    static void Main()
    {
        Test((null, null, null, null, null, null, null, null, null, null));
        Test((1, 1, 1, 1, 1, 1, 1, 1, 1, 1));
        Test((()=>7, ()=>8, ()=>8, ()=>8, ()=>8, ()=>8, ()=>8, ()=>8, ()=>8, ()=>8), 2);
    }

    static void Test<T>((T, T, T, T, T, T, T, T, T, T) x)
    {
        System.Console.WriteLine(""first"");
    }

    static void Test((object, object, object, object, object, object, object, object, object, object) x)
    {
        System.Console.WriteLine(""second"");
    }

    static void Test<T>((Func<T>, Func<T>, Func<T>, Func<T>, Func<T>, Func<T>, Func<T>, Func<T>, Func<T>, Func<T>) x, T y)
    {
        System.Console.WriteLine(""third"");
        System.Console.WriteLine(x.Item1().ToString());
    }
}
";

            var comp = CompileAndVerify(source, additionalRefs: new[] { ValueTupleRef, SystemRuntimeFacadeRef }, parseOptions: TestOptions.Regular.WithTuplesFeature(), expectedOutput: @"
second
first
third
7
");
        }

        [Fact]
        public void TargetTypingNullable02()
        {
            var source = @"
using System;
class C
{
    static void Main()
    {
        var x = M1();
        Test(x);
    }

    static (int a, string b)? M1()
    {
        return (1, null);
    }

    static void Test<T>(T arg)
    {
        System.Console.WriteLine(typeof(T));
        System.Console.WriteLine(arg);
    }
}
" + trivial2uple;

            var comp = CompileAndVerify(source, parseOptions: TestOptions.Regular.WithTuplesFeature(), expectedOutput: @"
System.Nullable`1[System.ValueTuple`2[System.Int32,System.String]]
{1, }
");
        }

        [Fact]
        public void TargetTypingNullable02Long()
        {
            var source = @"
class C
{
    static void Main()
    {
        var x = M1();
        System.Console.WriteLine(x?.a);
        System.Console.WriteLine(x?.a8);
        Test(x);
    }

    static (int a, string b, int a1, int a2, int a3, int a4, int a5, int a6, int a7, int a8)? M1()
    {
        return (1, null, 1, 2, 3, 4, 5, 6, 7, 8);
    }

    static void Test<T>(T arg)
    {
        System.Console.WriteLine(arg);
    }
}
";
            var comp = CompileAndVerify(source, additionalRefs: new[] { ValueTupleRef, SystemRuntimeFacadeRef }, parseOptions: TestOptions.Regular.WithTuplesFeature(), expectedOutput:
@"1
8
(1, , 1, 2, 3, 4, 5, 6, 7, 8)
");
        }

        [Fact]
        public void TargetTypingNullableOverload()
        {
            var source = @"
class C
{
    static void Main()
    {
        Test((null, null, null, null, null, null, null, null, null, null));
        Test((""a"", ""a"", ""a"", ""a"", ""a"", ""a"", ""a"", ""a"", ""a"", ""a""));
        Test((1, 1, 1, 1, 1, 1, 1, 1, 1, 1));
    }

    static void Test((string, string, string, string, string, string, string, string, string, string) x)
    {
        System.Console.WriteLine(""first"");
    }

    static void Test((string, string, string, string, string, string, string, string, string, string)? x)
    {
        System.Console.WriteLine(""second"");
    }

    static void Test((int, int, int, int, int, int, int, int, int, int)? x)
    {
        System.Console.WriteLine(""third"");
    }

    static void Test((int, int, int, int, int, int, int, int, int, int) x)
    {
        System.Console.WriteLine(""fourth"");
    }
}
";

            var comp = CompileAndVerify(source, additionalRefs: new[] { ValueTupleRef, SystemRuntimeFacadeRef }, parseOptions: TestOptions.Regular.WithTuplesFeature(), expectedOutput: @"
first
first
fourth
");
        }

        [Fact]
        public void TupleConversion01()
        {
            var source = @"
class C
{
    static void Main()
    {
        // error must mention   (long c, long d)
        (int a, int b) x1 = ((long c, long d))(e: 1, f:2);
        // error must mention   (int c, long d)
        (short a, short b) x2 = ((int c, int d))(e: 1, f:2);

        // error must mention   (int e, string f)
        (int a, int b) x3 = ((long c, long d))(e: 1, f:""qq"");
    }
}
" + trivial2uple;

            CreateCompilationWithMscorlib(source, references: new[] { ValueTupleRef, SystemRuntimeFacadeRef }, parseOptions: TestOptions.Regular.WithTuplesFeature()).VerifyDiagnostics(
                // (7,29): error CS0029: Cannot implicitly convert type '(long c, long d)' to '(int a, int b)'
                //         (int a, int b) x1 = ((long c, long d))(e: 1, f:2);
                Diagnostic(ErrorCode.ERR_NoImplicitConv, "((long c, long d))(e: 1, f:2)").WithArguments("(long c, long d)", "(int a, int b)").WithLocation(7, 29),
                // (9,33): error CS0029: Cannot implicitly convert type '(int c, int d)' to '(short a, short b)'
                //         (short a, short b) x2 = ((int c, int d))(e: 1, f:2);
                Diagnostic(ErrorCode.ERR_NoImplicitConv, "((int c, int d))(e: 1, f:2)").WithArguments("(int c, int d)", "(short a, short b)").WithLocation(9, 33),
                // (12,29): error CS0030: Cannot convert type '(int e, string f)' to '(long c, long d)'
                //         (int a, int b) x3 = ((long c, long d))(e: 1, f:"qq");
                Diagnostic(ErrorCode.ERR_NoExplicitConv, @"((long c, long d))(e: 1, f:""qq"")").WithArguments("(int e, string f)", "(long c, long d)").WithLocation(12, 29)
            );
        }

        [Fact(Skip = "https://github.com/dotnet/roslyn/issues/11288")]
        [WorkItem(11288, "https://github.com/dotnet/roslyn/issues/11288")]
        public void TupleConversion02()
        {
            var source = @"
class C
{
    static void Main()
    {
        (int a, int b) x4 = ((long c, long d))(1, null, 2);
    }
}
" + trivial2uple + trivial3uple;

            CreateCompilationWithMscorlib(source, references: new[] { ValueTupleRef, SystemRuntimeFacadeRef }, parseOptions: TestOptions.Regular.WithTuplesFeature()).VerifyDiagnostics(
            );
        }

        [Fact]
        public void TupleConvertedType01()
        {
            var source = @"
class C
{
    static void Main()
    {
        (short a, string b)? x = (e: 1, f: ""hello"");
    }
}
" + trivial2uple + trivial3uple;

            var tree = Parse(source, options: TestOptions.Regular.WithTuplesFeature());
            var comp = CreateCompilationWithMscorlib(tree);

            var model = comp.GetSemanticModel(tree, ignoreAccessibility: false);
            var nodes = tree.GetCompilationUnitRoot().DescendantNodes();
            var node = nodes.OfType<TupleExpressionSyntax>().Single();

            Assert.Equal(@"(e: 1, f: ""hello"")", node.ToString());
            Assert.Equal("(System.Int32 e, System.String f)", model.GetTypeInfo(node).Type.ToTestDisplayString());
            Assert.Equal("(System.Int16 a, System.String b)?", model.GetTypeInfo(node).ConvertedType.ToTestDisplayString());
            Assert.Equal(Conversion.ImplicitNullable, model.GetConversion(node));

            var x = nodes.OfType<VariableDeclaratorSyntax>().First();
            Assert.Equal("(System.Int16 a, System.String b)? x", model.GetDeclaredSymbol(x).ToTestDisplayString());
        }

        [Fact]
        public void TupleConvertedType01insource()
        {
            var source = @"
class C
{
    static void Main()
    {
        (short a, string b)? x = ((short c, string d)?)(e: 1, f: ""hello"");
        short? y = (short?)11;
    }
}
" + trivial2uple + trivial3uple;

            var tree = Parse(source, options: TestOptions.Regular.WithTuplesFeature());
            var comp = CreateCompilationWithMscorlib(tree);

            var model = comp.GetSemanticModel(tree, ignoreAccessibility: false);
            var nodes = tree.GetCompilationUnitRoot().DescendantNodes();

            var l11 = nodes.OfType<LiteralExpressionSyntax>().ElementAt(2);

            Assert.Equal(@"11", l11.ToString());
            Assert.Equal("System.Int32", model.GetTypeInfo(l11).Type.ToTestDisplayString());
            Assert.Equal("System.Int32", model.GetTypeInfo(l11).ConvertedType.ToTestDisplayString());
            Assert.Equal(Conversion.Identity, model.GetConversion(l11));

            var node = nodes.OfType<TupleExpressionSyntax>().Single();

            Assert.Equal(@"(e: 1, f: ""hello"")", node.ToString());
            Assert.Equal("(System.Int32 e, System.String f)", model.GetTypeInfo(node).Type.ToTestDisplayString());
            Assert.Equal("(System.Int16 e, System.String f)", model.GetTypeInfo(node).ConvertedType.ToTestDisplayString());
            Assert.Equal(Conversion.ImplicitTuple, model.GetConversion(node));

            // semantic model returns topmost conversion from the sequence of conversions for
            // ((short c, string d)?)(e: 1, f: ""hello"")
            Assert.Equal("(System.Int16 c, System.String d)", model.GetTypeInfo(node.Parent).Type.ToTestDisplayString());
            Assert.Equal("(System.Int16 a, System.String b)?", model.GetTypeInfo(node.Parent).ConvertedType.ToTestDisplayString());
            Assert.Equal(Conversion.ImplicitNullable, model.GetConversion(node.Parent));

            var x = nodes.OfType<VariableDeclaratorSyntax>().First();
            Assert.Equal("(System.Int16 a, System.String b)? x", model.GetDeclaredSymbol(x).ToTestDisplayString());
        }

        [Fact]
        public void TupleConvertedType01insourceImplicit()
        {
            var source = @"
class C
{
    static void Main()
    {
        (short a, string b)? x =(1, ""hello"");
    }
}
" + trivial2uple + trivial3uple;

            var tree = Parse(source, options: TestOptions.Regular.WithTuplesFeature());
            var comp = CreateCompilationWithMscorlib(tree);

            var model = comp.GetSemanticModel(tree, ignoreAccessibility: false);
            var nodes = tree.GetCompilationUnitRoot().DescendantNodes();
            var node = nodes.OfType<TupleExpressionSyntax>().Single();

            Assert.Equal(@"(1, ""hello"")", node.ToString());
            var typeInfo = model.GetTypeInfo(node);
            Assert.Equal("(System.Int32, System.String)", typeInfo.Type.ToTestDisplayString());
            Assert.Equal("(System.Int16 a, System.String b)?", typeInfo.ConvertedType.ToTestDisplayString());
            Assert.Equal(Conversion.ImplicitNullable, model.GetConversion(node));

            CompileAndVerify(comp);
        }

        [Fact]
        public void TupleConvertedType02()
        {
            var source = @"
class C
{
    static void Main()
    {
        (short a, string b)? x = (e: 1, f: ""hello"");
    }
}
" + trivial2uple + trivial3uple;

            var tree = Parse(source, options: TestOptions.Regular.WithTuplesFeature());
            var comp = CreateCompilationWithMscorlib(tree);

            var model = comp.GetSemanticModel(tree, ignoreAccessibility: false);
            var nodes = tree.GetCompilationUnitRoot().DescendantNodes();
            var node = nodes.OfType<TupleExpressionSyntax>().Single();

            Assert.Equal(@"(e: 1, f: ""hello"")", node.ToString());
            Assert.Equal("(System.Int32 e, System.String f)", model.GetTypeInfo(node).Type.ToTestDisplayString());
            Assert.Equal("(System.Int16 a, System.String b)?", model.GetTypeInfo(node).ConvertedType.ToTestDisplayString());
            Assert.Equal(Conversion.ImplicitNullable, model.GetConversion(node));

            var x = nodes.OfType<VariableDeclaratorSyntax>().First();
            Assert.Equal("(System.Int16 a, System.String b)? x", model.GetDeclaredSymbol(x).ToTestDisplayString());
        }

        [Fact]
        public void TupleConvertedType02insource()
        {
            var source = @"
class C
{
    static void Main()
    {
        (short a, string b)? x = ((short c, string d))(e: 1, f: ""hello"");
    }
}
" + trivial2uple + trivial3uple;

            var tree = Parse(source, options: TestOptions.Regular.WithTuplesFeature());
            var comp = CreateCompilationWithMscorlib(tree);

            var model = comp.GetSemanticModel(tree, ignoreAccessibility: false);
            var nodes = tree.GetCompilationUnitRoot().DescendantNodes();
            var node = nodes.OfType<TupleExpressionSyntax>().Single();

            Assert.Equal(@"(e: 1, f: ""hello"")", node.ToString());
            Assert.Equal("(System.Int32 e, System.String f)", model.GetTypeInfo(node).Type.ToTestDisplayString());
            Assert.Equal("(System.Int16 e, System.String f)", model.GetTypeInfo(node).ConvertedType.ToTestDisplayString());
            Assert.Equal(Conversion.ImplicitTuple, model.GetConversion(node));

            // semantic model returns topmost conversion from the sequence of conversions for
            // ((short c, string d))(e: 1, f: ""hello"")
            Assert.Equal("(System.Int16 c, System.String d)", model.GetTypeInfo(node.Parent).Type.ToTestDisplayString());
            Assert.Equal("(System.Int16 a, System.String b)?", model.GetTypeInfo(node.Parent).ConvertedType.ToTestDisplayString());
            Assert.Equal(Conversion.ImplicitNullable, model.GetConversion(node.Parent));


            var x = nodes.OfType<VariableDeclaratorSyntax>().First();
            Assert.Equal("(System.Int16 a, System.String b)? x", model.GetDeclaredSymbol(x).ToTestDisplayString());
        }


        [Fact]
        public void TupleConvertedType03()
        {
            var source = @"
class C
{
    static void Main()
    {
        (int a, string b)? x = (e: 1, f: ""hello"");
    }
}
" + trivial2uple + trivial3uple;

            var tree = Parse(source, options: TestOptions.Regular.WithTuplesFeature());
            var comp = CreateCompilationWithMscorlib(tree);

            var model = comp.GetSemanticModel(tree, ignoreAccessibility: false);
            var nodes = tree.GetCompilationUnitRoot().DescendantNodes();
            var node = nodes.OfType<TupleExpressionSyntax>().Single();

            Assert.Equal(@"(e: 1, f: ""hello"")", node.ToString());
            Assert.Equal("(System.Int32 e, System.String f)", model.GetTypeInfo(node).Type.ToTestDisplayString());
            Assert.Equal("(System.Int32 a, System.String b)?", model.GetTypeInfo(node).ConvertedType.ToTestDisplayString());
            Assert.Equal(Conversion.ImplicitNullable, model.GetConversion(node));

            var x = nodes.OfType<VariableDeclaratorSyntax>().First();
            Assert.Equal("(System.Int32 a, System.String b)? x", model.GetDeclaredSymbol(x).ToTestDisplayString());
        }

        [Fact]
        public void TupleConvertedType03insource()
        {
            var source = @"
class C
{
    static void Main()
    {
        (int a, string b)? x = ((int c, string d)?)(e: 1, f: ""hello"");
    }
}
" + trivial2uple + trivial3uple;

            var tree = Parse(source, options: TestOptions.Regular.WithTuplesFeature());
            var comp = CreateCompilationWithMscorlib(tree);

            var model = comp.GetSemanticModel(tree, ignoreAccessibility: false);
            var nodes = tree.GetCompilationUnitRoot().DescendantNodes();
            var node = nodes.OfType<TupleExpressionSyntax>().Single();

            Assert.Equal(@"(e: 1, f: ""hello"")", node.ToString());
            Assert.Equal("(System.Int32 e, System.String f)", model.GetTypeInfo(node).Type.ToTestDisplayString());
            Assert.Equal("(System.Int32 e, System.String f)", model.GetTypeInfo(node).ConvertedType.ToTestDisplayString());
            Assert.Equal(Conversion.Identity, model.GetConversion(node));

            // semantic model returns topmost conversion from the sequence of conversions for
            // ((int c, string d)?)(e: 1, f: ""hello"")
            Assert.Equal("(System.Int32 c, System.String d)", model.GetTypeInfo(node.Parent).Type.ToTestDisplayString());
            Assert.Equal("(System.Int32 a, System.String b)?", model.GetTypeInfo(node.Parent).ConvertedType.ToTestDisplayString());
            Assert.Equal(Conversion.ImplicitNullable, model.GetConversion(node.Parent));

            var x = nodes.OfType<VariableDeclaratorSyntax>().First();
            Assert.Equal("(System.Int32 a, System.String b)? x", model.GetDeclaredSymbol(x).ToTestDisplayString());
        }

        [Fact]
        public void TupleConvertedType04()
        {
            var source = @"
class C
{
    static void Main()
    {
        (int a, string b)? x = ((int c, string d))(e: 1, f: ""hello"");
    }
}
" + trivial2uple + trivial3uple;

            var tree = Parse(source, options: TestOptions.Regular.WithTuplesFeature());
            var comp = CreateCompilationWithMscorlib(tree);

            var model = comp.GetSemanticModel(tree, ignoreAccessibility: false);
            var nodes = tree.GetCompilationUnitRoot().DescendantNodes();
            var node = nodes.OfType<TupleExpressionSyntax>().Single();

            Assert.Equal(@"(e: 1, f: ""hello"")", node.ToString());
            Assert.Equal("(System.Int32 e, System.String f)", model.GetTypeInfo(node).Type.ToTestDisplayString());
            Assert.Equal("(System.Int32 e, System.String f)", model.GetTypeInfo(node).ConvertedType.ToTestDisplayString());
            Assert.Equal(Conversion.Identity, model.GetConversion(node));

            // semantic model returns topmost conversion from the sequence of conversions for
            // ((int c, string d))(e: 1, f: ""hello"")
            Assert.Equal("(System.Int32 c, System.String d)", model.GetTypeInfo(node.Parent).Type.ToTestDisplayString());
            Assert.Equal("(System.Int32 a, System.String b)?", model.GetTypeInfo(node.Parent).ConvertedType.ToTestDisplayString());
            Assert.Equal(Conversion.ImplicitNullable, model.GetConversion(node.Parent));

            var x = nodes.OfType<VariableDeclaratorSyntax>().First();
            Assert.Equal("(System.Int32 a, System.String b)? x", model.GetDeclaredSymbol(x).ToTestDisplayString());
        }

        [Fact]
        public void TupleConvertedType05()
        {
            var source = @"
class C
{
    static void Main()
    {
        (int a, string b) x = (e: 1, f: ""hello"");
    }
}
" + trivial2uple + trivial3uple;

            var tree = Parse(source, options: TestOptions.Regular.WithTuplesFeature());
            var comp = CreateCompilationWithMscorlib(tree);

            var model = comp.GetSemanticModel(tree, ignoreAccessibility: false);
            var nodes = tree.GetCompilationUnitRoot().DescendantNodes();
            var node = nodes.OfType<TupleExpressionSyntax>().Single();

            Assert.Equal(@"(e: 1, f: ""hello"")", node.ToString());
            Assert.Equal("(System.Int32 e, System.String f)", model.GetTypeInfo(node).Type.ToTestDisplayString());
            Assert.Equal("(System.Int32 a, System.String b)", model.GetTypeInfo(node).ConvertedType.ToTestDisplayString());
            Assert.Equal(Conversion.Identity, model.GetConversion(node));

            var x = nodes.OfType<VariableDeclaratorSyntax>().First();
            Assert.Equal("(System.Int32 a, System.String b) x", model.GetDeclaredSymbol(x).ToTestDisplayString());
        }

        [Fact]
        public void TupleConvertedType05insource()
        {
            var source = @"
class C
{
    static void Main()
    {
        (int a, string b) x = ((int c, string d))(e: 1, f: ""hello"");
    }
}
" + trivial2uple + trivial3uple;

            var tree = Parse(source, options: TestOptions.Regular.WithTuplesFeature());
            var comp = CreateCompilationWithMscorlib(tree);

            var model = comp.GetSemanticModel(tree, ignoreAccessibility: false);
            var nodes = tree.GetCompilationUnitRoot().DescendantNodes();
            var node = nodes.OfType<TupleExpressionSyntax>().Single();

            Assert.Equal(@"(e: 1, f: ""hello"")", node.ToString());
            Assert.Equal("(System.Int32 e, System.String f)", model.GetTypeInfo(node).Type.ToTestDisplayString());
            Assert.Equal("(System.Int32 e, System.String f)", model.GetTypeInfo(node).ConvertedType.ToTestDisplayString());
            Assert.Equal(Conversion.Identity, model.GetConversion(node));

            var x = nodes.OfType<VariableDeclaratorSyntax>().First();
            Assert.Equal("(System.Int32 a, System.String b) x", model.GetDeclaredSymbol(x).ToTestDisplayString());
        }

        [Fact]
        public void TupleConvertedType06()
        {
            var source = @"
class C
{
    static void Main()
    {
        (short a, string b) x = (e: 1, f: ""hello"");
    }
}
" + trivial2uple + trivial3uple;

            var tree = Parse(source, options: TestOptions.Regular.WithTuplesFeature());
            var comp = CreateCompilationWithMscorlib(tree);

            var model = comp.GetSemanticModel(tree, ignoreAccessibility: false);
            var nodes = tree.GetCompilationUnitRoot().DescendantNodes();
            var node = nodes.OfType<TupleExpressionSyntax>().Single();

            Assert.Equal(@"(e: 1, f: ""hello"")", node.ToString());
            Assert.Equal("(System.Int32 e, System.String f)", model.GetTypeInfo(node).Type.ToTestDisplayString());
            Assert.Equal("(System.Int16 a, System.String b)", model.GetTypeInfo(node).ConvertedType.ToTestDisplayString());
            Assert.Equal(Conversion.ImplicitTuple, model.GetConversion(node));

            var x = nodes.OfType<VariableDeclaratorSyntax>().First();
            Assert.Equal("(System.Int16 a, System.String b) x", model.GetDeclaredSymbol(x).ToTestDisplayString());
        }

        [Fact]
        public void TupleConvertedType06insource()
        {
            var source = @"
class C
{
    static void Main()
    {
        (short a, string b) x = ((short c, string d))(e: 1, f: ""hello"");
        short y = (short)11;
    }
}
" + trivial2uple + trivial3uple;

            var tree = Parse(source, options: TestOptions.Regular.WithTuplesFeature());
            var comp = CreateCompilationWithMscorlib(tree);

            var model = comp.GetSemanticModel(tree, ignoreAccessibility: false);
            var nodes = tree.GetCompilationUnitRoot().DescendantNodes();

            var l11 = nodes.OfType<LiteralExpressionSyntax>().ElementAt(2);

            Assert.Equal(@"11", l11.ToString());
            Assert.Equal("System.Int32", model.GetTypeInfo(l11).Type.ToTestDisplayString());
            Assert.Equal("System.Int32", model.GetTypeInfo(l11).ConvertedType.ToTestDisplayString());
            Assert.Equal(Conversion.Identity, model.GetConversion(l11));

            var node = nodes.OfType<TupleExpressionSyntax>().Single();

            Assert.Equal(@"(e: 1, f: ""hello"")", node.ToString());
            Assert.Equal("(System.Int32 e, System.String f)", model.GetTypeInfo(node).Type.ToTestDisplayString());
            Assert.Equal("(System.Int16 e, System.String f)", model.GetTypeInfo(node).ConvertedType.ToTestDisplayString());
            Assert.Equal(Conversion.ImplicitTuple, model.GetConversion(node));

            // semantic model returns topmost conversion from the sequence of conversions for
            // ((short c, string d))(e: 1, f: ""hello"")
            Assert.Equal("(System.Int16 c, System.String d)", model.GetTypeInfo(node.Parent).Type.ToTestDisplayString());
            Assert.Equal("(System.Int16 a, System.String b)", model.GetTypeInfo(node.Parent).ConvertedType.ToTestDisplayString());
            Assert.Equal(Conversion.Identity, model.GetConversion(node.Parent));

            var x = nodes.OfType<VariableDeclaratorSyntax>().First();
            Assert.Equal("(System.Int16 a, System.String b) x", model.GetDeclaredSymbol(x).ToTestDisplayString());
        }

        [Fact]
        public void TupleConvertedTypeNull01()
        {
            var source = @"
class C
{
    static void Main()
    {
        (short a, string b) x = (e: 1, f: null);
    }
}
" + trivial2uple + trivial3uple;

            var tree = Parse(source, options: TestOptions.Regular.WithTuplesFeature());
            var comp = CreateCompilationWithMscorlib(tree);

            var model = comp.GetSemanticModel(tree, ignoreAccessibility: false);
            var nodes = tree.GetCompilationUnitRoot().DescendantNodes();
            var node = nodes.OfType<TupleExpressionSyntax>().Single();

            Assert.Equal(@"(e: 1, f: null)", node.ToString());
            Assert.Null(model.GetTypeInfo(node).Type);
            Assert.Equal("(System.Int16 a, System.String b)", model.GetTypeInfo(node).ConvertedType.ToTestDisplayString());
            Assert.Equal(Conversion.ImplicitTuple, model.GetConversion(node));

            var x = nodes.OfType<VariableDeclaratorSyntax>().First();
            Assert.Equal("(System.Int16 a, System.String b) x", model.GetDeclaredSymbol(x).ToTestDisplayString());
        }

        [Fact]
        public void TupleConvertedTypeNull01insource()
        {
            var source = @"
class C
{
    static void Main()
    {
        (short a, string b) x = ((short c, string d))(e: 1, f: null);
        string y = (string)null;
    }
}
" + trivial2uple + trivial3uple;

            var tree = Parse(source, options: TestOptions.Regular.WithTuplesFeature());
            var comp = CreateCompilationWithMscorlib(tree);

            var model = comp.GetSemanticModel(tree, ignoreAccessibility: false);
            var nodes = tree.GetCompilationUnitRoot().DescendantNodes();

            var lnull = nodes.OfType<LiteralExpressionSyntax>().ElementAt(2);

            Assert.Equal(@"null", lnull.ToString());
            Assert.Null(model.GetTypeInfo(lnull).Type);
            Assert.Null(model.GetTypeInfo(lnull).ConvertedType);
            Assert.Equal(Conversion.Identity, model.GetConversion(lnull));

            var node = nodes.OfType<TupleExpressionSyntax>().Single();

            Assert.Equal(@"(e: 1, f: null)", node.ToString());
            Assert.Null(model.GetTypeInfo(node).Type);
            Assert.Equal("(System.Int16 e, System.String f)", model.GetTypeInfo(node).ConvertedType.ToTestDisplayString());
            Assert.Equal(Conversion.ImplicitTuple, model.GetConversion(node));

            // semantic model returns topmost conversion from the sequence of conversions for
            // ((short c, string d))(e: 1, f: null)
            Assert.Equal("(System.Int16 c, System.String d)", model.GetTypeInfo(node.Parent).Type.ToTestDisplayString());
            Assert.Equal("(System.Int16 a, System.String b)", model.GetTypeInfo(node.Parent).ConvertedType.ToTestDisplayString());
            Assert.Equal(Conversion.Identity, model.GetConversion(node.Parent));

            var x = nodes.OfType<VariableDeclaratorSyntax>().First();
            Assert.Equal("(System.Int16 a, System.String b) x", model.GetDeclaredSymbol(x).ToTestDisplayString());
        }

        [Fact]
        public void TupleConvertedTypeUDC01()
        {
            var source = @"
class C
{
    static void Main()
    {
        (short a, string b) x = (e: 1, f: new C1(""qq""));
        System.Console.WriteLine(x.ToString());
    }

    class C1
    {
        private string s;

        public C1(string arg)
        {
            s = arg + 1;
        }

        public static implicit operator string (C1 arg)
        {
            return arg.s;
        }
    }
}
" + trivial2uple + trivial3uple;

            var tree = Parse(source, options: TestOptions.Regular.WithTuplesFeature());
            var comp = CreateCompilationWithMscorlib(tree, options: TestOptions.ReleaseExe);

            var model = comp.GetSemanticModel(tree, ignoreAccessibility: false);
            var nodes = tree.GetCompilationUnitRoot().DescendantNodes();
            var node = nodes.OfType<TupleExpressionSyntax>().Single();

            Assert.Equal(@"(e: 1, f: new C1(""qq""))", node.ToString());
            Assert.Equal("(System.Int32 e, C.C1 f)", model.GetTypeInfo(node).Type.ToTestDisplayString());
            Assert.Equal("(System.Int16 a, System.String b)", model.GetTypeInfo(node).ConvertedType.ToTestDisplayString());
            Assert.Equal(Conversion.ImplicitTuple, model.GetConversion(node));

            var x = nodes.OfType<VariableDeclaratorSyntax>().First();
            Assert.Equal("(System.Int16 a, System.String b) x", model.GetDeclaredSymbol(x).ToTestDisplayString());

            CompileAndVerify(comp, expectedOutput: "{1, qq1}");
        }

        [Fact]
        public void TupleConvertedTypeUDC01insource()
        {
            var source = @"
class C
{
    static void Main()
    {
        (short a, string b) x = ((short c, string d))(e: 1, f: new C1(""qq""));
        System.Console.WriteLine(x.ToString());
    }

    class C1
    {
        private string s;

        public C1(string arg)
        {
            s = arg + 1;
        }

        public static implicit operator string (C1 arg)
        {
            return arg.s;
        }
    }
}
" + trivial2uple + trivial3uple;

            var tree = Parse(source, options: TestOptions.Regular.WithTuplesFeature());
            var comp = CreateCompilationWithMscorlib(tree, options: TestOptions.ReleaseExe);

            var model = comp.GetSemanticModel(tree, ignoreAccessibility: false);
            var nodes = tree.GetCompilationUnitRoot().DescendantNodes();
            var node = nodes.OfType<TupleExpressionSyntax>().Single();

            Assert.Equal(@"(e: 1, f: new C1(""qq""))", node.ToString());
            Assert.Equal("(System.Int32 e, C.C1 f)", model.GetTypeInfo(node).Type.ToTestDisplayString());
            Assert.Equal("(System.Int16 e, System.String f)", model.GetTypeInfo(node).ConvertedType.ToTestDisplayString());
            Assert.Equal(Conversion.ImplicitTuple, model.GetConversion(node));

            // semantic model returns topmost conversion from the sequence of conversions for
            // ((short c, string d))(e: 1, f: null)
            Assert.Equal("(System.Int16 c, System.String d)", model.GetTypeInfo(node.Parent).Type.ToTestDisplayString());
            Assert.Equal("(System.Int16 a, System.String b)", model.GetTypeInfo(node.Parent).ConvertedType.ToTestDisplayString());
            Assert.Equal(Conversion.Identity, model.GetConversion(node.Parent));

            var x = nodes.OfType<VariableDeclaratorSyntax>().First();
            Assert.Equal("(System.Int16 a, System.String b) x", model.GetDeclaredSymbol(x).ToTestDisplayString());

            CompileAndVerify(comp, expectedOutput: "{1, qq1}");
        }

        [Fact(Skip = "https://github.com/dotnet/roslyn/issues/11289")]
        [WorkItem(11289, "https://github.com/dotnet/roslyn/issues/11289")]
        public void TupleConvertedTypeUDC02()
        {
            var source = @"
class C
{
    static void Main()
    {
        C1 x = (1, ""qq"");
        System.Console.WriteLine(x.ToString());
    }

    class C1
    {
        private (byte, string) val;

        private C1((byte, string) arg)
        {
            val = arg;
        }

        public static implicit operator C1 ((byte, string) arg)
        {
            return new C1(arg);
        }

        public override string ToString()
        {
            return val.ToString();       
        }
    }
}
" + trivial2uple;

            var tree = Parse(source, options: TestOptions.Regular.WithTuplesFeature());
            var comp = CreateCompilationWithMscorlib(tree, options: TestOptions.ReleaseExe);

            comp.VerifyDiagnostics();

            var model = comp.GetSemanticModel(tree, ignoreAccessibility: false);
            var nodes = tree.GetCompilationUnitRoot().DescendantNodes();
            var node = nodes.OfType<TupleExpressionSyntax>().Single();

            Assert.Equal(@"(1, ""qq"")", node.ToString());
            var typeInfo = model.GetTypeInfo(node);
            Assert.Equal("(System.Int32, System.String)", typeInfo.Type.ToTestDisplayString());
            Assert.Equal("C.C1", typeInfo.ConvertedType.ToTestDisplayString());
            Assert.Equal(ConversionKind.ImplicitUserDefined, model.GetConversion(node).Kind);

            CompileAndVerify(comp, expectedOutput: "{1, qq}");
        }

        [Fact]
        public void TupleConvertedTypeUDC03()
        {
            var source = @"
class C
{
    static void Main()
    {
        C1 x = (""1"", ""qq"");
        System.Console.WriteLine(x.ToString());
    }

    class C1
    {
        private (byte, string) val;

        private C1((byte, string) arg)
        {
            val = arg;
        }

        public static implicit operator C1 ((byte, string) arg)
        {
            return new C1(arg);
        }

        public override string ToString()
        {
            return val.ToString();       
        }
    }
}
" + trivial2uple;

            var tree = Parse(source, options: TestOptions.Regular.WithTuplesFeature());
            var comp = CreateCompilationWithMscorlib(tree, options: TestOptions.ReleaseExe);

            comp.VerifyDiagnostics(
                // (6,16): error CS0029: Cannot implicitly convert type '(string, string)' to 'C.C1'
                //         C1 x = ("1", "qq");
                Diagnostic(ErrorCode.ERR_NoImplicitConv, @"(""1"", ""qq"")").WithArguments("(string, string)", "C.C1").WithLocation(6, 16)
                );

            var model = comp.GetSemanticModel(tree, ignoreAccessibility: false);
            var nodes = tree.GetCompilationUnitRoot().DescendantNodes();
            var node = nodes.OfType<TupleExpressionSyntax>().Single();

            Assert.Equal(@"(""1"", ""qq"")", node.ToString());
            var typeInfo = model.GetTypeInfo(node);
            Assert.Equal("(System.String, System.String)", typeInfo.Type.ToTestDisplayString());
            Assert.Equal("C.C1", typeInfo.ConvertedType.ToTestDisplayString());
            Assert.Equal(Conversion.NoConversion, model.GetConversion(node));
        }

        [Fact(Skip = "https://github.com/dotnet/roslyn/issues/11289")]
        [WorkItem(11289, "https://github.com/dotnet/roslyn/issues/11289")]
        public void TupleConvertedTypeUDC04()
        {
            var source = @"
public class C
{
    static void Main()
    {
        C1 x = (1, ""qq"");
        System.Console.WriteLine(x.ToString());
    }

    public class C1
    {
        private (byte, string) val;

        public C1((byte, string) arg)
        {
            val = arg;
        }

        public override string ToString()
        {
            return val.ToString();       
        }
    }
}

namespace System
{
    // struct with two values
    public struct ValueTuple<T1, T2>
    {
        public T1 Item1;
        public T2 Item2;

        public ValueTuple(T1 item1, T2 item2)
        {
            this.Item1 = item1;
            this.Item2 = item2;
        }

        public override string ToString()
        {
            return '{' + Item1?.ToString() + "", "" + Item2?.ToString() + '}';
        }

        public static implicit operator C.C1 ((T1, T2) arg)
        {
            return new C.C1(((byte)(int)(object)arg.Item1, (string)(object)arg.Item2));
        }
    }
}
";

            var tree = Parse(source, options: TestOptions.Regular.WithTuplesFeature());
            var comp = CreateCompilationWithMscorlib(tree, options: TestOptions.ReleaseExe);

            comp.VerifyDiagnostics();

            var model = comp.GetSemanticModel(tree, ignoreAccessibility: false);
            var nodes = tree.GetCompilationUnitRoot().DescendantNodes();
            var node = nodes.OfType<TupleExpressionSyntax>().First();

            Assert.Equal(@"(1, ""qq"")", node.ToString());
            var typeInfo = model.GetTypeInfo(node);
            Assert.Equal("(System.Int32, System.String)", typeInfo.Type.ToTestDisplayString());
            Assert.Equal("C.C1", typeInfo.ConvertedType.ToTestDisplayString());
            Assert.Equal(ConversionKind.ImplicitUserDefined, model.GetConversion(node).Kind);

            CompileAndVerify(comp, expectedOutput: "{1, qq}");
        }

        [Fact(Skip = "https://github.com/dotnet/roslyn/issues/11289")]
        [WorkItem(11289, "https://github.com/dotnet/roslyn/issues/11289")]
        public void TupleConvertedTypeUDC05()
        {
            var source = @"
public class C
{
    static void Main()
    {
        C1 x = (1, ""qq"");
        System.Console.WriteLine(x.ToString());
    }

    public class C1
    {
        private (byte, string) val;

        public C1((byte, string) arg)
        {
            val = arg;
        }

        public static implicit operator C1 ((byte, string) arg)
        {
            System.Console.WriteLine(""C1"");
            return new C1(arg);
        }

        public override string ToString()
        {
            return val.ToString();       
        }
    }
}

namespace System
{
    // struct with two values
    public struct ValueTuple<T1, T2>
    {
        public T1 Item1;
        public T2 Item2;

        public ValueTuple(T1 item1, T2 item2)
        {
            this.Item1 = item1;
            this.Item2 = item2;
        }

        public override string ToString()
        {
            return '{' + Item1?.ToString() + "", "" + Item2?.ToString() + '}';
        }

        public static implicit operator C.C1 ((T1, T2) arg)
        {
            System.Console.WriteLine(""VT"");
            return new C.C1(((byte)(int)(object)arg.Item1, (string)(object)arg.Item2));
        }
    }
}
";

            var tree = Parse(source, options: TestOptions.Regular.WithTuplesFeature());
            var comp = CreateCompilationWithMscorlib(tree, options: TestOptions.ReleaseExe);

            comp.VerifyDiagnostics();

            var model = comp.GetSemanticModel(tree, ignoreAccessibility: false);
            var nodes = tree.GetCompilationUnitRoot().DescendantNodes();
            var node = nodes.OfType<TupleExpressionSyntax>().First();

            Assert.Equal(@"(1, ""qq"")", node.ToString());
            var typeInfo = model.GetTypeInfo(node);
            Assert.Equal("(System.Int32, System.String)", typeInfo.Type.ToTestDisplayString());
            Assert.Equal("C.C1", typeInfo.ConvertedType.ToTestDisplayString());
            Assert.Equal(ConversionKind.ImplicitUserDefined, model.GetConversion(node).Kind);

            CompileAndVerify(comp, expectedOutput:
@"VT
{1, qq}");
        }

        [Fact(Skip = "https://github.com/dotnet/roslyn/issues/11289")]
        [WorkItem(11289, "https://github.com/dotnet/roslyn/issues/11289")]
        public void TupleConvertedTypeUDC06()
        {
            var source = @"
public class C
{
    static void Main()
    {
        C1 x = (1, null);
        System.Console.WriteLine(x.ToString());
    }

    public class C1
    {
        private (byte, string) val;

        public C1((byte, string) arg)
        {
            val = arg;
        }

        public static implicit operator C1 ((byte, string) arg)
        {
            System.Console.WriteLine(""C1"");
            return new C1(arg);
        }

        public override string ToString()
        {
            return val.ToString();       
        }
    }
}

namespace System
{
    // struct with two values
    public struct ValueTuple<T1, T2>
    {
        public T1 Item1;
        public T2 Item2;

        public ValueTuple(T1 item1, T2 item2)
        {
            this.Item1 = item1;
            this.Item2 = item2;
        }

        public override string ToString()
        {
            return '{' + Item1?.ToString() + "", "" + Item2?.ToString() + '}';
        }

        public static implicit operator C.C1 ((T1, T2) arg)
        {
            System.Console.WriteLine(""VT"");
            return new C.C1(((byte)(int)(object)arg.Item1, (string)(object)arg.Item2));
        }
    }
}
";

            var tree = Parse(source, options: TestOptions.Regular.WithTuplesFeature());
            var comp = CreateCompilationWithMscorlib(tree, options: TestOptions.ReleaseExe);

            comp.VerifyDiagnostics();

            var model = comp.GetSemanticModel(tree, ignoreAccessibility: false);
            var nodes = tree.GetCompilationUnitRoot().DescendantNodes();
            var node = nodes.OfType<TupleExpressionSyntax>().First();

            Assert.Equal(@"(1, null)", node.ToString());
            var typeInfo = model.GetTypeInfo(node);
            Assert.Null(typeInfo.Type);
            Assert.Equal("C.C1", typeInfo.ConvertedType.ToTestDisplayString());
            Assert.Equal(ConversionKind.ImplicitUserDefined, model.GetConversion(node).Kind);

            CompileAndVerify(comp, expectedOutput:
@"C1
{1, }");
        }

        [Fact]
        public void TupleConvertedTypeUDC07()
        {
            var source = @"
class C
{
    static void Main()
    {
        C1 x = M1();
        System.Console.WriteLine(x.ToString());
    }

    static (int, string) M1()
    {
        return (1, ""qq"");
    }

    class C1
    {
        private (byte, string) val;

        private C1((byte, string) arg)
        {
            val = arg;
        }

        public static implicit operator C1 ((byte, string) arg)
        {
            return new C1(arg);
        }
    }
}
" + trivial2uple;

            var tree = Parse(source, options: TestOptions.Regular.WithTuplesFeature());
            var comp = CreateCompilationWithMscorlib(tree, options: TestOptions.ReleaseExe);

            comp.VerifyDiagnostics(
                // (6,16): error CS0029: Cannot implicitly convert type '(int, string)' to 'C.C1'
                //         C1 x = M1();
                Diagnostic(ErrorCode.ERR_NoImplicitConv, "M1()").WithArguments("(int, string)", "C.C1").WithLocation(6, 16)
                );
        }

        [Fact]
        public void Inference01()
        {
            var source = @"
using System;
class C
{
    static void Main()
    {
        Test((null, null));
        Test((1, 1));
        Test((()=>7, ()=>8), 2);
    }

    static void Test<T>((T, T) x)
    {
        System.Console.WriteLine(""first"");
    }

    static void Test((object, object) x)
    {
        System.Console.WriteLine(""second"");
    }

    static void Test<T>((Func<T>, Func<T>) x, T y)
    {
        System.Console.WriteLine(""third"");
        System.Console.WriteLine(x.Item1().ToString());
    }
}
" + trivial2uple;

            var comp = CompileAndVerify(source, parseOptions: TestOptions.Regular.WithTuplesFeature(), expectedOutput: @"
second
first
third
7
");
        }

        [Fact]
        public void Inference02()
        {
            var source = @"
using System;
class C
{
    static void Main()
    {
        Test((()=>7, ()=>8));
    }

    static void Test<T>((T, T) x)
    {
        System.Console.WriteLine(""first"");
    }

    static void Test((object, object) x)
    {
        System.Console.WriteLine(""second"");
    }

    static void Test<T>((Func<T>, Func<T>) x)
    {
        System.Console.WriteLine(""third"");
        System.Console.WriteLine(x.Item1().ToString());
    }
}
" + trivial2uple;

            var comp = CompileAndVerify(source, parseOptions: TestOptions.Regular.WithTuplesFeature(), expectedOutput: @"
third
7
");
        }

        [Fact]
        public void Inference03()
        {
            var source = @"
using System;
class C
{
    static void Main()
    {
        Test(((x)=>x, (x)=>x));
    }

    static void Test<T>((T, T) x)
    {
        System.Console.WriteLine(""first"");
    }

    static void Test((object, object) x)
    {
        System.Console.WriteLine(""second"");
    }

    static void Test<T>((Func<int, T>, Func<T, T>) x)
    {
        System.Console.WriteLine(""third"");
        System.Console.WriteLine(x.Item1(5).ToString());
    }
}
" + trivial2uple;

            var comp = CompileAndVerify(source, parseOptions: TestOptions.Regular.WithTuplesFeature(), expectedOutput: @"
third
5
");
        }

        [Fact]
        public void Inference04()
        {
            var source = @"
using System;
class C
{
    static void Main()
    {
        Test( (x)=>x.y );
        Test( (x)=>x.bob );
    }

    static void Test<T>( Func<(byte x, byte y), T> x)
    {
        System.Console.WriteLine(""first"");
        System.Console.WriteLine(x((2,3)).ToString());
    }

    static void Test<T>( Func<(int alice, int bob), T> x)
    {
        System.Console.WriteLine(""second"");
        System.Console.WriteLine(x((4,5)).ToString());
    }
}
" + trivial2uple;

            var comp = CompileAndVerify(source, parseOptions: TestOptions.Regular.WithTuplesFeature(), expectedOutput: @"
first
3
second
5
");
        }

        [Fact]
        public void Inference05()
        {
            var source = @"
using System;
class C
{
    static void Main()
    {
        Test( ((x)=>x.x, (x)=>x.Item2) );
        Test( ((x)=>x.bob, (x)=>x.Item1) );
    }

    static void Test<T>( (Func<(byte x, byte y), T> f1, Func<(int, int), T> f2) x)
    {
        System.Console.WriteLine(""first"");
        System.Console.WriteLine(x.f1((2,3)).ToString());
        System.Console.WriteLine(x.f2((2,3)).ToString());
    }

    static void Test<T>( (Func<(int alice, int bob), T> f1, Func<(int, int), T> f2) x)
    {
        System.Console.WriteLine(""second"");
        System.Console.WriteLine(x.f1((4,5)).ToString());
        System.Console.WriteLine(x.f2((4,5)).ToString());
    }
}
" + trivial2uple;

            var comp = CompileAndVerify(source, parseOptions: TestOptions.Regular.WithTuplesFeature(), expectedOutput: @"
first
2
3
second
5
4
");
        }

        [WorkItem(10801, "https://github.com/dotnet/roslyn/issues/10801")]
        [Fact(Skip = "https://github.com/dotnet/roslyn/issues/10801")]
        public void Inference06()
        {
            var source = @"
using System;
class Program
{
    static void Main(string[] args)
    {
        M1((() => ""qq"", null));
    }

    static void M1((Func<object> f, object o) a)
    {
        System.Console.WriteLine(1);
    }

    static void M1((Func<string> f, object o) a)
    {
        System.Console.WriteLine(2);
    }
}
" + trivial2uple;

            var comp = CompileAndVerify(source, parseOptions: TestOptions.Regular.WithTuplesFeature(), expectedOutput: @"
2
");
        }

        [Fact]
        public void Inference07()
        {
            var source = @"
using System;

class C
{
    static void Main()
    {
        Test((x) => (x, x), (t) => 1);
        Test1((x) => (x, x), (t) => 1);
        Test2((a: 1, b: 2), (t) => (t.a, t.b));
    }

    static void Test<U>(Func<int, ValueTuple<U, U>> f1, Func<ValueTuple<U, U>, int> f2)
    {
        System.Console.WriteLine(f2(f1(1)));
    }
    static void Test1<U>(Func<int, (U, U)> f1, Func<(U, U), int> f2)
    {
        System.Console.WriteLine(f2(f1(1)));
    }
    static void Test2<U, T>(U f1, Func<U, (T x, T y)> f2)
    {
        System.Console.WriteLine(f2(f1).y);
    }
}
" + trivial2uple;

            var comp = CompileAndVerify(source, parseOptions: TestOptions.Regular.WithTuplesFeature(), expectedOutput: @"
1
1
2
");
        }

        [Fact]
        public void Inference08()
        {
            var source = @"
using System;

class C
{
    static void Main()
    {
        Test1((a: 1, b: 2), (c: 3, d: 4));
        Test2((a: 1, b: 2), (c: 3, d: 4), t => t.Item2);
        Test2((a: 1, b: 2), (a: 3, b: 4), t => t.a);
        Test2((a: 1, b: 2), (c: 3, d: 4), t => t.a);
    }

    static void Test1<T>(T x, T y)
    {
        System.Console.WriteLine(""test1"");
        System.Console.WriteLine(x);
    }

    static void Test2<T>(T x, T y, Func<T, int> f)
    {
        System.Console.WriteLine(""test2_1"");
        System.Console.WriteLine(f(x));
    }

    static void Test2<T>(T x, object y, Func<T, int> f)
    {
        System.Console.WriteLine(""test2_2"");
        System.Console.WriteLine(f(x));
    }
}
" + trivial2uple;

            var comp = CompileAndVerify(source, parseOptions: TestOptions.Regular.WithTuplesFeature(), expectedOutput: @"
test1
{1, 2}
test2_1
2
test2_1
1
test2_2
1
");
        }

        [Fact]
        public void Inference08t()
        {
            var source = @"
using System;

class C
{
    static void Main()
    {
        var ab = (a: 1, b: 2);
        var cd = (c: 3, d: 4);

        Test1(ab, cd);
        Test2(ab, cd, t => t.Item2);
        Test2(ab, ab, t => t.a);
        Test2(ab, cd, t => t.a);
    }

    static void Test1<T>(T x, T y)
    {
        System.Console.WriteLine(""test1"");
        System.Console.WriteLine(x);
    }

    static void Test2<T>(T x, T y, Func<T, int> f)
    {
        System.Console.WriteLine(""test2_1"");
        System.Console.WriteLine(f(x));
    }

    static void Test2<T>(T x, object y, Func<T, int> f)
    {
        System.Console.WriteLine(""test2_2"");
        System.Console.WriteLine(f(x));
    }
}
" + trivial2uple;

            var comp = CompileAndVerify(source, parseOptions: TestOptions.Regular.WithTuplesFeature(), expectedOutput: @"
test1
{1, 2}
test2_1
2
test2_1
1
test2_2
1
");
        }

        [Fact]
        public void Inference09()
        {
            var source = @"
using System;

class C
{
    static void Main()
    {
        // byval tuple, as a whole, sets a lower bound
        Test1((a: 1, b: 2), (ValueType)1);
    }

    static void Test1<T>(T x, T y)
    {
        System.Console.WriteLine(typeof(T));
    }
}
" + trivial2uple;

            var comp = CompileAndVerify(source, parseOptions: TestOptions.Regular.WithTuplesFeature(), expectedOutput: @"
System.ValueType
");
        }

        [Fact]
        public void Inference10()
        {
            var source = @"
using System;

class C
{
    static void Main()
    {
        // byref tuple, as a whole, sets an exact bound
        var t = (a: 1, b: 2);
        Test1(ref t, (ValueType)1);
    }

    static void Test1<T>(ref T x, T y)
    {
        System.Console.WriteLine(typeof(T));
    }
}
" + trivial2uple;

            var comp = CreateCompilationWithMscorlib(source, parseOptions: TestOptions.Regular.WithTuplesFeature());
            comp.VerifyDiagnostics(
                // (10,9): error CS0411: The type arguments for method 'C.Test1<T>(ref T, T)' cannot be inferred from the usage. Try specifying the type arguments explicitly.
                //         Test1(ref t, (ValueType)1);
                Diagnostic(ErrorCode.ERR_CantInferMethTypeArgs, "Test1").WithArguments("C.Test1<T>(ref T, T)").WithLocation(10, 9)
                );
        }

        [WorkItem(10800, "https://github.com/dotnet/roslyn/issues/10800")]
        [Fact]
        public void Inference11()
        {
            var source = @"
class C
{
    static void Main()
    {
        // byref tuple, as a whole, sets an exact bound, names are honored (just like in the case of dynamic
        var ab = (a: 1, b: 2);
        var cd = (c: 1, d: 2);

        // this is an error  since we have two exact bounds
        Test3(ref ab, ref cd);

        // these are ok, since one of the bounds is a lower bound
        Test1(ref ab, cd);
        Test2(ab, ref cd);
}

    static void Test1<T>(ref T x, T y)
    {
        System.Console.WriteLine(typeof(T));
    }

    static void Test2<T>(T x, ref T y)
    {
        System.Console.WriteLine(typeof(T));
    }

    static void Test3<T>(ref T x, ref T y)
    {
        System.Console.WriteLine(typeof(T));
    }
}
" + trivial2uple;

            var comp = CreateCompilationWithMscorlib(source, parseOptions: TestOptions.Regular.WithTuplesFeature());
            comp.VerifyDiagnostics(
                // (11,9): error CS0411: The type arguments for method 'C.Test3<T>(ref T, ref T)' cannot be inferred from the usage. Try specifying the type arguments explicitly.
                //         Test3(ref ab, ref cd);
                Diagnostic(ErrorCode.ERR_CantInferMethTypeArgs, "Test3").WithArguments("C.Test3<T>(ref T, ref T)").WithLocation(11, 9)
                );
        }

        [Fact]
        public void Inference12()
        {
            var source = @"
class C
{
    static void Main()
    {
        // nested tuple literals set lower bounds
        Test1((a: 1, b: (a: 1, b: 2)), (a: 1, b: (object)1));
        Test1((a: 1, b: (a: 1, b: 2)), (a: 1, b: (c: 1, d: 2)));
        Test1((a: 1, b: (a: 1, b: 2)), (a: 1, b: (1, 2)));
        Test1((a: 1, b: (a: 1, b: 2)), (a: 1, b: (a: 1, b: 2)));
}

    static void Test1<T, U>((T, U) x, (T, U) y)
    {
        System.Console.WriteLine(typeof(U));
    }
}
" + trivial2uple;

            var comp = CompileAndVerify(source, parseOptions: TestOptions.Regular.WithTuplesFeature(), expectedOutput: @"
System.Object
System.ValueTuple`2[System.Int32,System.Int32]
System.ValueTuple`2[System.Int32,System.Int32]
System.ValueTuple`2[System.Int32,System.Int32]
");
        }

        [Fact]
        public void Inference13()
        {
            var source = @"
class C
{
    static void Main()
    {
        // nested tuple literals set lower bounds
        Test1((a: 1, b: (a: 1, b: 2)), (a: 1, b: (object)1));
        Test1((a: 1, b: (a: 1, b: 2)), (a: 1, b: (c: 1, d: 2)));
        Test1((a: 1, b: (a: 1, b: 2)), (a: 1, b: (1, 2)));
        Test1((a: 1, b: (a: 1, b: 2)), (a: 1, b: (a: 1, b: 2)));
}

    static void Test1<T, U>((T, U)? x, (T, U) y)
    {
        System.Console.WriteLine(typeof(U));
    }
}
" + trivial2uple;

            var comp = CompileAndVerify(source, parseOptions: TestOptions.Regular.WithTuplesFeature(), expectedOutput: @"
System.Object
System.ValueTuple`2[System.Int32,System.Int32]
System.ValueTuple`2[System.Int32,System.Int32]
System.ValueTuple`2[System.Int32,System.Int32]
");
        }

        [Fact]
        public void Inference14()
        {
            var source = @"
class C
{
    static void Main()
    {
        // nested tuple literals set lower bounds
        Test1((a: 1, b: (a: 1, b: 2)), (a: 1, b: (c: 1, d: 2)));
        Test1((a: 1, b: (a: 1, b: 2)), (a: 1, b: (1, 2)));
        Test1((a: 1, b: (a: 1, b: 2)), (a: 1, b: (a: 1, b: 2)));
}

    static void Test1<T, U>((T, U)? x, (T, U?) y) where U: struct
    {
        System.Console.WriteLine(typeof(U));
    }
}
" + trivial2uple;

            var comp = CreateCompilationWithMscorlib(source, parseOptions: TestOptions.Regular.WithTuplesFeature());
            comp.VerifyDiagnostics(
                // (7,9): error CS0411: The type arguments for method 'C.Test1<T, U>((T, U)?, (T, U?))' cannot be inferred from the usage. Try specifying the type arguments explicitly.
                //         Test1((a: 1, b: (a: 1, b: 2)), (a: 1, b: (c: 1, d: 2)));
                Diagnostic(ErrorCode.ERR_CantInferMethTypeArgs, "Test1").WithArguments("C.Test1<T, U>((T, U)?, (T, U?))").WithLocation(7, 9),
                // (8,9): error CS0411: The type arguments for method 'C.Test1<T, U>((T, U)?, (T, U?))' cannot be inferred from the usage. Try specifying the type arguments explicitly.
                //         Test1((a: 1, b: (a: 1, b: 2)), (a: 1, b: (1, 2)));
                Diagnostic(ErrorCode.ERR_CantInferMethTypeArgs, "Test1").WithArguments("C.Test1<T, U>((T, U)?, (T, U?))").WithLocation(8, 9),
                // (9,9): error CS0411: The type arguments for method 'C.Test1<T, U>((T, U)?, (T, U?))' cannot be inferred from the usage. Try specifying the type arguments explicitly.
                //         Test1((a: 1, b: (a: 1, b: 2)), (a: 1, b: (a: 1, b: 2)));
                Diagnostic(ErrorCode.ERR_CantInferMethTypeArgs, "Test1").WithArguments("C.Test1<T, U>((T, U)?, (T, U?))").WithLocation(9, 9)
                );
        }

        [Fact]
        public void Inference15()
        {
            var source = @"
class C
{
    static void Main()
    {
        Test1((a: ""q"", b: null), (a: null, b: ""w""), (x) => x.z);
    }

    static void Test1<T, U>((T, U) x, (T, U) y, System.Func<(T x, U z), T> f)
    {
        System.Console.WriteLine(typeof(U));
        System.Console.WriteLine(f(y));
    }
}
" + trivial2uple;

            var comp = CompileAndVerify(source, parseOptions: TestOptions.Regular.WithTuplesFeature(), expectedOutput: @"
System.String
w
");
        }

        [Fact]
        public void RestrictedTypes1()
        {
            var source = @"
class C
{
    static void Main()
    {
        var x = (1, 2, new System.ArgIterator());
        (int x, object y) y = (1, 2, new System.ArgIterator());
        (int x, System.ArgIterator y) z = (1, 2, new System.ArgIterator());
    }
}
" + trivial2uple + trivial3uple;

            var comp = CreateCompilationWithMscorlib(source, parseOptions: TestOptions.Regular.WithTuplesFeature());
            comp.VerifyDiagnostics(
                // (6,24): error CS0610: Field or property cannot be of type 'ArgIterator'
                //         var x = (1, 2, new System.ArgIterator());
                Diagnostic(ErrorCode.ERR_FieldCantBeRefAny, "new System.ArgIterator()").WithArguments("System.ArgIterator").WithLocation(6, 24),
                // (7,38): error CS0610: Field or property cannot be of type 'ArgIterator'
                //         (int x, object y) y = (1, 2, new System.ArgIterator());
                Diagnostic(ErrorCode.ERR_FieldCantBeRefAny, "new System.ArgIterator()").WithArguments("System.ArgIterator").WithLocation(7, 38),
                // (8,17): error CS0610: Field or property cannot be of type 'ArgIterator'
                //         (int x, System.ArgIterator y) z = (1, 2, new System.ArgIterator());
                Diagnostic(ErrorCode.ERR_FieldCantBeRefAny, "System.ArgIterator y").WithArguments("System.ArgIterator").WithLocation(8, 17),
                // (8,50): error CS0610: Field or property cannot be of type 'ArgIterator'
                //         (int x, System.ArgIterator y) z = (1, 2, new System.ArgIterator());
                Diagnostic(ErrorCode.ERR_FieldCantBeRefAny, "new System.ArgIterator()").WithArguments("System.ArgIterator").WithLocation(8, 50)
                );
        }

        [Fact]
        public void RestrictedTypes2()
        {
            var source = @"
class C
{
    static void Main()
    {
        (int x, System.ArgIterator y) y;
    }
}
" + trivial2uple + trivial3uple;

            var comp = CreateCompilationWithMscorlib(source, parseOptions: TestOptions.Regular.WithTuplesFeature());
            comp.VerifyDiagnostics(
                // (6,17): error CS0610: Field or property cannot be of type 'ArgIterator'
                //         (int x, System.ArgIterator y) y;
                Diagnostic(ErrorCode.ERR_FieldCantBeRefAny, "System.ArgIterator y").WithArguments("System.ArgIterator").WithLocation(6, 17),
                // (6,39): warning CS0168: The variable 'y' is declared but never used
                //         (int x, System.ArgIterator y) y;
                Diagnostic(ErrorCode.WRN_UnreferencedVar, "y").WithArguments("y").WithLocation(6, 39)
                );
        }

        [Fact, WorkItem(10569, "https://github.com/dotnet/roslyn/issues/10569")]
        public void IncompleteInterfaceMethod()
        {
            var source = @"
public interface MyInterface {
    (int, int) Foo()
}
" + trivial2uple;

            var comp = CreateCompilationWithMscorlib(source, parseOptions: TestOptions.Regular.WithTuplesFeature());
            comp.VerifyDiagnostics(
                // (3,21): error CS1002: ; expected
                //     (int, int) Foo()
                Diagnostic(ErrorCode.ERR_SemicolonExpected, "").WithLocation(3, 21)
                );
        }

        [Fact]
        public void ImplementInterface()
        {
            var source = @"
interface I
{
    (int Alice, string Bob) M((int x, string y) value);
    (int Alice, string Bob) P1 { get; }
}
class C : I
{
    static void Main()
    {
        var c = new C();
        var x = c.M(c.P1);
        System.Console.WriteLine(x);
    }

    public (int, string) M((int, string) value)
    {
        return value;
    }

    public (int, string) P1 => (r: 1, s: ""hello"");
}
" + trivial2uple;

            var comp = CompileAndVerify(source, parseOptions: TestOptions.Regular.WithTuplesFeature(), expectedOutput: @"{1, hello}
");
        }

        [Fact]
        public void ImplementInterfaceExplicitly()
        {
            var source = @"
interface I
{
    (int Alice, string Bob) M((int x, string y) value);
    (int Alice, string Bob) P1 { get; }
}
class C : I
{
    static void Main()
    {
        I c = new C();
        var x = c.M(c.P1);
        System.Console.WriteLine(x);
        System.Console.WriteLine(x.Alice);
    }

    (int, string) I.M((int, string) value)
    {
        return value;
    }

    public (int, string) P1 => (r: 1, s: ""hello"");
}
" + trivial2uple;

            var comp = CompileAndVerify(source, parseOptions: TestOptions.Regular.WithTuplesFeature(), expectedOutput: @"{1, hello}
1");
        }

        [Fact]
        public void TupleTypeArguments()
        {
            var source = @"
interface I<TA, TB> where TB : TA
{
    (TA, TB) M(TA a, TB b);
}

class C : I<(int, string), (int Alice, string Bob)>
{
    static void Main()
    {
        var c = new C();
        var x = c.M((1, ""Australia""), (2, ""Brazil""));
        System.Console.WriteLine(x);
    }

    public ((int Charlie, string Dylan), (int, string)) M((int Item1, string Item2) a, (int, string) b)
    {
        return (a, b);
    }

}
" + trivial2uple;

            var comp = CompileAndVerify(source, parseOptions: TestOptions.Regular.WithTuplesFeature(), expectedOutput: @"{{1, Australia}, {2, Brazil}}");
        }

        [Fact]
        public void LongTupleTypeArguments()
        {
            var source = @"
interface I<TA, TB> where TB : TA
{
    (TA, TB) M(TA a, TB b);
}

class C : I<(int, string, int, string, int, string, int, string), (int A, string B, int C, string D, int E, string F, int G, string H)>
{
    static void Main()
    {
        var c = new C();
        var x = c.M((1, ""Australia"", 2, ""Brazil"", 3, ""Columbia"", 4, ""Ecuador""), (5, ""France"", 6, ""Germany"", 7, ""Honduras"", 8, ""India""));
        System.Console.WriteLine(x);
    }

    public ((int, string, int, string, int, string, int, string), (int, string, int, string, int, string, int, string)) M((int, string, int, string, int, string, int, string) a, (int, string, int, string, int, string, int, string) b)
    {
        return (a, b);
    }

}
";

            var comp = CompileAndVerify(source, additionalRefs: new[] { ValueTupleRef, SystemRuntimeFacadeRef }, parseOptions: TestOptions.Regular.WithTuplesFeature(),
                                        expectedOutput: @"((1, Australia, 2, Brazil, 3, Columbia, 4, Ecuador), (5, France, 6, Germany, 7, Honduras, 8, India))");
        }

        [Fact]
        public void OverrideGenericInterfaceWithDifferentNames()
        {
            string source = @"
interface I<TA, TB> where TB : TA
{
   (TA returnA, TB returnB) M((TA paramA, TB paramB) x);
}

class C : I<(int b, int a), (int a, int b)>
{
    public virtual ((int, int) x, (int, int) y) M(((int, int), (int, int)) x)
    {
        throw new System.Exception();
    }
}

class D : C, I<(int a, int b), (int c, int d)>
{
    static void Main()
    {
        C c = new D();
        var r = c.M(((1, 2), (3, 4)));
        System.Console.WriteLine($""{r.x} {r.y}"");
    }

    public override ((int b, int a), (int b, int a)) M(((int a, int b), (int b, int a)) y)
    {
        return y;
    }
}
" + trivial2uple;

            Action<ModuleSymbol> validator = module =>
            {
                var sourceModule = (SourceModuleSymbol)module;
                var compilation = sourceModule.DeclaringCompilation;
                TypeSymbol y = (TypeSymbol)compilation.GlobalNamespace.GetMember("D");

                Assert.Equal(2, y.AllInterfaces.Length);
                Assert.Equal("I<(System.Int32 b, System.Int32 a), (System.Int32 a, System.Int32 b)>", y.AllInterfaces[0].ToTestDisplayString());
                Assert.Equal("I<(System.Int32 a, System.Int32 b), (System.Int32 c, System.Int32 d)>", y.AllInterfaces[1].ToTestDisplayString());
            };

            var comp = CompileAndVerify(source, expectedOutput: @"{1, 2} {3, 4}", sourceSymbolValidator: validator, parseOptions: TestOptions.Regular.WithTuplesFeature());
            comp.VerifyDiagnostics();
        }

        [Fact]
        public void TupleWithoutFeatureFlag()
        {
            var source = @"
class C
{
    static void Main()
    {
        (int, int) x = (1, 1);
    }
}
" + trivial2uple;

            var comp = CreateCompilationWithMscorlib(source);
            comp.VerifyDiagnostics(
                // (6,9): error CS8058: Feature 'tuples' is experimental and unsupported; use '/features:tuples' to enable.
                //         (int, int) x = (1, 1);
                Diagnostic(ErrorCode.ERR_FeatureIsExperimental, "(int, int)").WithArguments("tuples", "tuples").WithLocation(6, 9),
                // (6,24): error CS8058: Feature 'tuples' is experimental and unsupported; use '/features:tuples' to enable.
                //         (int, int) x = (1, 1);
                Diagnostic(ErrorCode.ERR_FeatureIsExperimental, "(1, 1)").WithArguments("tuples", "tuples").WithLocation(6, 24)
                );
        }

        [Fact]
        public void DefaultAndFriendlyElementNames_01()
        {
            var source = @"
using System;
class C
{
    static void Main()
    {
        var v1 = M1();
        System.Console.WriteLine(v1.Item1);
        System.Console.WriteLine(v1.Item2);

        var v2 = M2();
        System.Console.WriteLine(v2.Item1);
        System.Console.WriteLine(v2.Item2);
        System.Console.WriteLine(v2.a2);
        System.Console.WriteLine(v2.b2);

        var v6 = M6();
        System.Console.WriteLine(v6.Item1);
        System.Console.WriteLine(v6.Item2);
        System.Console.WriteLine(v6.item1);
        System.Console.WriteLine(v6.item2);

        System.Console.WriteLine(v1.ToString());
        System.Console.WriteLine(v2.ToString());
        System.Console.WriteLine(v6.ToString());
    }

    static (int, int) M1()
    {
        return (1, 11);
    }

    static (int a2, int b2) M2()
    {
        return (2, 22);
    }

    static (int item1, int item2) M6()
    {
        return (6, 66);
    }
}
" + trivial2uple + trivial3uple + trivalRemainingTuples;

            var comp = CompileAndVerify(source, parseOptions: TestOptions.Regular.WithTuplesFeature(), expectedOutput: @"1
11
2
22
2
22
6
66
6
66
{1, 11}
{2, 22}
{6, 66}
");

            var c = ((CSharpCompilation)comp.Compilation).GetTypeByMetadataName("C");

            var m1Tuple = (NamedTypeSymbol)c.GetMember<MethodSymbol>("M1").ReturnType;
            var m2Tuple = (NamedTypeSymbol)c.GetMember<MethodSymbol>("M2").ReturnType;
            var m6Tuple = (NamedTypeSymbol)c.GetMember<MethodSymbol>("M6").ReturnType;

            AssertTestDisplayString(m1Tuple.GetMembers(),
                "System.Int32 (System.Int32, System.Int32).Item1",
                "System.Int32 (System.Int32, System.Int32).Item2",
                "(System.Int32, System.Int32)..ctor(System.Int32 item1, System.Int32 item2)",
                "System.String (System.Int32, System.Int32).ToString()",
                "(System.Int32, System.Int32)..ctor()");

            Assert.Equal(new string[] { ".ctor", ".ctor", "Item1", "Item2", "ToString" },
                         ((TupleTypeSymbol)m1Tuple).UnderlyingDefinitionToMemberMap.Values.Select(s => s.Name).OrderBy(n => n).ToArray());

            AssertTestDisplayString(m2Tuple.GetMembers(),
                "System.Int32 (System.Int32 a2, System.Int32 b2).Item1",
                "System.Int32 (System.Int32 a2, System.Int32 b2).a2",
                "System.Int32 (System.Int32 a2, System.Int32 b2).Item2",
                "System.Int32 (System.Int32 a2, System.Int32 b2).b2",
                "(System.Int32 a2, System.Int32 b2)..ctor(System.Int32 item1, System.Int32 item2)",
                "System.String (System.Int32 a2, System.Int32 b2).ToString()",
                "(System.Int32 a2, System.Int32 b2)..ctor()");

            Assert.Equal(new string[] { ".ctor", ".ctor", "Item1", "Item2", "ToString" },
                         ((TupleTypeSymbol)m2Tuple).UnderlyingDefinitionToMemberMap.Values.Select(s => s.Name).OrderBy(n => n).ToArray());

            AssertTestDisplayString(m6Tuple.GetMembers(),
                "System.Int32 (System.Int32 item1, System.Int32 item2).Item1",
                "System.Int32 (System.Int32 item1, System.Int32 item2).item1",
                "System.Int32 (System.Int32 item1, System.Int32 item2).Item2",
                "System.Int32 (System.Int32 item1, System.Int32 item2).item2",
                "(System.Int32 item1, System.Int32 item2)..ctor(System.Int32 item1, System.Int32 item2)",
                "System.String (System.Int32 item1, System.Int32 item2).ToString()",
                "(System.Int32 item1, System.Int32 item2)..ctor()"
                );

            Assert.Equal(new string[] { ".ctor", ".ctor", "Item1", "Item2", "ToString" },
                         ((TupleTypeSymbol)m6Tuple).UnderlyingDefinitionToMemberMap.Values.Select(s => s.Name).OrderBy(n => n).ToArray());

            Assert.Equal("", m1Tuple.Name);
            Assert.Equal(SymbolKind.NamedType, m1Tuple.Kind);
            Assert.Equal(TypeKind.Struct, m1Tuple.TypeKind);
            Assert.False(m1Tuple.IsImplicitlyDeclared);
            Assert.True(m1Tuple.IsTupleType);
            Assert.Equal("System.ValueTuple<System.Int32, System.Int32>", m1Tuple.TupleUnderlyingType.ToTestDisplayString());
            Assert.Same(m1Tuple, m1Tuple.ConstructedFrom);
            Assert.Same(m1Tuple, m1Tuple.OriginalDefinition);
            AssertTupleTypeEquality(m1Tuple);
            Assert.Same(m1Tuple.TupleUnderlyingType.ContainingSymbol, m1Tuple.ContainingSymbol);
            Assert.Null(m1Tuple.GetUseSiteDiagnostic());
            Assert.Null(m1Tuple.EnumUnderlyingType);
            Assert.Equal(new string[] { "Item1", "Item2", ".ctor", "ToString" },
                         m1Tuple.MemberNames.ToArray());
            Assert.Equal(new string[] { "Item1", "a2", "Item2", "b2", ".ctor", "ToString" },
                         m2Tuple.MemberNames.ToArray());
            Assert.Equal(0, m1Tuple.Arity);
            Assert.True(m1Tuple.TypeParameters.IsEmpty);
            Assert.Equal("System.ValueType", m1Tuple.BaseType.ToTestDisplayString());
            Assert.Null(m1Tuple.ComImportCoClass);
            Assert.False(m1Tuple.HasTypeArgumentsCustomModifiers);
            Assert.False(m1Tuple.IsComImport);
            Assert.True(m1Tuple.TypeArgumentsCustomModifiers.IsEmpty);
            Assert.True(m1Tuple.TypeArgumentsNoUseSiteDiagnostics.IsEmpty);
            Assert.True(m1Tuple.GetAttributes().IsEmpty);
            Assert.Equal("System.Int32 (System.Int32 a2, System.Int32 b2).Item1", m2Tuple.GetMembers("Item1").Single().ToTestDisplayString());
            Assert.Equal("System.Int32 (System.Int32 a2, System.Int32 b2).a2", m2Tuple.GetMembers("a2").Single().ToTestDisplayString());
            Assert.True(m1Tuple.GetTypeMembers().IsEmpty);
            Assert.True(m1Tuple.GetTypeMembers("C9").IsEmpty);
            Assert.True(m1Tuple.GetTypeMembers("C9", 0).IsEmpty);
            Assert.True(m1Tuple.Interfaces.IsEmpty);
            Assert.Equal(m1Tuple.TupleUnderlyingType.GetEarlyAttributeDecodingMembers().Select(m => m.Name).ToArray(),
                         m1Tuple.GetEarlyAttributeDecodingMembers().Select(m => m.Name).ToArray());
            Assert.Equal("System.Int32 (System.Int32, System.Int32).Item1", m1Tuple.GetEarlyAttributeDecodingMembers("Item1").Single().ToTestDisplayString());
            Assert.True(m1Tuple.GetTypeMembersUnordered().IsEmpty);
            Assert.Equal(1, m1Tuple.Locations.Length);
            Assert.Equal("(int, int)", m1Tuple.DeclaringSyntaxReferences.Single().GetSyntax().ToString());
            Assert.Equal("(int a2, int b2)", m2Tuple.DeclaringSyntaxReferences.Single().GetSyntax().ToString());
            Assert.Equal("public struct ValueTuple<T1, T2>", m1Tuple.TupleUnderlyingType.DeclaringSyntaxReferences.Single().GetSyntax().ToString().Substring(0, 32));

            AssertTupleTypeEquality(m2Tuple);
            AssertTupleTypeEquality(m6Tuple);

            Assert.False(m1Tuple.Equals(m2Tuple));
            Assert.False(m1Tuple.Equals(m6Tuple));
            Assert.False(m6Tuple.Equals(m2Tuple));
            AssertTupleTypeMembersEquality(m1Tuple, m2Tuple);
            AssertTupleTypeMembersEquality(m1Tuple, m6Tuple);
            AssertTupleTypeMembersEquality(m2Tuple, m6Tuple);

            var m1Item1 = (FieldSymbol)m1Tuple.GetMembers()[0];
            var m2Item1 = (FieldSymbol)m2Tuple.GetMembers()[0];
            var m2a2 = (FieldSymbol)m2Tuple.GetMembers()[1];

            Assert.IsType<TupleElementFieldSymbol>(m1Item1);
            Assert.IsType<TupleFieldSymbol>(m2Item1);
            Assert.IsType<TupleRenamedElementFieldSymbol>(m2a2);

            Assert.True(m1Item1.IsTupleField);
            Assert.Same(m1Item1, m1Item1.OriginalDefinition);
            Assert.True(m1Item1.Equals(m1Item1));
            Assert.Equal("System.Int32 System.ValueTuple<System.Int32, System.Int32>.Item1", m1Item1.TupleUnderlyingField.ToTestDisplayString());
            Assert.Null(m1Item1.AssociatedSymbol);
            Assert.Same(m1Tuple, m1Item1.ContainingSymbol);
            Assert.Same(m1Tuple.TupleUnderlyingType, m1Item1.TupleUnderlyingField.ContainingSymbol);
            Assert.True(m1Item1.CustomModifiers.IsEmpty);
            Assert.True(m1Item1.GetAttributes().IsEmpty);
            Assert.Null(m1Item1.GetUseSiteDiagnostic());
            Assert.False(m1Item1.Locations.IsDefaultOrEmpty);
            Assert.Equal("int", m1Item1.DeclaringSyntaxReferences.Single().GetSyntax().ToString());
            Assert.Equal("Item1", m1Item1.TupleUnderlyingField.DeclaringSyntaxReferences.Single().GetSyntax().ToString());
            Assert.False(m1Item1.IsImplicitlyDeclared);
            Assert.Null(m1Item1.TypeLayoutOffset);

            Assert.True(m2Item1.IsTupleField);
            Assert.Same(m2Item1, m2Item1.OriginalDefinition);
            Assert.True(m2Item1.Equals(m2Item1));
            Assert.Equal("System.Int32 System.ValueTuple<System.Int32, System.Int32>.Item1", m2Item1.TupleUnderlyingField.ToTestDisplayString());
            Assert.Null(m2Item1.AssociatedSymbol);
            Assert.Same(m2Tuple, m2Item1.ContainingSymbol);
            Assert.Same(m2Tuple.TupleUnderlyingType, m2Item1.TupleUnderlyingField.ContainingSymbol);
            Assert.True(m2Item1.CustomModifiers.IsEmpty);
            Assert.True(m2Item1.GetAttributes().IsEmpty);
            Assert.Null(m2Item1.GetUseSiteDiagnostic());
            Assert.False(m2Item1.Locations.IsDefaultOrEmpty);
            Assert.Equal("Item1", m2Item1.DeclaringSyntaxReferences.Single().GetSyntax().ToString());
            Assert.Equal("Item1", m2Item1.TupleUnderlyingField.DeclaringSyntaxReferences.Single().GetSyntax().ToString());
            Assert.Equal(m2Item1.Locations.Single(), m2Item1.TupleUnderlyingField.Locations.Single());
            Assert.False(m2Item1.IsImplicitlyDeclared);
            Assert.Null(m2Item1.TypeLayoutOffset);

            Assert.True(m2a2.IsTupleField);
            Assert.Same(m2a2, m2a2.OriginalDefinition);
            Assert.True(m2a2.Equals(m2a2));
            Assert.Equal("System.Int32 System.ValueTuple<System.Int32, System.Int32>.Item1", m2a2.TupleUnderlyingField.ToTestDisplayString());
            Assert.Null(m2a2.AssociatedSymbol);
            Assert.Same(m2Tuple, m2a2.ContainingSymbol);
            Assert.Same(m2Tuple.TupleUnderlyingType, m2a2.TupleUnderlyingField.ContainingSymbol);
            Assert.True(m2a2.CustomModifiers.IsEmpty);
            Assert.True(m2a2.GetAttributes().IsEmpty);
            Assert.Null(m2a2.GetUseSiteDiagnostic());
            Assert.False(m2a2.Locations.IsDefaultOrEmpty);
            Assert.Equal("a2", m2a2.DeclaringSyntaxReferences.Single().GetSyntax().ToString());
            Assert.Equal("Item1", m2a2.TupleUnderlyingField.DeclaringSyntaxReferences.Single().GetSyntax().ToString());
            Assert.False(m2a2.IsImplicitlyDeclared);
            Assert.Null(m2a2.TypeLayoutOffset);
        }

        private static void AssertTupleTypeEquality(TypeSymbol tuple)
        {
            Assert.True(tuple.Equals(tuple));
            Assert.True(tuple.Equals(tuple, false, false));
            Assert.True(tuple.Equals(tuple, false, true));
            Assert.False(tuple.Equals(tuple.TupleUnderlyingType, false, false));
            Assert.False(tuple.TupleUnderlyingType.Equals(tuple, false, false));
            Assert.True(tuple.Equals(tuple.TupleUnderlyingType, false, true));
            Assert.True(tuple.TupleUnderlyingType.Equals(tuple, false, true));

            var members = tuple.GetMembers();

            for (int i = 0; i < members.Length; i++)
            {
                for (int j = 0; j < members.Length; j++)
                {
                    if (i != j)
                    {
                        Assert.NotSame(members[i], members[j]);
                        Assert.False(members[i].Equals(members[j]));
                        Assert.False(members[j].Equals(members[i]));
                    }
                }
            }

            var underlyingMembers = tuple.TupleUnderlyingType.GetMembers();
            foreach (var m in members)
            {
                Assert.False(underlyingMembers.Any(u => u.Equals(m)));
                Assert.False(underlyingMembers.Any(u => m.Equals(u)));
            }
        }

        private static void AssertTupleTypeMembersEquality(TypeSymbol tuple1, TypeSymbol tuple2)
        {
            Assert.NotSame(tuple1, tuple2);

            if (tuple1.Equals(tuple2))
            {
                Assert.True(tuple2.Equals(tuple1));
                var members1 = tuple1.GetMembers();
                var members2 = tuple2.GetMembers();

                Assert.Equal(members1.Length, members2.Length);
                for (int i = 0; i < members1.Length; i++)
                {
                    Assert.NotSame(members1[i], members2[i]);
                    Assert.True(members1[i].Equals(members2[i]));
                    Assert.True(members2[i].Equals(members1[i]));
                    Assert.Equal(members2[i].GetHashCode(), members1[i].GetHashCode());

                    if (members1[i].Kind == SymbolKind.Method)
                    {
                        var parameters1 = ((MethodSymbol)members1[i]).Parameters;
                        var parameters2 = ((MethodSymbol)members2[i]).Parameters;
                        AssertTupleMembersParametersEquality(parameters1, parameters2);

                        var typeParameters1 = ((MethodSymbol)members1[i]).TypeParameters;
                        var typeParameters2 = ((MethodSymbol)members2[i]).TypeParameters;
                        Assert.Equal(typeParameters1.Length, typeParameters2.Length);
                        for (int j = 0; j < typeParameters1.Length; j++)
                        {
                            Assert.NotSame(typeParameters1[j], typeParameters2[j]);
                            Assert.True(typeParameters1[j].Equals(typeParameters2[j]));
                            Assert.True(typeParameters2[j].Equals(typeParameters1[j]));
                            Assert.Equal(typeParameters2[j].GetHashCode(), typeParameters1[j].GetHashCode());
                        }
                    }
                    else if (members1[i].Kind == SymbolKind.Property)
                    {
                        var parameters1 = ((PropertySymbol)members1[i]).Parameters;
                        var parameters2 = ((PropertySymbol)members2[i]).Parameters;
                        AssertTupleMembersParametersEquality(parameters1, parameters2);
                    }
                }

                for (int i = 0; i < members1.Length; i++)
                {
                    for (int j = 0; j < members2.Length; j++)
                    {
                        if (i != j)
                        {
                            Assert.NotSame(members1[i], members2[j]);
                            Assert.False(members1[i].Equals(members2[j]));
                        }
                    }
                }
            }
            else
            {
                Assert.False(tuple2.Equals(tuple1));
                var members1 = tuple1.GetMembers();
                var members2 = tuple2.GetMembers();
                foreach (var m in members1)
                {
                    Assert.False(members2.Any(u => u.Equals(m)));
                    Assert.False(members2.Any(u => m.Equals(u)));
                }
            }
        }

        private static void AssertTupleMembersParametersEquality(ImmutableArray<ParameterSymbol> parameters1, ImmutableArray<ParameterSymbol> parameters2)
        {
            Assert.Equal(parameters1.Length, parameters2.Length);
            for (int j = 0; j < parameters1.Length; j++)
            {
                Assert.NotSame(parameters1[j], parameters2[j]);
                Assert.True(parameters1[j].Equals(parameters2[j]));
                Assert.True(parameters2[j].Equals(parameters1[j]));
                Assert.Equal(parameters2[j].GetHashCode(), parameters1[j].GetHashCode());
            }
        }

        [Fact]
        public void DefaultAndFriendlyElementNames_02()
        {
            var source = @"
using System;
class C
{
    static void Main()
    {
        var v3 = M3();
        System.Console.WriteLine(v3.Item1);
        System.Console.WriteLine(v3.Item2);
        System.Console.WriteLine(v3.Item3);
        System.Console.WriteLine(v3.Item4);
        System.Console.WriteLine(v3.Item5);
        System.Console.WriteLine(v3.Item6);
        System.Console.WriteLine(v3.Item7);
        System.Console.WriteLine(v3.Item8);
        System.Console.WriteLine(v3.Item9);
        System.Console.WriteLine(v3.Rest.Item1);
        System.Console.WriteLine(v3.Rest.Item2);

        System.Console.WriteLine(v3.ToString());
    }

    static (int, int, int, int, int, int, int, int, int) M3()
    {
        return (31, 32, 33, 34, 35, 36, 37, 38, 39);
    }
}
" + trivial2uple + trivial3uple + trivalRemainingTuples;

            var comp = CompileAndVerify(source, parseOptions: TestOptions.Regular.WithTuplesFeature(), expectedOutput: @"31
32
33
34
35
36
37
38
39
38
39
System.ValueTuple`8[System.Int32,System.Int32,System.Int32,System.Int32,System.Int32,System.Int32,System.Int32,System.ValueTuple`2[System.Int32,System.Int32]]
");

            var c = ((CSharpCompilation)comp.Compilation).GetTypeByMetadataName("C");

            var m3Tuple = c.GetMember<MethodSymbol>("M3").ReturnType;
            AssertTupleTypeEquality(m3Tuple);

            AssertTestDisplayString(m3Tuple.GetMembers(),
                "System.Int32 (System.Int32, System.Int32, System.Int32, System.Int32, System.Int32, System.Int32, System.Int32, System.Int32, System.Int32).Item1",
                "System.Int32 (System.Int32, System.Int32, System.Int32, System.Int32, System.Int32, System.Int32, System.Int32, System.Int32, System.Int32).Item2",
                "System.Int32 (System.Int32, System.Int32, System.Int32, System.Int32, System.Int32, System.Int32, System.Int32, System.Int32, System.Int32).Item3",
                "System.Int32 (System.Int32, System.Int32, System.Int32, System.Int32, System.Int32, System.Int32, System.Int32, System.Int32, System.Int32).Item4",
                "System.Int32 (System.Int32, System.Int32, System.Int32, System.Int32, System.Int32, System.Int32, System.Int32, System.Int32, System.Int32).Item5",
                "System.Int32 (System.Int32, System.Int32, System.Int32, System.Int32, System.Int32, System.Int32, System.Int32, System.Int32, System.Int32).Item6",
                "System.Int32 (System.Int32, System.Int32, System.Int32, System.Int32, System.Int32, System.Int32, System.Int32, System.Int32, System.Int32).Item7",
                "(System.Int32, System.Int32) (System.Int32, System.Int32, System.Int32, System.Int32, System.Int32, System.Int32, System.Int32, System.Int32, System.Int32).Rest",
                "(System.Int32, System.Int32, System.Int32, System.Int32, System.Int32, System.Int32, System.Int32, System.Int32, System.Int32)..ctor" +
                        "(System.Int32 item1, System.Int32 item2, System.Int32 item3, System.Int32 item4, System.Int32 item5, System.Int32 item6, System.Int32 item7, (System.Int32, System.Int32) rest)",
                "System.String (System.Int32, System.Int32, System.Int32, System.Int32, System.Int32, System.Int32, System.Int32, System.Int32, System.Int32).ToString()",
                "(System.Int32, System.Int32, System.Int32, System.Int32, System.Int32, System.Int32, System.Int32, System.Int32, System.Int32)..ctor()",
                "System.Int32 (System.Int32, System.Int32, System.Int32, System.Int32, System.Int32, System.Int32, System.Int32, System.Int32, System.Int32).Item8",
                "System.Int32 (System.Int32, System.Int32, System.Int32, System.Int32, System.Int32, System.Int32, System.Int32, System.Int32, System.Int32).Item9"
                );

            var m3Item8 = (FieldSymbol)m3Tuple.GetMembers("Item8").Single();

            Assert.IsType<TupleRenamedElementFieldSymbol>(m3Item8);

            Assert.True(m3Item8.IsTupleField);
            Assert.Same(m3Item8, m3Item8.OriginalDefinition);
            Assert.True(m3Item8.Equals(m3Item8));
            Assert.Equal("System.Int32 System.ValueTuple<System.Int32, System.Int32>.Item1", m3Item8.TupleUnderlyingField.ToTestDisplayString());
            Assert.Null(m3Item8.AssociatedSymbol);
            Assert.Same(m3Tuple, m3Item8.ContainingSymbol);
            Assert.NotEqual(m3Tuple.TupleUnderlyingType, m3Item8.TupleUnderlyingField.ContainingSymbol);
            Assert.True(m3Item8.CustomModifiers.IsEmpty);
            Assert.True(m3Item8.GetAttributes().IsEmpty);
            Assert.Null(m3Item8.GetUseSiteDiagnostic());
            Assert.False(m3Item8.Locations.IsDefaultOrEmpty);
            Assert.Equal("int", m3Item8.DeclaringSyntaxReferences.Single().GetSyntax().ToString());
            Assert.Equal("Item1", m3Item8.TupleUnderlyingField.DeclaringSyntaxReferences.Single().GetSyntax().ToString());
            Assert.False(m3Item8.IsImplicitlyDeclared);
            Assert.Null(m3Item8.TypeLayoutOffset);

            var m3TupleRestTuple = (NamedTypeSymbol)((FieldSymbol)m3Tuple.GetMembers("Rest").Single()).Type;
            AssertTestDisplayString(m3TupleRestTuple.GetMembers(),
                "System.Int32 (System.Int32, System.Int32).Item1",
                "System.Int32 (System.Int32, System.Int32).Item2",
                "(System.Int32, System.Int32)..ctor(System.Int32 item1, System.Int32 item2)",
                "System.String (System.Int32, System.Int32).ToString()",
                "(System.Int32, System.Int32)..ctor()");

            Assert.True(m3TupleRestTuple.IsTupleType);
            AssertTupleTypeEquality(m3TupleRestTuple);
            Assert.True(m3TupleRestTuple.Locations.IsEmpty);
            Assert.True(m3TupleRestTuple.DeclaringSyntaxReferences.IsEmpty);

            foreach (var m in m3TupleRestTuple.GetMembers().OfType<FieldSymbol>())
            {
                Assert.True(m.Locations.IsEmpty);
            }
        }

        [Fact]
        public void DefaultAndFriendlyElementNames_03()
        {
            var source = @"
using System;
class C
{
    static void Main()
    {
        var v4 = M4 ();
        System.Console.WriteLine(v4.Item1);
        System.Console.WriteLine(v4.Item2);
        System.Console.WriteLine(v4.Item3);
        System.Console.WriteLine(v4.Item4);
        System.Console.WriteLine(v4.Item5);
        System.Console.WriteLine(v4.Item6);
        System.Console.WriteLine(v4.Item7);
        System.Console.WriteLine(v4.Item8);
        System.Console.WriteLine(v4.Item9);
        System.Console.WriteLine(v4.Rest.Item1);
        System.Console.WriteLine(v4.Rest.Item2);
        System.Console.WriteLine(v4.a4);
        System.Console.WriteLine(v4.b4);
        System.Console.WriteLine(v4.c4);
        System.Console.WriteLine(v4.d4);
        System.Console.WriteLine(v4.e4);
        System.Console.WriteLine(v4.f4);
        System.Console.WriteLine(v4.g4);
        System.Console.WriteLine(v4.h4);
        System.Console.WriteLine(v4.i4);

        System.Console.WriteLine(v4.ToString());
    }

    static (int a4, int b4, int c4, int d4, int e4, int f4, int g4, int h4, int i4) M4()
    {
        return (41, 42, 43, 44, 45, 46, 47, 48, 49);
    }
}
" + trivial2uple + trivial3uple + trivalRemainingTuples;

            var comp = CompileAndVerify(source, parseOptions: TestOptions.Regular.WithTuplesFeature(), expectedOutput: @"41
42
43
44
45
46
47
48
49
48
49
41
42
43
44
45
46
47
48
49
System.ValueTuple`8[System.Int32,System.Int32,System.Int32,System.Int32,System.Int32,System.Int32,System.Int32,System.ValueTuple`2[System.Int32,System.Int32]]
");

            var c = ((CSharpCompilation)comp.Compilation).GetTypeByMetadataName("C");

            var m4Tuple = c.GetMember<MethodSymbol>("M4").ReturnType;
            AssertTupleTypeEquality(m4Tuple);

            AssertTestDisplayString(m4Tuple.GetMembers(),
                "System.Int32 (System.Int32 a4, System.Int32 b4, System.Int32 c4, System.Int32 d4, System.Int32 e4, System.Int32 f4, System.Int32 g4, System.Int32 h4, System.Int32 i4)" +
                    ".Item1",
                "System.Int32 (System.Int32 a4, System.Int32 b4, System.Int32 c4, System.Int32 d4, System.Int32 e4, System.Int32 f4, System.Int32 g4, System.Int32 h4, System.Int32 i4)" +
                    ".a4",
                "System.Int32 (System.Int32 a4, System.Int32 b4, System.Int32 c4, System.Int32 d4, System.Int32 e4, System.Int32 f4, System.Int32 g4, System.Int32 h4, System.Int32 i4)" +
                    ".Item2",
                "System.Int32 (System.Int32 a4, System.Int32 b4, System.Int32 c4, System.Int32 d4, System.Int32 e4, System.Int32 f4, System.Int32 g4, System.Int32 h4, System.Int32 i4)" +
                    ".b4",
                "System.Int32 (System.Int32 a4, System.Int32 b4, System.Int32 c4, System.Int32 d4, System.Int32 e4, System.Int32 f4, System.Int32 g4, System.Int32 h4, System.Int32 i4)" +
                    ".Item3",
                "System.Int32 (System.Int32 a4, System.Int32 b4, System.Int32 c4, System.Int32 d4, System.Int32 e4, System.Int32 f4, System.Int32 g4, System.Int32 h4, System.Int32 i4)" +
                    ".c4",
                "System.Int32 (System.Int32 a4, System.Int32 b4, System.Int32 c4, System.Int32 d4, System.Int32 e4, System.Int32 f4, System.Int32 g4, System.Int32 h4, System.Int32 i4)" +
                    ".Item4",
                "System.Int32 (System.Int32 a4, System.Int32 b4, System.Int32 c4, System.Int32 d4, System.Int32 e4, System.Int32 f4, System.Int32 g4, System.Int32 h4, System.Int32 i4)" +
                    ".d4",
                "System.Int32 (System.Int32 a4, System.Int32 b4, System.Int32 c4, System.Int32 d4, System.Int32 e4, System.Int32 f4, System.Int32 g4, System.Int32 h4, System.Int32 i4)" +
                    ".Item5",
                "System.Int32 (System.Int32 a4, System.Int32 b4, System.Int32 c4, System.Int32 d4, System.Int32 e4, System.Int32 f4, System.Int32 g4, System.Int32 h4, System.Int32 i4)" +
                    ".e4",
                "System.Int32 (System.Int32 a4, System.Int32 b4, System.Int32 c4, System.Int32 d4, System.Int32 e4, System.Int32 f4, System.Int32 g4, System.Int32 h4, System.Int32 i4)" +
                    ".Item6",
                "System.Int32 (System.Int32 a4, System.Int32 b4, System.Int32 c4, System.Int32 d4, System.Int32 e4, System.Int32 f4, System.Int32 g4, System.Int32 h4, System.Int32 i4)" +
                    ".f4",
                "System.Int32 (System.Int32 a4, System.Int32 b4, System.Int32 c4, System.Int32 d4, System.Int32 e4, System.Int32 f4, System.Int32 g4, System.Int32 h4, System.Int32 i4)" +
                    ".Item7",
                "System.Int32 (System.Int32 a4, System.Int32 b4, System.Int32 c4, System.Int32 d4, System.Int32 e4, System.Int32 f4, System.Int32 g4, System.Int32 h4, System.Int32 i4)" +
                    ".g4",
                "(System.Int32, System.Int32) (System.Int32 a4, System.Int32 b4, System.Int32 c4, System.Int32 d4, System.Int32 e4, System.Int32 f4, System.Int32 g4, System.Int32 h4, System.Int32 i4)" +
                    ".Rest",
                "(System.Int32 a4, System.Int32 b4, System.Int32 c4, System.Int32 d4, System.Int32 e4, System.Int32 f4, System.Int32 g4, System.Int32 h4, System.Int32 i4)" +
                    "..ctor" +
                        "(System.Int32 item1, System.Int32 item2, System.Int32 item3, System.Int32 item4, System.Int32 item5, System.Int32 item6, System.Int32 item7, (System.Int32, System.Int32) rest)",
                "System.String (System.Int32 a4, System.Int32 b4, System.Int32 c4, System.Int32 d4, System.Int32 e4, System.Int32 f4, System.Int32 g4, System.Int32 h4, System.Int32 i4)" +
                    ".ToString()",
                "(System.Int32 a4, System.Int32 b4, System.Int32 c4, System.Int32 d4, System.Int32 e4, System.Int32 f4, System.Int32 g4, System.Int32 h4, System.Int32 i4)" +
                    "..ctor()",
                "System.Int32 (System.Int32 a4, System.Int32 b4, System.Int32 c4, System.Int32 d4, System.Int32 e4, System.Int32 f4, System.Int32 g4, System.Int32 h4, System.Int32 i4)" +
                    ".Item8",
                "System.Int32 (System.Int32 a4, System.Int32 b4, System.Int32 c4, System.Int32 d4, System.Int32 e4, System.Int32 f4, System.Int32 g4, System.Int32 h4, System.Int32 i4)" +
                    ".h4",
                "System.Int32 (System.Int32 a4, System.Int32 b4, System.Int32 c4, System.Int32 d4, System.Int32 e4, System.Int32 f4, System.Int32 g4, System.Int32 h4, System.Int32 i4)" +
                    ".Item9",
                "System.Int32 (System.Int32 a4, System.Int32 b4, System.Int32 c4, System.Int32 d4, System.Int32 e4, System.Int32 f4, System.Int32 g4, System.Int32 h4, System.Int32 i4)" +
                    ".i4"
                );

            var m4Item8 = (FieldSymbol)m4Tuple.GetMembers("Item8").Single();

            Assert.IsType<TupleRenamedElementFieldSymbol>(m4Item8);

            Assert.True(m4Item8.IsTupleField);
            Assert.Same(m4Item8, m4Item8.OriginalDefinition);
            Assert.True(m4Item8.Equals(m4Item8));
            Assert.Equal("System.Int32 System.ValueTuple<System.Int32, System.Int32>.Item1", m4Item8.TupleUnderlyingField.ToTestDisplayString());
            Assert.Null(m4Item8.AssociatedSymbol);
            Assert.Same(m4Tuple, m4Item8.ContainingSymbol);
            Assert.NotEqual(m4Tuple.TupleUnderlyingType, m4Item8.TupleUnderlyingField.ContainingSymbol);
            Assert.True(m4Item8.CustomModifiers.IsEmpty);
            Assert.True(m4Item8.GetAttributes().IsEmpty);
            Assert.Null(m4Item8.GetUseSiteDiagnostic());
            Assert.True(m4Item8.Locations.IsDefaultOrEmpty);
            Assert.Equal("Item1", m4Item8.TupleUnderlyingField.DeclaringSyntaxReferences.Single().GetSyntax().ToString());
            Assert.False(m4Item8.IsImplicitlyDeclared);
            Assert.Null(m4Item8.TypeLayoutOffset);

            var m4h4 = (FieldSymbol)m4Tuple.GetMembers("h4").Single();

            Assert.IsType<TupleRenamedElementFieldSymbol>(m4h4);

            Assert.True(m4h4.IsTupleField);
            Assert.Same(m4h4, m4h4.OriginalDefinition);
            Assert.True(m4h4.Equals(m4h4));
            Assert.Equal("System.Int32 System.ValueTuple<System.Int32, System.Int32>.Item1", m4h4.TupleUnderlyingField.ToTestDisplayString());
            Assert.Null(m4h4.AssociatedSymbol);
            Assert.Same(m4Tuple, m4h4.ContainingSymbol);
            Assert.NotEqual(m4Tuple.TupleUnderlyingType, m4h4.TupleUnderlyingField.ContainingSymbol);
            Assert.True(m4h4.CustomModifiers.IsEmpty);
            Assert.True(m4h4.GetAttributes().IsEmpty);
            Assert.Null(m4h4.GetUseSiteDiagnostic());
            Assert.False(m4h4.Locations.IsDefaultOrEmpty);
            Assert.Equal("h4", m4h4.DeclaringSyntaxReferences.Single().GetSyntax().ToString());
            Assert.Equal("Item1", m4h4.TupleUnderlyingField.DeclaringSyntaxReferences.Single().GetSyntax().ToString());
            Assert.False(m4h4.IsImplicitlyDeclared);
            Assert.Null(m4h4.TypeLayoutOffset);

            var m4TupleRestTuple = ((FieldSymbol)m4Tuple.GetMembers("Rest").Single()).Type;
            AssertTupleTypeEquality(m4TupleRestTuple);

            AssertTestDisplayString(m4TupleRestTuple.GetMembers(),
                "System.Int32 (System.Int32, System.Int32).Item1",
                "System.Int32 (System.Int32, System.Int32).Item2",
                "(System.Int32, System.Int32)..ctor(System.Int32 item1, System.Int32 item2)",
                "System.String (System.Int32, System.Int32).ToString()",
                "(System.Int32, System.Int32)..ctor()");

            foreach (var m in m4TupleRestTuple.GetMembers().OfType<FieldSymbol>())
            {
                Assert.True(m.Locations.IsEmpty);
            }
        }

        [Fact]
        public void DefaultAndFriendlyElementNames_04()
        {
            var source = @"

class C
{
    static void Main()
    {
        var v4 = M4 ();
        System.Console.WriteLine(v4.Rest.a4);
        System.Console.WriteLine(v4.Rest.b4);
        System.Console.WriteLine(v4.Rest.c4);
        System.Console.WriteLine(v4.Rest.d4);
        System.Console.WriteLine(v4.Rest.e4);
        System.Console.WriteLine(v4.Rest.f4);
        System.Console.WriteLine(v4.Rest.g4);
        System.Console.WriteLine(v4.Rest.h4);
        System.Console.WriteLine(v4.Rest.i4);
    }

    static (int a4, int b4, int c4, int d4, int e4, int f4, int g4, int h4, int i4) M4()
    {
        return (41, 42, 43, 44, 45, 46, 47, 48, 49);
    }
}
" + trivial2uple + trivial3uple + trivalRemainingTuples;

            var comp = CreateCompilationWithMscorlib(source, parseOptions: TestOptions.Regular.WithTuplesFeature());
            comp.VerifyDiagnostics(
                // (8,42): error CS1061: '(int, int)' does not contain a definition for 'a4' and no extension method 'a4' accepting a first argument of type '(int, int)' could be found (are you missing a using directive or an assembly reference?)
                //         System.Console.WriteLine(v4.Rest.a4);
                Diagnostic(ErrorCode.ERR_NoSuchMemberOrExtension, "a4").WithArguments("(int, int)", "a4").WithLocation(8, 42),
                // (9,42): error CS1061: '(int, int)' does not contain a definition for 'b4' and no extension method 'b4' accepting a first argument of type '(int, int)' could be found (are you missing a using directive or an assembly reference?)
                //         System.Console.WriteLine(v4.Rest.b4);
                Diagnostic(ErrorCode.ERR_NoSuchMemberOrExtension, "b4").WithArguments("(int, int)", "b4").WithLocation(9, 42),
                // (10,42): error CS1061: '(int, int)' does not contain a definition for 'c4' and no extension method 'c4' accepting a first argument of type '(int, int)' could be found (are you missing a using directive or an assembly reference?)
                //         System.Console.WriteLine(v4.Rest.c4);
                Diagnostic(ErrorCode.ERR_NoSuchMemberOrExtension, "c4").WithArguments("(int, int)", "c4").WithLocation(10, 42),
                // (11,42): error CS1061: '(int, int)' does not contain a definition for 'd4' and no extension method 'd4' accepting a first argument of type '(int, int)' could be found (are you missing a using directive or an assembly reference?)
                //         System.Console.WriteLine(v4.Rest.d4);
                Diagnostic(ErrorCode.ERR_NoSuchMemberOrExtension, "d4").WithArguments("(int, int)", "d4").WithLocation(11, 42),
                // (12,42): error CS1061: '(int, int)' does not contain a definition for 'e4' and no extension method 'e4' accepting a first argument of type '(int, int)' could be found (are you missing a using directive or an assembly reference?)
                //         System.Console.WriteLine(v4.Rest.e4);
                Diagnostic(ErrorCode.ERR_NoSuchMemberOrExtension, "e4").WithArguments("(int, int)", "e4").WithLocation(12, 42),
                // (13,42): error CS1061: '(int, int)' does not contain a definition for 'f4' and no extension method 'f4' accepting a first argument of type '(int, int)' could be found (are you missing a using directive or an assembly reference?)
                //         System.Console.WriteLine(v4.Rest.f4);
                Diagnostic(ErrorCode.ERR_NoSuchMemberOrExtension, "f4").WithArguments("(int, int)", "f4").WithLocation(13, 42),
                // (14,42): error CS1061: '(int, int)' does not contain a definition for 'g4' and no extension method 'g4' accepting a first argument of type '(int, int)' could be found (are you missing a using directive or an assembly reference?)
                //         System.Console.WriteLine(v4.Rest.g4);
                Diagnostic(ErrorCode.ERR_NoSuchMemberOrExtension, "g4").WithArguments("(int, int)", "g4").WithLocation(14, 42),
                // (15,42): error CS1061: '(int, int)' does not contain a definition for 'h4' and no extension method 'h4' accepting a first argument of type '(int, int)' could be found (are you missing a using directive or an assembly reference?)
                //         System.Console.WriteLine(v4.Rest.h4);
                Diagnostic(ErrorCode.ERR_NoSuchMemberOrExtension, "h4").WithArguments("(int, int)", "h4").WithLocation(15, 42),
                // (16,42): error CS1061: '(int, int)' does not contain a definition for 'i4' and no extension method 'i4' accepting a first argument of type '(int, int)' could be found (are you missing a using directive or an assembly reference?)
                //         System.Console.WriteLine(v4.Rest.i4);
                Diagnostic(ErrorCode.ERR_NoSuchMemberOrExtension, "i4").WithArguments("(int, int)", "i4").WithLocation(16, 42)
                );
        }

        [Fact]
        public void DefaultAndFriendlyElementNames_05()
        {
            var source = @"
using System;
class C
{
    static void Main()
    {
        var v5 = M5();
        System.Console.WriteLine(v5.Item1);
        System.Console.WriteLine(v5.Item2);
        System.Console.WriteLine(v5.Item3);
        System.Console.WriteLine(v5.Item4);
        System.Console.WriteLine(v5.Item5);
        System.Console.WriteLine(v5.Item6);
        System.Console.WriteLine(v5.Item7);
        System.Console.WriteLine(v5.Item8);
        System.Console.WriteLine(v5.Item9);
        System.Console.WriteLine(v5.Item10);
        System.Console.WriteLine(v5.Item11);
        System.Console.WriteLine(v5.Item12);
        System.Console.WriteLine(v5.Item13);
        System.Console.WriteLine(v5.Item14);
        System.Console.WriteLine(v5.Item15);
        System.Console.WriteLine(v5.Item16);
        System.Console.WriteLine(v5.Rest.Item1);
        System.Console.WriteLine(v5.Rest.Item2);
        System.Console.WriteLine(v5.Rest.Item3);
        System.Console.WriteLine(v5.Rest.Item4);
        System.Console.WriteLine(v5.Rest.Item5);
        System.Console.WriteLine(v5.Rest.Item6);
        System.Console.WriteLine(v5.Rest.Item7);
        System.Console.WriteLine(v5.Rest.Item8);
        System.Console.WriteLine(v5.Rest.Item9);
        System.Console.WriteLine(v5.Rest.Rest.Item1);
        System.Console.WriteLine(v5.Rest.Rest.Item2);

        System.Console.WriteLine(v5.ToString());
    }

    static (int Item1, int Item2, int Item3, int Item4, int Item5, int Item6, int Item7, int Item8, 
            int Item9, int Item10, int Item11, int Item12, int Item13, int Item14, int Item15, int Item16) M5()
    {
        return (501, 502, 503, 504, 505, 506, 507, 508, 509, 510, 511, 512, 513, 514, 515, 516);
    }
}
" + trivial2uple + trivial3uple + trivalRemainingTuples;

            var comp = CompileAndVerify(source, parseOptions: TestOptions.Regular.WithTuplesFeature(), expectedOutput: @"501
502
503
504
505
506
507
508
509
510
511
512
513
514
515
516
508
509
510
511
512
513
514
515
516
515
516
System.ValueTuple`8[System.Int32,System.Int32,System.Int32,System.Int32,System.Int32,System.Int32,System.Int32,System.ValueTuple`8[System.Int32,System.Int32,System.Int32,System.Int32,System.Int32,System.Int32,System.Int32,System.ValueTuple`2[System.Int32,System.Int32]]]
");

            var c = ((CSharpCompilation)comp.Compilation).GetTypeByMetadataName("C");

            var m5Tuple = c.GetMember<MethodSymbol>("M5").ReturnType;
            AssertTupleTypeEquality(m5Tuple);

            AssertTestDisplayString(m5Tuple.GetMembers(),
                "System.Int32 (System.Int32 Item1, System.Int32 Item2, System.Int32 Item3, System.Int32 Item4, System.Int32 Item5, System.Int32 Item6, System.Int32 Item7, System.Int32 Item8, " +
                              "System.Int32 Item9, System.Int32 Item10, System.Int32 Item11, System.Int32 Item12, System.Int32 Item13, System.Int32 Item14, System.Int32 Item15, System.Int32 Item16)" +
                    ".Item1",
                "System.Int32 (System.Int32 Item1, System.Int32 Item2, System.Int32 Item3, System.Int32 Item4, System.Int32 Item5, System.Int32 Item6, System.Int32 Item7, System.Int32 Item8, " +
                              "System.Int32 Item9, System.Int32 Item10, System.Int32 Item11, System.Int32 Item12, System.Int32 Item13, System.Int32 Item14, System.Int32 Item15, System.Int32 Item16)" +
                    ".Item2",
                "System.Int32 (System.Int32 Item1, System.Int32 Item2, System.Int32 Item3, System.Int32 Item4, System.Int32 Item5, System.Int32 Item6, System.Int32 Item7, System.Int32 Item8, " +
                              "System.Int32 Item9, System.Int32 Item10, System.Int32 Item11, System.Int32 Item12, System.Int32 Item13, System.Int32 Item14, System.Int32 Item15, System.Int32 Item16)" +
                    ".Item3",
                "System.Int32 (System.Int32 Item1, System.Int32 Item2, System.Int32 Item3, System.Int32 Item4, System.Int32 Item5, System.Int32 Item6, System.Int32 Item7, System.Int32 Item8, " +
                              "System.Int32 Item9, System.Int32 Item10, System.Int32 Item11, System.Int32 Item12, System.Int32 Item13, System.Int32 Item14, System.Int32 Item15, System.Int32 Item16)" +
                    ".Item4",
                "System.Int32 (System.Int32 Item1, System.Int32 Item2, System.Int32 Item3, System.Int32 Item4, System.Int32 Item5, System.Int32 Item6, System.Int32 Item7, System.Int32 Item8, " +
                              "System.Int32 Item9, System.Int32 Item10, System.Int32 Item11, System.Int32 Item12, System.Int32 Item13, System.Int32 Item14, System.Int32 Item15, System.Int32 Item16)" +
                    ".Item5",
                "System.Int32 (System.Int32 Item1, System.Int32 Item2, System.Int32 Item3, System.Int32 Item4, System.Int32 Item5, System.Int32 Item6, System.Int32 Item7, System.Int32 Item8, " +
                              "System.Int32 Item9, System.Int32 Item10, System.Int32 Item11, System.Int32 Item12, System.Int32 Item13, System.Int32 Item14, System.Int32 Item15, System.Int32 Item16)" +
                    ".Item6",
                "System.Int32 (System.Int32 Item1, System.Int32 Item2, System.Int32 Item3, System.Int32 Item4, System.Int32 Item5, System.Int32 Item6, System.Int32 Item7, System.Int32 Item8, " +
                              "System.Int32 Item9, System.Int32 Item10, System.Int32 Item11, System.Int32 Item12, System.Int32 Item13, System.Int32 Item14, System.Int32 Item15, System.Int32 Item16)" +
                    ".Item7",
                "(System.Int32, System.Int32, System.Int32, System.Int32, System.Int32, System.Int32, System.Int32, System.Int32, System.Int32) " +
                             "(System.Int32 Item1, System.Int32 Item2, System.Int32 Item3, System.Int32 Item4, System.Int32 Item5, System.Int32 Item6, System.Int32 Item7, System.Int32 Item8, " +
                              "System.Int32 Item9, System.Int32 Item10, System.Int32 Item11, System.Int32 Item12, System.Int32 Item13, System.Int32 Item14, System.Int32 Item15, System.Int32 Item16)" +
                    ".Rest",
                "(System.Int32 Item1, System.Int32 Item2, System.Int32 Item3, System.Int32 Item4, System.Int32 Item5, System.Int32 Item6, System.Int32 Item7, System.Int32 Item8, " +
                              "System.Int32 Item9, System.Int32 Item10, System.Int32 Item11, System.Int32 Item12, System.Int32 Item13, System.Int32 Item14, System.Int32 Item15, System.Int32 Item16)" +
                    "..ctor" +
                        "(System.Int32 item1, System.Int32 item2, System.Int32 item3, System.Int32 item4, System.Int32 item5, System.Int32 item6, System.Int32 item7, " +
                            "(System.Int32, System.Int32, System.Int32, System.Int32, System.Int32, System.Int32, System.Int32, System.Int32, System.Int32) rest)",
                "System.String (System.Int32 Item1, System.Int32 Item2, System.Int32 Item3, System.Int32 Item4, System.Int32 Item5, System.Int32 Item6, System.Int32 Item7, System.Int32 Item8, " +
                              "System.Int32 Item9, System.Int32 Item10, System.Int32 Item11, System.Int32 Item12, System.Int32 Item13, System.Int32 Item14, System.Int32 Item15, System.Int32 Item16)" +
                    ".ToString()",
                "(System.Int32 Item1, System.Int32 Item2, System.Int32 Item3, System.Int32 Item4, System.Int32 Item5, System.Int32 Item6, System.Int32 Item7, System.Int32 Item8, " +
                              "System.Int32 Item9, System.Int32 Item10, System.Int32 Item11, System.Int32 Item12, System.Int32 Item13, System.Int32 Item14, System.Int32 Item15, System.Int32 Item16)" +
                    "..ctor()",
                "System.Int32 (System.Int32 Item1, System.Int32 Item2, System.Int32 Item3, System.Int32 Item4, System.Int32 Item5, System.Int32 Item6, System.Int32 Item7, System.Int32 Item8, " +
                              "System.Int32 Item9, System.Int32 Item10, System.Int32 Item11, System.Int32 Item12, System.Int32 Item13, System.Int32 Item14, System.Int32 Item15, System.Int32 Item16)" +
                    ".Item8",
                "System.Int32 (System.Int32 Item1, System.Int32 Item2, System.Int32 Item3, System.Int32 Item4, System.Int32 Item5, System.Int32 Item6, System.Int32 Item7, System.Int32 Item8, " +
                              "System.Int32 Item9, System.Int32 Item10, System.Int32 Item11, System.Int32 Item12, System.Int32 Item13, System.Int32 Item14, System.Int32 Item15, System.Int32 Item16)" +
                    ".Item9",
                "System.Int32 (System.Int32 Item1, System.Int32 Item2, System.Int32 Item3, System.Int32 Item4, System.Int32 Item5, System.Int32 Item6, System.Int32 Item7, System.Int32 Item8, " +
                              "System.Int32 Item9, System.Int32 Item10, System.Int32 Item11, System.Int32 Item12, System.Int32 Item13, System.Int32 Item14, System.Int32 Item15, System.Int32 Item16)" +
                    ".Item10",
                "System.Int32 (System.Int32 Item1, System.Int32 Item2, System.Int32 Item3, System.Int32 Item4, System.Int32 Item5, System.Int32 Item6, System.Int32 Item7, System.Int32 Item8, " +
                              "System.Int32 Item9, System.Int32 Item10, System.Int32 Item11, System.Int32 Item12, System.Int32 Item13, System.Int32 Item14, System.Int32 Item15, System.Int32 Item16)" +
                    ".Item11",
                "System.Int32 (System.Int32 Item1, System.Int32 Item2, System.Int32 Item3, System.Int32 Item4, System.Int32 Item5, System.Int32 Item6, System.Int32 Item7, System.Int32 Item8, " +
                              "System.Int32 Item9, System.Int32 Item10, System.Int32 Item11, System.Int32 Item12, System.Int32 Item13, System.Int32 Item14, System.Int32 Item15, System.Int32 Item16)" +
                    ".Item12",
                "System.Int32 (System.Int32 Item1, System.Int32 Item2, System.Int32 Item3, System.Int32 Item4, System.Int32 Item5, System.Int32 Item6, System.Int32 Item7, System.Int32 Item8, " +
                              "System.Int32 Item9, System.Int32 Item10, System.Int32 Item11, System.Int32 Item12, System.Int32 Item13, System.Int32 Item14, System.Int32 Item15, System.Int32 Item16)" +
                    ".Item13",
                "System.Int32 (System.Int32 Item1, System.Int32 Item2, System.Int32 Item3, System.Int32 Item4, System.Int32 Item5, System.Int32 Item6, System.Int32 Item7, System.Int32 Item8, " +
                              "System.Int32 Item9, System.Int32 Item10, System.Int32 Item11, System.Int32 Item12, System.Int32 Item13, System.Int32 Item14, System.Int32 Item15, System.Int32 Item16)" +
                    ".Item14",
                "System.Int32 (System.Int32 Item1, System.Int32 Item2, System.Int32 Item3, System.Int32 Item4, System.Int32 Item5, System.Int32 Item6, System.Int32 Item7, System.Int32 Item8, " +
                              "System.Int32 Item9, System.Int32 Item10, System.Int32 Item11, System.Int32 Item12, System.Int32 Item13, System.Int32 Item14, System.Int32 Item15, System.Int32 Item16)" +
                    ".Item15",
                "System.Int32 (System.Int32 Item1, System.Int32 Item2, System.Int32 Item3, System.Int32 Item4, System.Int32 Item5, System.Int32 Item6, System.Int32 Item7, System.Int32 Item8, " +
                              "System.Int32 Item9, System.Int32 Item10, System.Int32 Item11, System.Int32 Item12, System.Int32 Item13, System.Int32 Item14, System.Int32 Item15, System.Int32 Item16)" +
                    ".Item16"
                );

            var m5Item8 = (FieldSymbol)m5Tuple.GetMembers("Item8").Single();

            Assert.IsType<TupleRenamedElementFieldSymbol>(m5Item8);

            Assert.True(m5Item8.IsTupleField);
            Assert.Same(m5Item8, m5Item8.OriginalDefinition);
            Assert.True(m5Item8.Equals(m5Item8));
            Assert.Equal("System.Int32 System.ValueTuple<System.Int32, System.Int32, System.Int32, System.Int32, System.Int32, System.Int32, System.Int32, (System.Int32, System.Int32)>.Item1", 
                         m5Item8.TupleUnderlyingField.ToTestDisplayString());
            Assert.Null(m5Item8.AssociatedSymbol);
            Assert.Same(m5Tuple, m5Item8.ContainingSymbol);
            Assert.NotEqual(m5Tuple.TupleUnderlyingType, m5Item8.TupleUnderlyingField.ContainingSymbol);
            Assert.True(m5Item8.CustomModifiers.IsEmpty);
            Assert.True(m5Item8.GetAttributes().IsEmpty);
            Assert.Null(m5Item8.GetUseSiteDiagnostic());
            Assert.False(m5Item8.Locations.IsDefaultOrEmpty);
            Assert.Equal("Item8", m5Item8.DeclaringSyntaxReferences.Single().GetSyntax().ToString());
            Assert.Equal("Item1", m5Item8.TupleUnderlyingField.DeclaringSyntaxReferences.Single().GetSyntax().ToString());
            Assert.False(m5Item8.IsImplicitlyDeclared);
            Assert.Null(m5Item8.TypeLayoutOffset);

            var m5TupleRestTuple = ((FieldSymbol)m5Tuple.GetMembers("Rest").Single()).Type;
            AssertTupleTypeEquality(m5TupleRestTuple);

            AssertTestDisplayString(m5TupleRestTuple.GetMembers(),
                "System.Int32 (System.Int32, System.Int32, System.Int32, System.Int32, System.Int32, System.Int32, System.Int32, System.Int32, System.Int32).Item1",
                "System.Int32 (System.Int32, System.Int32, System.Int32, System.Int32, System.Int32, System.Int32, System.Int32, System.Int32, System.Int32).Item2",
                "System.Int32 (System.Int32, System.Int32, System.Int32, System.Int32, System.Int32, System.Int32, System.Int32, System.Int32, System.Int32).Item3",
                "System.Int32 (System.Int32, System.Int32, System.Int32, System.Int32, System.Int32, System.Int32, System.Int32, System.Int32, System.Int32).Item4",
                "System.Int32 (System.Int32, System.Int32, System.Int32, System.Int32, System.Int32, System.Int32, System.Int32, System.Int32, System.Int32).Item5",
                "System.Int32 (System.Int32, System.Int32, System.Int32, System.Int32, System.Int32, System.Int32, System.Int32, System.Int32, System.Int32).Item6",
                "System.Int32 (System.Int32, System.Int32, System.Int32, System.Int32, System.Int32, System.Int32, System.Int32, System.Int32, System.Int32).Item7",
                "(System.Int32, System.Int32) (System.Int32, System.Int32, System.Int32, System.Int32, System.Int32, System.Int32, System.Int32, System.Int32, System.Int32).Rest",
                "(System.Int32, System.Int32, System.Int32, System.Int32, System.Int32, System.Int32, System.Int32, System.Int32, System.Int32)..ctor" +
                        "(System.Int32 item1, System.Int32 item2, System.Int32 item3, System.Int32 item4, System.Int32 item5, System.Int32 item6, System.Int32 item7, (System.Int32, System.Int32) rest)",
                "System.String (System.Int32, System.Int32, System.Int32, System.Int32, System.Int32, System.Int32, System.Int32, System.Int32, System.Int32).ToString()",
                "(System.Int32, System.Int32, System.Int32, System.Int32, System.Int32, System.Int32, System.Int32, System.Int32, System.Int32)..ctor()",
                "System.Int32 (System.Int32, System.Int32, System.Int32, System.Int32, System.Int32, System.Int32, System.Int32, System.Int32, System.Int32).Item8",
                "System.Int32 (System.Int32, System.Int32, System.Int32, System.Int32, System.Int32, System.Int32, System.Int32, System.Int32, System.Int32).Item9"
                );

            foreach (var m in m5TupleRestTuple.GetMembers().OfType<FieldSymbol>())
            {
                if (m.Name != "Rest")
                {
                    Assert.True(m.Locations.IsEmpty);
                }
                else
                {
                    Assert.Equal("Rest", m.DeclaringSyntaxReferences.Single().GetSyntax().ToString());
                }
            }

            var m5TupleRestTupleRestTuple = ((FieldSymbol)m5TupleRestTuple.GetMembers("Rest").Single()).Type;
            AssertTupleTypeEquality(m5TupleRestTupleRestTuple);

            AssertTestDisplayString(m5TupleRestTupleRestTuple.GetMembers(),
                "System.Int32 (System.Int32, System.Int32).Item1",
                "System.Int32 (System.Int32, System.Int32).Item2",
                "(System.Int32, System.Int32)..ctor(System.Int32 item1, System.Int32 item2)",
                "System.String (System.Int32, System.Int32).ToString()",
                "(System.Int32, System.Int32)..ctor()");

            foreach (var m in m5TupleRestTupleRestTuple.GetMembers().OfType<FieldSymbol>())
            {
                Assert.True(m.Locations.IsEmpty);
            }
        }

        [Fact]
        public void DefaultAndFriendlyElementNames_06()
        {
            var source = @"

class C
{
    static void Main()
    {
        var v5 = M5();
        System.Console.WriteLine(v5.Rest.Item10);
        System.Console.WriteLine(v5.Rest.Item11);
        System.Console.WriteLine(v5.Rest.Item12);
        System.Console.WriteLine(v5.Rest.Item13);
        System.Console.WriteLine(v5.Rest.Item14);
        System.Console.WriteLine(v5.Rest.Item15);
        System.Console.WriteLine(v5.Rest.Item16);

        System.Console.WriteLine(v5.Rest.Rest.Item3);
        System.Console.WriteLine(v5.Rest.Rest.Item4);
        System.Console.WriteLine(v5.Rest.Rest.Item5);
        System.Console.WriteLine(v5.Rest.Rest.Item6);
        System.Console.WriteLine(v5.Rest.Rest.Item7);
        System.Console.WriteLine(v5.Rest.Rest.Item8);
        System.Console.WriteLine(v5.Rest.Rest.Item9);
        System.Console.WriteLine(v5.Rest.Rest.Item10);
        System.Console.WriteLine(v5.Rest.Rest.Item11);
        System.Console.WriteLine(v5.Rest.Rest.Item12);
        System.Console.WriteLine(v5.Rest.Rest.Item13);
        System.Console.WriteLine(v5.Rest.Rest.Item14);
        System.Console.WriteLine(v5.Rest.Rest.Item15);
        System.Console.WriteLine(v5.Rest.Rest.Item16);
    }

    static (int Item1, int Item2, int Item3, int Item4, int Item5, int Item6, int Item7, int Item8, 
            int Item9, int Item10, int Item11, int Item12, int Item13, int Item14, int Item15, int Item16) M5()
    {
        return (501, 502, 503, 504, 505, 506, 507, 508, 509, 510, 511, 512, 513, 514, 515, 516);
    }
}
" + trivial2uple + trivial3uple + trivalRemainingTuples;

            var comp = CreateCompilationWithMscorlib(source, parseOptions: TestOptions.Regular.WithTuplesFeature());
            comp.VerifyDiagnostics(
                // (8,42): error CS1061: '(int, int, int, int, int, int, int, int, int)' does not contain a definition for 'Item10' and no extension method 'Item10' accepting a first argument of type '(int, int, int, int, int, int, int, int, int)' could be found (are you missing a using directive or an assembly reference?)
                //         System.Console.WriteLine(v5.Rest.Item10);
                Diagnostic(ErrorCode.ERR_NoSuchMemberOrExtension, "Item10").WithArguments("(int, int, int, int, int, int, int, int, int)", "Item10").WithLocation(8, 42),
                // (9,42): error CS1061: '(int, int, int, int, int, int, int, int, int)' does not contain a definition for 'Item11' and no extension method 'Item11' accepting a first argument of type '(int, int, int, int, int, int, int, int, int)' could be found (are you missing a using directive or an assembly reference?)
                //         System.Console.WriteLine(v5.Rest.Item11);
                Diagnostic(ErrorCode.ERR_NoSuchMemberOrExtension, "Item11").WithArguments("(int, int, int, int, int, int, int, int, int)", "Item11").WithLocation(9, 42),
                // (10,42): error CS1061: '(int, int, int, int, int, int, int, int, int)' does not contain a definition for 'Item12' and no extension method 'Item12' accepting a first argument of type '(int, int, int, int, int, int, int, int, int)' could be found (are you missing a using directive or an assembly reference?)
                //         System.Console.WriteLine(v5.Rest.Item12);
                Diagnostic(ErrorCode.ERR_NoSuchMemberOrExtension, "Item12").WithArguments("(int, int, int, int, int, int, int, int, int)", "Item12").WithLocation(10, 42),
                // (11,42): error CS1061: '(int, int, int, int, int, int, int, int, int)' does not contain a definition for 'Item13' and no extension method 'Item13' accepting a first argument of type '(int, int, int, int, int, int, int, int, int)' could be found (are you missing a using directive or an assembly reference?)
                //         System.Console.WriteLine(v5.Rest.Item13);
                Diagnostic(ErrorCode.ERR_NoSuchMemberOrExtension, "Item13").WithArguments("(int, int, int, int, int, int, int, int, int)", "Item13").WithLocation(11, 42),
                // (12,42): error CS1061: '(int, int, int, int, int, int, int, int, int)' does not contain a definition for 'Item14' and no extension method 'Item14' accepting a first argument of type '(int, int, int, int, int, int, int, int, int)' could be found (are you missing a using directive or an assembly reference?)
                //         System.Console.WriteLine(v5.Rest.Item14);
                Diagnostic(ErrorCode.ERR_NoSuchMemberOrExtension, "Item14").WithArguments("(int, int, int, int, int, int, int, int, int)", "Item14").WithLocation(12, 42),
                // (13,42): error CS1061: '(int, int, int, int, int, int, int, int, int)' does not contain a definition for 'Item15' and no extension method 'Item15' accepting a first argument of type '(int, int, int, int, int, int, int, int, int)' could be found (are you missing a using directive or an assembly reference?)
                //         System.Console.WriteLine(v5.Rest.Item15);
                Diagnostic(ErrorCode.ERR_NoSuchMemberOrExtension, "Item15").WithArguments("(int, int, int, int, int, int, int, int, int)", "Item15").WithLocation(13, 42),
                // (14,42): error CS1061: '(int, int, int, int, int, int, int, int, int)' does not contain a definition for 'Item16' and no extension method 'Item16' accepting a first argument of type '(int, int, int, int, int, int, int, int, int)' could be found (are you missing a using directive or an assembly reference?)
                //         System.Console.WriteLine(v5.Rest.Item16);
                Diagnostic(ErrorCode.ERR_NoSuchMemberOrExtension, "Item16").WithArguments("(int, int, int, int, int, int, int, int, int)", "Item16").WithLocation(14, 42),
                // (16,47): error CS1061: '(int, int)' does not contain a definition for 'Item3' and no extension method 'Item3' accepting a first argument of type '(int, int)' could be found (are you missing a using directive or an assembly reference?)
                //         System.Console.WriteLine(v5.Rest.Rest.Item3);
                Diagnostic(ErrorCode.ERR_NoSuchMemberOrExtension, "Item3").WithArguments("(int, int)", "Item3").WithLocation(16, 47),
                // (17,47): error CS1061: '(int, int)' does not contain a definition for 'Item4' and no extension method 'Item4' accepting a first argument of type '(int, int)' could be found (are you missing a using directive or an assembly reference?)
                //         System.Console.WriteLine(v5.Rest.Rest.Item4);
                Diagnostic(ErrorCode.ERR_NoSuchMemberOrExtension, "Item4").WithArguments("(int, int)", "Item4").WithLocation(17, 47),
                // (18,47): error CS1061: '(int, int)' does not contain a definition for 'Item5' and no extension method 'Item5' accepting a first argument of type '(int, int)' could be found (are you missing a using directive or an assembly reference?)
                //         System.Console.WriteLine(v5.Rest.Rest.Item5);
                Diagnostic(ErrorCode.ERR_NoSuchMemberOrExtension, "Item5").WithArguments("(int, int)", "Item5").WithLocation(18, 47),
                // (19,47): error CS1061: '(int, int)' does not contain a definition for 'Item6' and no extension method 'Item6' accepting a first argument of type '(int, int)' could be found (are you missing a using directive or an assembly reference?)
                //         System.Console.WriteLine(v5.Rest.Rest.Item6);
                Diagnostic(ErrorCode.ERR_NoSuchMemberOrExtension, "Item6").WithArguments("(int, int)", "Item6").WithLocation(19, 47),
                // (20,47): error CS1061: '(int, int)' does not contain a definition for 'Item7' and no extension method 'Item7' accepting a first argument of type '(int, int)' could be found (are you missing a using directive or an assembly reference?)
                //         System.Console.WriteLine(v5.Rest.Rest.Item7);
                Diagnostic(ErrorCode.ERR_NoSuchMemberOrExtension, "Item7").WithArguments("(int, int)", "Item7").WithLocation(20, 47),
                // (21,47): error CS1061: '(int, int)' does not contain a definition for 'Item8' and no extension method 'Item8' accepting a first argument of type '(int, int)' could be found (are you missing a using directive or an assembly reference?)
                //         System.Console.WriteLine(v5.Rest.Rest.Item8);
                Diagnostic(ErrorCode.ERR_NoSuchMemberOrExtension, "Item8").WithArguments("(int, int)", "Item8").WithLocation(21, 47),
                // (22,47): error CS1061: '(int, int)' does not contain a definition for 'Item9' and no extension method 'Item9' accepting a first argument of type '(int, int)' could be found (are you missing a using directive or an assembly reference?)
                //         System.Console.WriteLine(v5.Rest.Rest.Item9);
                Diagnostic(ErrorCode.ERR_NoSuchMemberOrExtension, "Item9").WithArguments("(int, int)", "Item9").WithLocation(22, 47),
                // (23,47): error CS1061: '(int, int)' does not contain a definition for 'Item10' and no extension method 'Item10' accepting a first argument of type '(int, int)' could be found (are you missing a using directive or an assembly reference?)
                //         System.Console.WriteLine(v5.Rest.Rest.Item10);
                Diagnostic(ErrorCode.ERR_NoSuchMemberOrExtension, "Item10").WithArguments("(int, int)", "Item10").WithLocation(23, 47),
                // (24,47): error CS1061: '(int, int)' does not contain a definition for 'Item11' and no extension method 'Item11' accepting a first argument of type '(int, int)' could be found (are you missing a using directive or an assembly reference?)
                //         System.Console.WriteLine(v5.Rest.Rest.Item11);
                Diagnostic(ErrorCode.ERR_NoSuchMemberOrExtension, "Item11").WithArguments("(int, int)", "Item11").WithLocation(24, 47),
                // (25,47): error CS1061: '(int, int)' does not contain a definition for 'Item12' and no extension method 'Item12' accepting a first argument of type '(int, int)' could be found (are you missing a using directive or an assembly reference?)
                //         System.Console.WriteLine(v5.Rest.Rest.Item12);
                Diagnostic(ErrorCode.ERR_NoSuchMemberOrExtension, "Item12").WithArguments("(int, int)", "Item12").WithLocation(25, 47),
                // (26,47): error CS1061: '(int, int)' does not contain a definition for 'Item13' and no extension method 'Item13' accepting a first argument of type '(int, int)' could be found (are you missing a using directive or an assembly reference?)
                //         System.Console.WriteLine(v5.Rest.Rest.Item13);
                Diagnostic(ErrorCode.ERR_NoSuchMemberOrExtension, "Item13").WithArguments("(int, int)", "Item13").WithLocation(26, 47),
                // (27,47): error CS1061: '(int, int)' does not contain a definition for 'Item14' and no extension method 'Item14' accepting a first argument of type '(int, int)' could be found (are you missing a using directive or an assembly reference?)
                //         System.Console.WriteLine(v5.Rest.Rest.Item14);
                Diagnostic(ErrorCode.ERR_NoSuchMemberOrExtension, "Item14").WithArguments("(int, int)", "Item14").WithLocation(27, 47),
                // (28,47): error CS1061: '(int, int)' does not contain a definition for 'Item15' and no extension method 'Item15' accepting a first argument of type '(int, int)' could be found (are you missing a using directive or an assembly reference?)
                //         System.Console.WriteLine(v5.Rest.Rest.Item15);
                Diagnostic(ErrorCode.ERR_NoSuchMemberOrExtension, "Item15").WithArguments("(int, int)", "Item15").WithLocation(28, 47),
                // (29,47): error CS1061: '(int, int)' does not contain a definition for 'Item16' and no extension method 'Item16' accepting a first argument of type '(int, int)' could be found (are you missing a using directive or an assembly reference?)
                //         System.Console.WriteLine(v5.Rest.Rest.Item16);
                Diagnostic(ErrorCode.ERR_NoSuchMemberOrExtension, "Item16").WithArguments("(int, int)", "Item16").WithLocation(29, 47)
                );
        }

        [Fact]
        public void DefaultAndFriendlyElementNames_07()
        {
            var source = @"

class C
{
    static void Main()
    {
    }

    static (int Item9, int Item1, int Item2, int Item3, int Item4, int Item5, int Item6, int Item7, int Item8) M7()
    {
        return (701, 702, 703, 704, 705, 706, 707, 708, 709);
    }
}
" + trivial2uple + trivial3uple + trivalRemainingTuples;

            var comp = CreateCompilationWithMscorlib(source, parseOptions: TestOptions.Regular.WithTuplesFeature());
            comp.VerifyDiagnostics(
                // (9,17): error CS8201: Tuple member name 'Item9' is only allowed at position 9.
                //     static (int Item9, int Item1, int Item2, int Item3, int Item4, int Item5, int Item6, int Item7, int Item8) M7()
                Diagnostic(ErrorCode.ERR_TupleReservedMemberName, "Item9").WithArguments("Item9", "9").WithLocation(9, 17),
                // (9,28): error CS8201: Tuple member name 'Item1' is only allowed at position 1.
                //     static (int Item9, int Item1, int Item2, int Item3, int Item4, int Item5, int Item6, int Item7, int Item8) M7()
                Diagnostic(ErrorCode.ERR_TupleReservedMemberName, "Item1").WithArguments("Item1", "1").WithLocation(9, 28),
                // (9,39): error CS8201: Tuple member name 'Item2' is only allowed at position 2.
                //     static (int Item9, int Item1, int Item2, int Item3, int Item4, int Item5, int Item6, int Item7, int Item8) M7()
                Diagnostic(ErrorCode.ERR_TupleReservedMemberName, "Item2").WithArguments("Item2", "2").WithLocation(9, 39),
                // (9,50): error CS8201: Tuple member name 'Item3' is only allowed at position 3.
                //     static (int Item9, int Item1, int Item2, int Item3, int Item4, int Item5, int Item6, int Item7, int Item8) M7()
                Diagnostic(ErrorCode.ERR_TupleReservedMemberName, "Item3").WithArguments("Item3", "3").WithLocation(9, 50),
                // (9,61): error CS8201: Tuple member name 'Item4' is only allowed at position 4.
                //     static (int Item9, int Item1, int Item2, int Item3, int Item4, int Item5, int Item6, int Item7, int Item8) M7()
                Diagnostic(ErrorCode.ERR_TupleReservedMemberName, "Item4").WithArguments("Item4", "4").WithLocation(9, 61),
                // (9,72): error CS8201: Tuple member name 'Item5' is only allowed at position 5.
                //     static (int Item9, int Item1, int Item2, int Item3, int Item4, int Item5, int Item6, int Item7, int Item8) M7()
                Diagnostic(ErrorCode.ERR_TupleReservedMemberName, "Item5").WithArguments("Item5", "5").WithLocation(9, 72),
                // (9,83): error CS8201: Tuple member name 'Item6' is only allowed at position 6.
                //     static (int Item9, int Item1, int Item2, int Item3, int Item4, int Item5, int Item6, int Item7, int Item8) M7()
                Diagnostic(ErrorCode.ERR_TupleReservedMemberName, "Item6").WithArguments("Item6", "6").WithLocation(9, 83),
                // (9,94): error CS8201: Tuple member name 'Item7' is only allowed at position 7.
                //     static (int Item9, int Item1, int Item2, int Item3, int Item4, int Item5, int Item6, int Item7, int Item8) M7()
                Diagnostic(ErrorCode.ERR_TupleReservedMemberName, "Item7").WithArguments("Item7", "7").WithLocation(9, 94),
                // (9,105): error CS8201: Tuple member name 'Item8' is only allowed at position 8.
                //     static (int Item9, int Item1, int Item2, int Item3, int Item4, int Item5, int Item6, int Item7, int Item8) M7()
                Diagnostic(ErrorCode.ERR_TupleReservedMemberName, "Item8").WithArguments("Item8", "8").WithLocation(9, 105)
                );

            var c = comp.GetTypeByMetadataName("C");

            var m7Tuple = c.GetMember<MethodSymbol>("M7").ReturnType;
            AssertTupleTypeEquality(m7Tuple);

            AssertTestDisplayString(m7Tuple.GetMembers(),
                "System.Int32 (System.Int32 Item9, System.Int32 Item1, System.Int32 Item2, System.Int32 Item3, System.Int32 Item4, System.Int32 Item5, System.Int32 Item6, System.Int32 Item7, System.Int32 Item8)" +
                    ".Item1",
                "System.Int32 (System.Int32 Item9, System.Int32 Item1, System.Int32 Item2, System.Int32 Item3, System.Int32 Item4, System.Int32 Item5, System.Int32 Item6, System.Int32 Item7, System.Int32 Item8)" +
                    ".Item9",
                "System.Int32 (System.Int32 Item9, System.Int32 Item1, System.Int32 Item2, System.Int32 Item3, System.Int32 Item4, System.Int32 Item5, System.Int32 Item6, System.Int32 Item7, System.Int32 Item8)" +
                    ".Item2",
                "System.Int32 (System.Int32 Item9, System.Int32 Item1, System.Int32 Item2, System.Int32 Item3, System.Int32 Item4, System.Int32 Item5, System.Int32 Item6, System.Int32 Item7, System.Int32 Item8)" +
                    ".Item1",
                "System.Int32 (System.Int32 Item9, System.Int32 Item1, System.Int32 Item2, System.Int32 Item3, System.Int32 Item4, System.Int32 Item5, System.Int32 Item6, System.Int32 Item7, System.Int32 Item8)" +
                    ".Item3",
                "System.Int32 (System.Int32 Item9, System.Int32 Item1, System.Int32 Item2, System.Int32 Item3, System.Int32 Item4, System.Int32 Item5, System.Int32 Item6, System.Int32 Item7, System.Int32 Item8)" +
                    ".Item2",
                "System.Int32 (System.Int32 Item9, System.Int32 Item1, System.Int32 Item2, System.Int32 Item3, System.Int32 Item4, System.Int32 Item5, System.Int32 Item6, System.Int32 Item7, System.Int32 Item8)" +
                    ".Item4",
                "System.Int32 (System.Int32 Item9, System.Int32 Item1, System.Int32 Item2, System.Int32 Item3, System.Int32 Item4, System.Int32 Item5, System.Int32 Item6, System.Int32 Item7, System.Int32 Item8)" +
                    ".Item3",
                "System.Int32 (System.Int32 Item9, System.Int32 Item1, System.Int32 Item2, System.Int32 Item3, System.Int32 Item4, System.Int32 Item5, System.Int32 Item6, System.Int32 Item7, System.Int32 Item8)" +
                    ".Item5",
                "System.Int32 (System.Int32 Item9, System.Int32 Item1, System.Int32 Item2, System.Int32 Item3, System.Int32 Item4, System.Int32 Item5, System.Int32 Item6, System.Int32 Item7, System.Int32 Item8)" +
                    ".Item4",
                "System.Int32 (System.Int32 Item9, System.Int32 Item1, System.Int32 Item2, System.Int32 Item3, System.Int32 Item4, System.Int32 Item5, System.Int32 Item6, System.Int32 Item7, System.Int32 Item8)" +
                    ".Item6",
                "System.Int32 (System.Int32 Item9, System.Int32 Item1, System.Int32 Item2, System.Int32 Item3, System.Int32 Item4, System.Int32 Item5, System.Int32 Item6, System.Int32 Item7, System.Int32 Item8)" +
                    ".Item5",
                "System.Int32 (System.Int32 Item9, System.Int32 Item1, System.Int32 Item2, System.Int32 Item3, System.Int32 Item4, System.Int32 Item5, System.Int32 Item6, System.Int32 Item7, System.Int32 Item8)" +
                    ".Item7",
                "System.Int32 (System.Int32 Item9, System.Int32 Item1, System.Int32 Item2, System.Int32 Item3, System.Int32 Item4, System.Int32 Item5, System.Int32 Item6, System.Int32 Item7, System.Int32 Item8)" +
                    ".Item6",
                "(System.Int32, System.Int32) (System.Int32 Item9, System.Int32 Item1, System.Int32 Item2, System.Int32 Item3, System.Int32 Item4, System.Int32 Item5, System.Int32 Item6, System.Int32 Item7, System.Int32 Item8)" +
                    ".Rest",
                "(System.Int32 Item9, System.Int32 Item1, System.Int32 Item2, System.Int32 Item3, System.Int32 Item4, System.Int32 Item5, System.Int32 Item6, System.Int32 Item7, System.Int32 Item8)" +
                    "..ctor" +
                        "(System.Int32 item1, System.Int32 item2, System.Int32 item3, System.Int32 item4, System.Int32 item5, System.Int32 item6, System.Int32 item7, (System.Int32, System.Int32) rest)",
                "System.String (System.Int32 Item9, System.Int32 Item1, System.Int32 Item2, System.Int32 Item3, System.Int32 Item4, System.Int32 Item5, System.Int32 Item6, System.Int32 Item7, System.Int32 Item8)" +
                    ".ToString()",
                "(System.Int32 Item9, System.Int32 Item1, System.Int32 Item2, System.Int32 Item3, System.Int32 Item4, System.Int32 Item5, System.Int32 Item6, System.Int32 Item7, System.Int32 Item8)" +
                    "..ctor()",
                "System.Int32 (System.Int32 Item9, System.Int32 Item1, System.Int32 Item2, System.Int32 Item3, System.Int32 Item4, System.Int32 Item5, System.Int32 Item6, System.Int32 Item7, System.Int32 Item8)" +
                    ".Item8",
                "System.Int32 (System.Int32 Item9, System.Int32 Item1, System.Int32 Item2, System.Int32 Item3, System.Int32 Item4, System.Int32 Item5, System.Int32 Item6, System.Int32 Item7, System.Int32 Item8)" +
                    ".Item7",
                "System.Int32 (System.Int32 Item9, System.Int32 Item1, System.Int32 Item2, System.Int32 Item3, System.Int32 Item4, System.Int32 Item5, System.Int32 Item6, System.Int32 Item7, System.Int32 Item8)" +
                    ".Item9",
                "System.Int32 (System.Int32 Item9, System.Int32 Item1, System.Int32 Item2, System.Int32 Item3, System.Int32 Item4, System.Int32 Item5, System.Int32 Item6, System.Int32 Item7, System.Int32 Item8)" +
                    ".Item8"
                );
        }

        [Fact]
        public void DefaultAndFriendlyElementNames_08()
        {
            var source = @"

class C
{
    static void Main()
    {
    }

    static (int a1, int a2, int a3, int a4, int a5, int a6, int a7, int Item1) M8()
    {
        return (801, 802, 803, 804, 805, 806, 807, 808);
    }
}
" + trivial2uple + trivial3uple + trivalRemainingTuples;

            var comp = CreateCompilationWithMscorlib(source, parseOptions: TestOptions.Regular.WithTuplesFeature());
            comp.VerifyDiagnostics(
                // (9,73): error CS8201: Tuple member name 'Item1' is only allowed at position 1.
                //     static (int a1, int a2, int a3, int a4, int a5, int a6, int a7, int Item1) M8()
                Diagnostic(ErrorCode.ERR_TupleReservedMemberName, "Item1").WithArguments("Item1", "1").WithLocation(9, 73)
                );

            var c = comp.GetTypeByMetadataName("C");

            var m8Tuple = c.GetMember<MethodSymbol>("M8").ReturnType;
            AssertTupleTypeEquality(m8Tuple);

            AssertTestDisplayString(m8Tuple.GetMembers(),
                "System.Int32 (System.Int32 a1, System.Int32 a2, System.Int32 a3, System.Int32 a4, System.Int32 a5, System.Int32 a6, System.Int32 a7, System.Int32 Item1).Item1",
                "System.Int32 (System.Int32 a1, System.Int32 a2, System.Int32 a3, System.Int32 a4, System.Int32 a5, System.Int32 a6, System.Int32 a7, System.Int32 Item1).a1",
                "System.Int32 (System.Int32 a1, System.Int32 a2, System.Int32 a3, System.Int32 a4, System.Int32 a5, System.Int32 a6, System.Int32 a7, System.Int32 Item1).Item2",
                "System.Int32 (System.Int32 a1, System.Int32 a2, System.Int32 a3, System.Int32 a4, System.Int32 a5, System.Int32 a6, System.Int32 a7, System.Int32 Item1).a2",
                "System.Int32 (System.Int32 a1, System.Int32 a2, System.Int32 a3, System.Int32 a4, System.Int32 a5, System.Int32 a6, System.Int32 a7, System.Int32 Item1).Item3",
                "System.Int32 (System.Int32 a1, System.Int32 a2, System.Int32 a3, System.Int32 a4, System.Int32 a5, System.Int32 a6, System.Int32 a7, System.Int32 Item1).a3",
                "System.Int32 (System.Int32 a1, System.Int32 a2, System.Int32 a3, System.Int32 a4, System.Int32 a5, System.Int32 a6, System.Int32 a7, System.Int32 Item1).Item4",
                "System.Int32 (System.Int32 a1, System.Int32 a2, System.Int32 a3, System.Int32 a4, System.Int32 a5, System.Int32 a6, System.Int32 a7, System.Int32 Item1).a4",
                "System.Int32 (System.Int32 a1, System.Int32 a2, System.Int32 a3, System.Int32 a4, System.Int32 a5, System.Int32 a6, System.Int32 a7, System.Int32 Item1).Item5",
                "System.Int32 (System.Int32 a1, System.Int32 a2, System.Int32 a3, System.Int32 a4, System.Int32 a5, System.Int32 a6, System.Int32 a7, System.Int32 Item1).a5",
                "System.Int32 (System.Int32 a1, System.Int32 a2, System.Int32 a3, System.Int32 a4, System.Int32 a5, System.Int32 a6, System.Int32 a7, System.Int32 Item1).Item6",
                "System.Int32 (System.Int32 a1, System.Int32 a2, System.Int32 a3, System.Int32 a4, System.Int32 a5, System.Int32 a6, System.Int32 a7, System.Int32 Item1).a6",
                "System.Int32 (System.Int32 a1, System.Int32 a2, System.Int32 a3, System.Int32 a4, System.Int32 a5, System.Int32 a6, System.Int32 a7, System.Int32 Item1).Item7",
                "System.Int32 (System.Int32 a1, System.Int32 a2, System.Int32 a3, System.Int32 a4, System.Int32 a5, System.Int32 a6, System.Int32 a7, System.Int32 Item1).a7",
                "(System.Int32) (System.Int32 a1, System.Int32 a2, System.Int32 a3, System.Int32 a4, System.Int32 a5, System.Int32 a6, System.Int32 a7, System.Int32 Item1).Rest",
                "(System.Int32 a1, System.Int32 a2, System.Int32 a3, System.Int32 a4, System.Int32 a5, System.Int32 a6, System.Int32 a7, System.Int32 Item1)" +
                    "..ctor" +
                        "(System.Int32 item1, System.Int32 item2, System.Int32 item3, System.Int32 item4, System.Int32 item5, System.Int32 item6, System.Int32 item7, (System.Int32) rest)",
                "System.String (System.Int32 a1, System.Int32 a2, System.Int32 a3, System.Int32 a4, System.Int32 a5, System.Int32 a6, System.Int32 a7, System.Int32 Item1)" +
                    ".ToString()",
                "(System.Int32 a1, System.Int32 a2, System.Int32 a3, System.Int32 a4, System.Int32 a5, System.Int32 a6, System.Int32 a7, System.Int32 Item1)" +
                    "..ctor()",
                "System.Int32 (System.Int32 a1, System.Int32 a2, System.Int32 a3, System.Int32 a4, System.Int32 a5, System.Int32 a6, System.Int32 a7, System.Int32 Item1).Item8",
                "System.Int32 (System.Int32 a1, System.Int32 a2, System.Int32 a3, System.Int32 a4, System.Int32 a5, System.Int32 a6, System.Int32 a7, System.Int32 Item1).Item1"
                );

            var m8Item8 = (FieldSymbol)m8Tuple.GetMembers("Item8").Single();

            Assert.IsType<TupleRenamedElementFieldSymbol>(m8Item8);

            Assert.True(m8Item8.IsTupleField);
            Assert.Same(m8Item8, m8Item8.OriginalDefinition);
            Assert.True(m8Item8.Equals(m8Item8));
            Assert.Equal("System.Int32 System.ValueTuple<System.Int32>.Item1",
                         m8Item8.TupleUnderlyingField.ToTestDisplayString());
            Assert.Null(m8Item8.AssociatedSymbol);
            Assert.Same(m8Tuple, m8Item8.ContainingSymbol);
            Assert.NotEqual(m8Tuple.TupleUnderlyingType, m8Item8.TupleUnderlyingField.ContainingSymbol);
            Assert.True(m8Item8.CustomModifiers.IsEmpty);
            Assert.True(m8Item8.GetAttributes().IsEmpty);
            Assert.Null(m8Item8.GetUseSiteDiagnostic());
            Assert.True(m8Item8.Locations.IsDefaultOrEmpty);
            Assert.Equal("Item1", m8Item8.TupleUnderlyingField.DeclaringSyntaxReferences.Single().GetSyntax().ToString());
            Assert.False(m8Item8.IsImplicitlyDeclared);
            Assert.Null(m8Item8.TypeLayoutOffset);

            var m8Item1 = (FieldSymbol)m8Tuple.GetMembers("Item1").Last();

            Assert.IsType<TupleElementFieldSymbol>(m8Item1);

            Assert.True(m8Item1.IsTupleField);
            Assert.Same(m8Item1, m8Item1.OriginalDefinition);
            Assert.True(m8Item1.Equals(m8Item1));
            Assert.Equal("System.Int32 System.ValueTuple<System.Int32>.Item1",
                         m8Item1.TupleUnderlyingField.ToTestDisplayString());
            Assert.Null(m8Item1.AssociatedSymbol);
            Assert.Same(m8Tuple, m8Item1.ContainingSymbol);
            Assert.NotEqual(m8Tuple.TupleUnderlyingType, m8Item1.TupleUnderlyingField.ContainingSymbol);
            Assert.True(m8Item1.CustomModifiers.IsEmpty);
            Assert.True(m8Item1.GetAttributes().IsEmpty);
            Assert.Null(m8Item1.GetUseSiteDiagnostic());
            Assert.False(m8Item1.Locations.IsDefaultOrEmpty);
            Assert.Equal("Item1", m8Item1.DeclaringSyntaxReferences.Single().GetSyntax().ToString());
            Assert.Equal("Item1", m8Item1.TupleUnderlyingField.DeclaringSyntaxReferences.Single().GetSyntax().ToString());
            Assert.NotEqual(m8Item1.Locations.Single(), m8Item1.TupleUnderlyingField.Locations.Single());
            Assert.False(m8Item1.IsImplicitlyDeclared);
            Assert.Null(m8Item1.TypeLayoutOffset);

            var m8TupleRestTuple = ((FieldSymbol)m8Tuple.GetMembers("Rest").Single()).Type;
            AssertTupleTypeEquality(m8TupleRestTuple);

            AssertTestDisplayString(m8TupleRestTuple.GetMembers(),
                "System.Int32 (System.Int32).Item1",
                "(System.Int32)..ctor(System.Int32 item1)",
                "System.String (System.Int32).ToString()",
                "(System.Int32)..ctor()");
        }

        [Fact]
        public void DefaultAndFriendlyElementNames_09()
        {
            var source = @"
using System;
class C
{
    static void Main()
    {
        var v1 = (1, 11);
        System.Console.WriteLine(v1.Item1);
        System.Console.WriteLine(v1.Item2);

        var v2 =(a2: 2, b2: 22);
        System.Console.WriteLine(v2.Item1);
        System.Console.WriteLine(v2.Item2);
        System.Console.WriteLine(v2.a2);
        System.Console.WriteLine(v2.b2);

        var v6 = (item1: 6, item2: 66);
        System.Console.WriteLine(v6.Item1);
        System.Console.WriteLine(v6.Item2);
        System.Console.WriteLine(v6.item1);
        System.Console.WriteLine(v6.item2);

        System.Console.WriteLine(v1.ToString());
        System.Console.WriteLine(v2.ToString());
        System.Console.WriteLine(v6.ToString());
    }
}
" + trivial2uple;

            var comp = CompileAndVerify(source, parseOptions: TestOptions.Regular.WithTuplesFeature(), expectedOutput: @"1
11
2
22
2
22
6
66
6
66
{1, 11}
{2, 22}
{6, 66}
");

            var c = (CSharpCompilation)comp.Compilation;
            var tree = c.SyntaxTrees.Single();
            var model = c.GetSemanticModel(tree);

            var node = tree.GetRoot().DescendantNodes().OfType<TupleExpressionSyntax>().First();

            var m1Tuple = (NamedTypeSymbol)model.LookupSymbols(node.SpanStart, name: "v1").OfType<LocalSymbol>().Single().Type;
            var m2Tuple = (NamedTypeSymbol)model.LookupSymbols(node.SpanStart, name: "v2").OfType<LocalSymbol>().Single().Type;
            var m6Tuple = (NamedTypeSymbol)model.LookupSymbols(node.SpanStart, name: "v6").OfType<LocalSymbol>().Single().Type;

            AssertTestDisplayString(m1Tuple.GetMembers(),
                "System.Int32 (System.Int32, System.Int32).Item1",
                "System.Int32 (System.Int32, System.Int32).Item2",
                "(System.Int32, System.Int32)..ctor(System.Int32 item1, System.Int32 item2)",
                "System.String (System.Int32, System.Int32).ToString()",
                "(System.Int32, System.Int32)..ctor()");

            AssertTestDisplayString(m2Tuple.GetMembers(),
                "System.Int32 (System.Int32 a2, System.Int32 b2).Item1",
                "System.Int32 (System.Int32 a2, System.Int32 b2).a2",
                "System.Int32 (System.Int32 a2, System.Int32 b2).Item2",
                "System.Int32 (System.Int32 a2, System.Int32 b2).b2",
                "(System.Int32 a2, System.Int32 b2)..ctor(System.Int32 item1, System.Int32 item2)",
                "System.String (System.Int32 a2, System.Int32 b2).ToString()",
                "(System.Int32 a2, System.Int32 b2)..ctor()");

            AssertTestDisplayString(m6Tuple.GetMembers(),
                "System.Int32 (System.Int32 item1, System.Int32 item2).Item1",
                "System.Int32 (System.Int32 item1, System.Int32 item2).item1",
                "System.Int32 (System.Int32 item1, System.Int32 item2).Item2",
                "System.Int32 (System.Int32 item1, System.Int32 item2).item2",
                "(System.Int32 item1, System.Int32 item2)..ctor(System.Int32 item1, System.Int32 item2)",
                "System.String (System.Int32 item1, System.Int32 item2).ToString()",
                "(System.Int32 item1, System.Int32 item2)..ctor()"
                );

            Assert.Equal("", m1Tuple.Name);
            Assert.Equal(SymbolKind.NamedType, m1Tuple.Kind);
            Assert.Equal(TypeKind.Struct, m1Tuple.TypeKind);
            Assert.False(m1Tuple.IsImplicitlyDeclared);
            Assert.True(m1Tuple.IsTupleType);
            Assert.Equal("System.ValueTuple<System.Int32, System.Int32>", m1Tuple.TupleUnderlyingType.ToTestDisplayString());
            Assert.Same(m1Tuple, m1Tuple.ConstructedFrom);
            Assert.Same(m1Tuple, m1Tuple.OriginalDefinition);
            AssertTupleTypeEquality(m1Tuple);
            Assert.Same(m1Tuple.TupleUnderlyingType.ContainingSymbol, m1Tuple.ContainingSymbol);
            Assert.Null(m1Tuple.GetUseSiteDiagnostic());
            Assert.Null(m1Tuple.EnumUnderlyingType);
            Assert.Equal(new string[] { "Item1", "Item2", ".ctor", "ToString" },
                         m1Tuple.MemberNames.ToArray());
            Assert.Equal(new string[] { "Item1", "a2", "Item2", "b2", ".ctor", "ToString" },
                         m2Tuple.MemberNames.ToArray());
            Assert.Equal(0, m1Tuple.Arity);
            Assert.True(m1Tuple.TypeParameters.IsEmpty);
            Assert.Equal("System.ValueType", m1Tuple.BaseType.ToTestDisplayString());
            Assert.Null(m1Tuple.ComImportCoClass);
            Assert.False(m1Tuple.HasTypeArgumentsCustomModifiers);
            Assert.False(m1Tuple.IsComImport);
            Assert.True(m1Tuple.TypeArgumentsCustomModifiers.IsEmpty);
            Assert.True(m1Tuple.TypeArgumentsNoUseSiteDiagnostics.IsEmpty);
            Assert.True(m1Tuple.GetAttributes().IsEmpty);
            Assert.Equal("System.Int32 (System.Int32 a2, System.Int32 b2).Item1", m2Tuple.GetMembers("Item1").Single().ToTestDisplayString());
            Assert.Equal("System.Int32 (System.Int32 a2, System.Int32 b2).a2", m2Tuple.GetMembers("a2").Single().ToTestDisplayString());
            Assert.True(m1Tuple.GetTypeMembers().IsEmpty);
            Assert.True(m1Tuple.GetTypeMembers("C9").IsEmpty);
            Assert.True(m1Tuple.GetTypeMembers("C9", 0).IsEmpty);
            Assert.True(m1Tuple.Interfaces.IsEmpty);
            Assert.Equal(m1Tuple.TupleUnderlyingType.GetEarlyAttributeDecodingMembers().Select(m => m.Name).ToArray(),
                         m1Tuple.GetEarlyAttributeDecodingMembers().Select(m => m.Name).ToArray());
            Assert.Equal("System.Int32 (System.Int32, System.Int32).Item1", m1Tuple.GetEarlyAttributeDecodingMembers("Item1").Single().ToTestDisplayString());
            Assert.True(m1Tuple.GetTypeMembersUnordered().IsEmpty);
            Assert.Equal(1, m1Tuple.Locations.Length);
            Assert.Equal("(1, 11)", m1Tuple.DeclaringSyntaxReferences.Single().GetSyntax().ToString());
            Assert.Equal("(a2: 2, b2: 22)", m2Tuple.DeclaringSyntaxReferences.Single().GetSyntax().ToString());
            Assert.Equal("public struct ValueTuple<T1, T2>", m1Tuple.TupleUnderlyingType.DeclaringSyntaxReferences.Single().GetSyntax().ToString().Substring(0, 32));

            AssertTupleTypeEquality(m2Tuple);
            AssertTupleTypeEquality(m6Tuple);

            Assert.False(m1Tuple.Equals(m2Tuple));
            Assert.False(m1Tuple.Equals(m6Tuple));
            Assert.False(m6Tuple.Equals(m2Tuple));
            AssertTupleTypeMembersEquality(m1Tuple, m2Tuple);
            AssertTupleTypeMembersEquality(m1Tuple, m6Tuple);
            AssertTupleTypeMembersEquality(m2Tuple, m6Tuple);

            var m1Item1 = (FieldSymbol)m1Tuple.GetMembers()[0];
            var m2Item1 = (FieldSymbol)m2Tuple.GetMembers()[0];
            var m2a2 = (FieldSymbol)m2Tuple.GetMembers()[1];

            Assert.IsType<TupleElementFieldSymbol>(m1Item1);
            Assert.IsType<TupleFieldSymbol>(m2Item1);
            Assert.IsType<TupleRenamedElementFieldSymbol>(m2a2);

            Assert.True(m1Item1.IsTupleField);
            Assert.Same(m1Item1, m1Item1.OriginalDefinition);
            Assert.True(m1Item1.Equals(m1Item1));
            Assert.Equal("System.Int32 System.ValueTuple<System.Int32, System.Int32>.Item1", m1Item1.TupleUnderlyingField.ToTestDisplayString());
            Assert.Null(m1Item1.AssociatedSymbol);
            Assert.Same(m1Tuple, m1Item1.ContainingSymbol);
            Assert.Same(m1Tuple.TupleUnderlyingType, m1Item1.TupleUnderlyingField.ContainingSymbol);
            Assert.True(m1Item1.CustomModifiers.IsEmpty);
            Assert.True(m1Item1.GetAttributes().IsEmpty);
            Assert.Null(m1Item1.GetUseSiteDiagnostic());
            Assert.False(m1Item1.Locations.IsDefaultOrEmpty);
            Assert.Equal("1", m1Item1.DeclaringSyntaxReferences.Single().GetSyntax().ToString());
            Assert.Equal("Item1", m1Item1.TupleUnderlyingField.DeclaringSyntaxReferences.Single().GetSyntax().ToString());
            Assert.False(m1Item1.IsImplicitlyDeclared);
            Assert.Null(m1Item1.TypeLayoutOffset);

            Assert.True(m2Item1.IsTupleField);
            Assert.Same(m2Item1, m2Item1.OriginalDefinition);
            Assert.True(m2Item1.Equals(m2Item1));
            Assert.Equal("System.Int32 System.ValueTuple<System.Int32, System.Int32>.Item1", m2Item1.TupleUnderlyingField.ToTestDisplayString());
            Assert.Null(m2Item1.AssociatedSymbol);
            Assert.Same(m2Tuple, m2Item1.ContainingSymbol);
            Assert.Same(m2Tuple.TupleUnderlyingType, m2Item1.TupleUnderlyingField.ContainingSymbol);
            Assert.True(m2Item1.CustomModifiers.IsEmpty);
            Assert.True(m2Item1.GetAttributes().IsEmpty);
            Assert.Null(m2Item1.GetUseSiteDiagnostic());
            Assert.False(m2Item1.Locations.IsDefaultOrEmpty);
            Assert.Equal("Item1", m2Item1.DeclaringSyntaxReferences.Single().GetSyntax().ToString());
            Assert.Equal("Item1", m2Item1.TupleUnderlyingField.DeclaringSyntaxReferences.Single().GetSyntax().ToString());
            Assert.Equal(m2Item1.Locations.Single(), m2Item1.TupleUnderlyingField.Locations.Single());
            Assert.False(m2Item1.IsImplicitlyDeclared);
            Assert.Null(m2Item1.TypeLayoutOffset);

            Assert.True(m2a2.IsTupleField);
            Assert.Same(m2a2, m2a2.OriginalDefinition);
            Assert.True(m2a2.Equals(m2a2));
            Assert.Equal("System.Int32 System.ValueTuple<System.Int32, System.Int32>.Item1", m2a2.TupleUnderlyingField.ToTestDisplayString());
            Assert.Null(m2a2.AssociatedSymbol);
            Assert.Same(m2Tuple, m2a2.ContainingSymbol);
            Assert.Same(m2Tuple.TupleUnderlyingType, m2a2.TupleUnderlyingField.ContainingSymbol);
            Assert.True(m2a2.CustomModifiers.IsEmpty);
            Assert.True(m2a2.GetAttributes().IsEmpty);
            Assert.Null(m2a2.GetUseSiteDiagnostic());
            Assert.False(m2a2.Locations.IsDefaultOrEmpty);
            Assert.Equal("a2", m2a2.DeclaringSyntaxReferences.Single().GetSyntax().ToString());
            Assert.Equal("Item1", m2a2.TupleUnderlyingField.DeclaringSyntaxReferences.Single().GetSyntax().ToString());
            Assert.False(m2a2.IsImplicitlyDeclared);
            Assert.Null(m2a2.TypeLayoutOffset);

            var m1ToString = m1Tuple.GetMember<MethodSymbol>("ToString");

            Assert.True(m1ToString.IsTupleMethod);
            Assert.Same(m1ToString, m1ToString.OriginalDefinition);
            Assert.Same(m1ToString, m1ToString.ConstructedFrom);
            Assert.Equal("System.String System.ValueTuple<System.Int32, System.Int32>.ToString()", 
                         m1ToString.TupleUnderlyingMethod.ToTestDisplayString());
            Assert.Same(m1ToString.TupleUnderlyingMethod, m1ToString.TupleUnderlyingMethod.ConstructedFrom);
            Assert.Same(m1Tuple, m1ToString.ContainingSymbol);
            Assert.Same(m1Tuple.TupleUnderlyingType, m1ToString.TupleUnderlyingMethod.ContainingType);
            Assert.Null(m1ToString.AssociatedSymbol);
            Assert.False(m1ToString.IsExplicitInterfaceImplementation);
            Assert.True(m1ToString.ExplicitInterfaceImplementations.IsEmpty);
            Assert.False(m1ToString.ReturnsVoid);
            Assert.True(m1ToString.TypeArguments.IsEmpty);
            Assert.True(m1ToString.TypeParameters.IsEmpty);
            Assert.True(m1ToString.GetAttributes().IsEmpty);
            Assert.Null(m1ToString.GetUseSiteDiagnostic());
            Assert.Equal("System.String System.ValueType.ToString()",
                         m1ToString.OverriddenMethod.ToTestDisplayString());
            Assert.False(m1ToString.Locations.IsDefaultOrEmpty);
            Assert.Equal("public override string ToString()", m1ToString.DeclaringSyntaxReferences.Single().GetSyntax().ToString().Substring(0, 33));
            Assert.Equal(m1ToString.Locations.Single(), m1ToString.TupleUnderlyingMethod.Locations.Single());
        }

        [Fact]
        public void CustomValueTupleWithStrangeThings_01()
        {
            var source = @"

class C
{
    static void Main()
    {
        var x1 = M9().Item1;
        var x2 = M9().Item2;

        var y = (int, int).C9;

        System.ValueTuple<int, int>.C9 z = null; 
        System.Console.WriteLine(z);       
    }

    static (int, int) M9()
    {
        return (901, 902);
    }
}

namespace System
{
    
    public struct ValueTuple<T1, T2>
    {
        public T1 Item1;
        public T2 Item2;

        public ValueTuple(T1 item1, T2 item2)
        {
            this.Item1 = item1;
            this.Item2 = item2;
        }

        public override string ToString()
        {
            return '{' + Item1?.ToString() + "", "" + Item2?.ToString() + '}';
        }

        public class C9{}
    }
}
";

            var comp = CreateCompilationWithMscorlib(source, parseOptions: TestOptions.Regular.WithTuplesFeature());
            comp.VerifyDiagnostics(
                // (10,18): error CS1525: Invalid expression term 'int'
                //         var y = (int, int).C9;
                Diagnostic(ErrorCode.ERR_InvalidExprTerm, "int").WithArguments("int").WithLocation(10, 18),
                // (10,23): error CS1525: Invalid expression term 'int'
                //         var y = (int, int).C9;
                Diagnostic(ErrorCode.ERR_InvalidExprTerm, "int").WithArguments("int").WithLocation(10, 23),
                // (12,37): error CS0426: The type name 'C9' does not exist in the type '(int, int)'
                //         System.ValueTuple<int, int>.C9 z = null; 
                Diagnostic(ErrorCode.ERR_DottedTypeNameNotFoundInAgg, "C9").WithArguments("C9", "(int, int)").WithLocation(12, 37)
                );

            var c = comp.GetTypeByMetadataName("C");

            var m9Tuple = c.GetMember<MethodSymbol>("M9").ReturnType;
            AssertTupleTypeEquality(m9Tuple);

            AssertTestDisplayString(m9Tuple.GetMembers(),
                "System.Int32 (System.Int32, System.Int32).Item1",
                "System.Int32 (System.Int32, System.Int32).Item2",
                "(System.Int32, System.Int32)..ctor(System.Int32 item1, System.Int32 item2)",
                "System.String (System.Int32, System.Int32).ToString()",
                "(System.Int32, System.Int32)..ctor()");

            AssertTestDisplayString(m9Tuple.TupleUnderlyingType.GetMembers(),
                "System.Int32 System.ValueTuple<System.Int32, System.Int32>.Item1",
                "System.Int32 System.ValueTuple<System.Int32, System.Int32>.Item2",
                "System.ValueTuple<System.Int32, System.Int32>..ctor(System.Int32 item1, System.Int32 item2)",
                "System.String System.ValueTuple<System.Int32, System.Int32>.ToString()",
                "System.ValueTuple<System.Int32, System.Int32>.C9",
                "System.ValueTuple<System.Int32, System.Int32>..ctor()");

            Assert.True(m9Tuple.GetTypeMembers().IsEmpty);
            Assert.True(m9Tuple.GetTypeMembers("C9").IsEmpty);
            Assert.True(m9Tuple.GetTypeMembers("C9", 0).IsEmpty);
            Assert.True(m9Tuple.GetTypeMembersUnordered().IsEmpty);
        }

        [Fact]
        public void CustomValueTupleWithStrangeThings_02()
        {
            var source = @"
partial class C
{
    static void Main()
    {
    }

    public static (int, int) M10()
    {
        return (101, 102);
    }

    static (int, int, int, int, int, int, int, int, int) M101()
    {
        return (1, 1, 1, 1, 1, 1, 1, 1, 1);
    }

    I1 Test01()
    {
        return M10();
    }

    static (int a, int b) M102()
    {
        return (1, 1);
    }

    void Test02()
    {
        System.Console.WriteLine(M10().Item1);
        System.Console.WriteLine(M10().Item20);
        System.Console.WriteLine(M102().a);
    }

    static (int a, int b, int c, int d, int e, int f, int g, int h, int Item2) M103()
    {
        return (1, 1, 1, 1, 1, 1, 1, 1, 1);
    }
}

interface I1
{
    void M1();
    int P1 { get; set; }
    event System.Action E1;
}
namespace System
{
    [Obsolete]
    public struct ValueTuple<T1, T2> : I1
    {
        [Obsolete]
        public T1 Item1;

        [System.Runtime.InteropServices.FieldOffsetAttribute(20)]
        public T2 Item2;

        public ValueTuple(T1 item1, T2 item2)
        {
            this.Item1 = item1;
            this.Item2 = item2;
            this.Item20 = 0;
            this.Item21 = 0;
        }

        public override string ToString()
        {
            return '{' + Item1?.ToString() + "", "" + Item2?.ToString() + '}';
        }

        public class C9{}

        void I1.M1(){}

        [Obsolete]
        public byte Item20;

        [System.Runtime.InteropServices.FieldOffsetAttribute(21)]
        public byte Item21;

        [Obsolete]
        public void M2() {}

        int I1.P1 { get; set; }
        [Obsolete]
        public int P2 { get; set; } 

        event System.Action I1.E1 {add{} remove{}}
        [Obsolete]
        public event System.Action E2;
    }
}

partial class C
{
    static void Test03()
    {
        M10().M2();
        var x = M10().P2;
        M10().E2 += null;
    }
}
" + trivalRemainingTuples;

            var comp = CreateCompilationWithMscorlib(source, parseOptions: TestOptions.Regular.WithTuplesFeature());

            var c = comp.GetTypeByMetadataName("C");
            comp.VerifyDiagnostics(
                // (8,19): warning CS0612: '(int, int)' is obsolete
                //     public static (int, int) M10()
                Diagnostic(ErrorCode.WRN_DeprecatedSymbol, "(int, int)").WithArguments("(int, int)").WithLocation(8, 19),
                // (23,12): warning CS0612: '(int a, int b)' is obsolete
                //     static (int a, int b) M102()
                Diagnostic(ErrorCode.WRN_DeprecatedSymbol, "(int a, int b)").WithArguments("(int a, int b)").WithLocation(23, 12),
                // (35,73): error CS8201: Tuple member name 'Item2' is only allowed at position 2.
                //     static (int a, int b, int c, int d, int e, int f, int g, int h, int Item2) M103()
                Diagnostic(ErrorCode.ERR_TupleReservedMemberName, "Item2").WithArguments("Item2", "2").WithLocation(35, 73),
                // (55,10): error CS0636: The FieldOffset attribute can only be placed on members of types marked with the StructLayout(LayoutKind.Explicit)
                //         [System.Runtime.InteropServices.FieldOffsetAttribute(20)]
                Diagnostic(ErrorCode.ERR_StructOffsetOnBadStruct, "System.Runtime.InteropServices.FieldOffsetAttribute").WithLocation(55, 10),
                // (78,10): error CS0636: The FieldOffset attribute can only be placed on members of types marked with the StructLayout(LayoutKind.Explicit)
                //         [System.Runtime.InteropServices.FieldOffsetAttribute(21)]
                Diagnostic(ErrorCode.ERR_StructOffsetOnBadStruct, "System.Runtime.InteropServices.FieldOffsetAttribute").WithLocation(78, 10),
                // (58,16): error CS0843: Auto-implemented property 'ValueTuple<T1, T2>.I1.P1' must be fully assigned before control is returned to the caller.
                //         public ValueTuple(T1 item1, T2 item2)
                Diagnostic(ErrorCode.ERR_UnassignedThisAutoProperty, "ValueTuple").WithArguments("System.ValueTuple<T1, T2>.I1.P1").WithLocation(58, 16),
                // (58,16): error CS0843: Auto-implemented property 'ValueTuple<T1, T2>.P2' must be fully assigned before control is returned to the caller.
                //         public ValueTuple(T1 item1, T2 item2)
                Diagnostic(ErrorCode.ERR_UnassignedThisAutoProperty, "ValueTuple").WithArguments("System.ValueTuple<T1, T2>.P2").WithLocation(58, 16),
                // (58,16): error CS0171: Field 'ValueTuple<T1, T2>.E2' must be fully assigned before control is returned to the caller
                //         public ValueTuple(T1 item1, T2 item2)
                Diagnostic(ErrorCode.ERR_UnassignedThis, "ValueTuple").WithArguments("System.ValueTuple<T1, T2>.E2").WithLocation(58, 16),
                // (30,34): warning CS0612: '(int, int).Item1' is obsolete
                //         System.Console.WriteLine(M10().Item1);
                Diagnostic(ErrorCode.WRN_DeprecatedSymbol, "M10().Item1").WithArguments("(int, int).Item1").WithLocation(30, 34),
                // (31,34): warning CS0612: '(int, int).Item20' is obsolete
                //         System.Console.WriteLine(M10().Item20);
                Diagnostic(ErrorCode.WRN_DeprecatedSymbol, "M10().Item20").WithArguments("(int, int).Item20").WithLocation(31, 34),
                // (32,34): warning CS0612: '(int a, int b).a' is obsolete
                //         System.Console.WriteLine(M102().a);
                Diagnostic(ErrorCode.WRN_DeprecatedSymbol, "M102().a").WithArguments("(int a, int b).a").WithLocation(32, 34),
                // (98,9): warning CS0612: '(int, int).M2()' is obsolete
                //         M10().M2();
                Diagnostic(ErrorCode.WRN_DeprecatedSymbol, "M10().M2()").WithArguments("(int, int).M2()").WithLocation(98, 9),
                // (99,17): warning CS0612: '(int, int).P2' is obsolete
                //         var x = M10().P2;
                Diagnostic(ErrorCode.WRN_DeprecatedSymbol, "M10().P2").WithArguments("(int, int).P2").WithLocation(99, 17),
                // (100,9): warning CS0612: '(int, int).E2' is obsolete
                //         M10().E2 += null;
                Diagnostic(ErrorCode.WRN_DeprecatedSymbol, "M10().E2").WithArguments("(int, int).E2").WithLocation(100, 9),
                // (90,36): warning CS0067: The event 'ValueTuple<T1, T2>.E2' is never used
                //         public event System.Action E2;
                Diagnostic(ErrorCode.WRN_UnreferencedEvent, "E2").WithArguments("System.ValueTuple<T1, T2>.E2").WithLocation(90, 36)
                );

            var m10Tuple = (NamedTypeSymbol)c.GetMember<MethodSymbol>("M10").ReturnType;
            AssertTupleTypeEquality(m10Tuple);

            Assert.Equal("System.ObsoleteAttribute", m10Tuple.GetAttributes().Single().ToString());
            Assert.Equal("I1", m10Tuple.Interfaces.Single().ToTestDisplayString());

            var m102Tuple = (NamedTypeSymbol)c.GetMember<MethodSymbol>("M102").ReturnType;
            AssertTupleTypeEquality(m102Tuple);

            var m10Item1 = (FieldSymbol)m10Tuple.GetMembers("Item1").Single();
            var m102Item20 = (FieldSymbol)m102Tuple.GetMembers("Item20").Single();
            var m102a = (FieldSymbol)m102Tuple.GetMembers("a").Single();

            Assert.IsType<TupleElementFieldSymbol>(m10Item1);
            Assert.IsType<TupleFieldSymbol>(m102Item20);
            Assert.IsType<TupleRenamedElementFieldSymbol>(m102a);

            Assert.Equal("System.ObsoleteAttribute", m10Item1.GetAttributes().Single().ToString());
            Assert.Equal("System.ObsoleteAttribute", m102Item20.GetAttributes().Single().ToString());
            Assert.Equal("System.ObsoleteAttribute", m102a.GetAttributes().Single().ToString());

            var m10Item2 = (FieldSymbol)m10Tuple.GetMembers("Item2").Single();
            var m102Item21 = (FieldSymbol)m102Tuple.GetMembers("Item21").Single();
            var m102Item2 = (FieldSymbol)m102Tuple.GetMembers("Item2").Single();
            var m102b = (FieldSymbol)m102Tuple.GetMembers("b").Single();

            Assert.IsType<TupleElementFieldSymbol>(m10Item2);
            Assert.IsType<TupleFieldSymbol>(m102Item2);
            Assert.IsType<TupleFieldSymbol>(m102Item21);
            Assert.IsType<TupleRenamedElementFieldSymbol>(m102b);

            Assert.Equal(20, m10Item2.TypeLayoutOffset);
            Assert.Equal(20, m102Item2.TypeLayoutOffset);
            Assert.Equal(21, m102Item21.TypeLayoutOffset);
            Assert.Null(m102b.TypeLayoutOffset);
            Assert.Equal(20, m102b.TupleUnderlyingField.TypeLayoutOffset);

            var m103Tuple = (NamedTypeSymbol)c.GetMember<MethodSymbol>("M103").ReturnType;
            AssertTupleTypeEquality(m103Tuple);

            var m103Item2 = (FieldSymbol)m103Tuple.GetMembers("Item2").Last();
            var m103Item9 = (FieldSymbol)m103Tuple.GetMembers("Item9").Single();

            Assert.IsType<TupleElementFieldSymbol>(m103Item2);
            Assert.IsType<TupleRenamedElementFieldSymbol>(m103Item9);
            Assert.Null(m103Item2.TypeLayoutOffset);
            Assert.Equal(20, m103Item2.TupleUnderlyingField.TypeLayoutOffset);
            Assert.Null(m103Item9.TypeLayoutOffset);
            Assert.Equal(20, m103Item9.TupleUnderlyingField.TypeLayoutOffset);

            var m10I1M1 = m10Tuple.GetMember<MethodSymbol>("I1.M1");

            Assert.True(m10I1M1.IsExplicitInterfaceImplementation);
            Assert.Equal("void I1.M1()", m10I1M1.ExplicitInterfaceImplementations.Single().ToTestDisplayString());

            var m10M2 = m10Tuple.GetMember<MethodSymbol>("M2");
            Assert.Equal("System.ObsoleteAttribute", m10M2.GetAttributes().Single().ToString());

            var m10I1P1 = m10Tuple.GetMember<PropertySymbol>("I1.P1");

            Assert.True(m10I1P1.IsExplicitInterfaceImplementation);
            Assert.Equal("System.Int32 I1.P1 { get; set; }", m10I1P1.ExplicitInterfaceImplementations.Single().ToTestDisplayString());
            Assert.True(m10I1P1.GetMethod.IsExplicitInterfaceImplementation);
            Assert.Equal("System.Int32 I1.P1.get", m10I1P1.GetMethod.ExplicitInterfaceImplementations.Single().ToTestDisplayString());
            Assert.True(m10I1P1.SetMethod.IsExplicitInterfaceImplementation);
            Assert.Equal("void I1.P1.set", m10I1P1.SetMethod.ExplicitInterfaceImplementations.Single().ToTestDisplayString());

            var m10P2 = m10Tuple.GetMember<PropertySymbol>("P2");
            Assert.Equal("System.ObsoleteAttribute", m10P2.GetAttributes().Single().ToString());

            var m10I1E1 = m10Tuple.GetMember<EventSymbol>("I1.E1");

            Assert.True(m10I1E1.IsExplicitInterfaceImplementation);
            Assert.Equal("event System.Action I1.E1", m10I1E1.ExplicitInterfaceImplementations.Single().ToTestDisplayString());
            Assert.True(m10I1E1.AddMethod.IsExplicitInterfaceImplementation);
            Assert.Equal("void I1.E1.add", m10I1E1.AddMethod.ExplicitInterfaceImplementations.Single().ToTestDisplayString());
            Assert.True(m10I1E1.RemoveMethod.IsExplicitInterfaceImplementation);
            Assert.Equal("void I1.E1.remove", m10I1E1.RemoveMethod.ExplicitInterfaceImplementations.Single().ToTestDisplayString());

            var m10E2 = m10Tuple.GetMember<EventSymbol>("E2");
            Assert.Equal("System.ObsoleteAttribute", m10E2.GetAttributes().Single().ToString());
        }

        [Fact]
        public void CustomValueTupleWithGenericMethod()
        {
            var source = @"

class C
{
    static void Main()
    {
        M9().Test(""Yes"");
    }

    static (int, int) M9()
    {
        return (901, 902);
    }
}

namespace System
{
    
    public struct ValueTuple<T1, T2>
    {
        public T1 Item1;
        public T2 Item2;

        public ValueTuple(T1 item1, T2 item2)
        {
            this.Item1 = item1;
            this.Item2 = item2;
        }

        public void Test<U>(U val)
        {
            System.Console.WriteLine(typeof(U));
            System.Console.WriteLine(val);
        }
    }
}
";

            var comp = CreateCompilationWithMscorlib(source, options: TestOptions.ReleaseExe, parseOptions: TestOptions.Regular.WithTuplesFeature());
            comp.VerifyDiagnostics();

            CompileAndVerify(comp, expectedOutput:
@"System.String
Yes");

            var c = comp.GetTypeByMetadataName("C");

            var m9Tuple = c.GetMember<MethodSymbol>("M9").ReturnType;
            AssertTupleTypeEquality(m9Tuple);

            var m9Test = m9Tuple.GetMember<MethodSymbol>("Test");
            Assert.True(m9Test.IsTupleMethod);
            Assert.Same(m9Test, m9Test.OriginalDefinition);
            Assert.Same(m9Test, m9Test.ConstructedFrom);
            Assert.Equal("void System.ValueTuple<System.Int32, System.Int32>.Test<U>(U val)",
                         m9Test.TupleUnderlyingMethod.ToTestDisplayString());
            Assert.Same(m9Test.TupleUnderlyingMethod, m9Test.TupleUnderlyingMethod.ConstructedFrom);
            Assert.Same(m9Tuple.TupleUnderlyingType, m9Test.TupleUnderlyingMethod.ContainingType);
            Assert.Same(m9Test.TypeParameters.Single(), m9Test.TypeParameters.Single().OriginalDefinition);
            Assert.Same(m9Test, m9Test.TypeParameters.Single().ContainingSymbol);
            Assert.Same(m9Test, m9Test.Parameters.Single().ContainingSymbol);
            Assert.Equal(0, m9Test.TypeParameters.Single().Ordinal);
            Assert.Equal(1, m9Test.Arity);
        }

        [Fact]
        public void CreationOfTupleSymbols_01()
        {
            var source = @"
class C
{
    static void Main()
    {
    }

    static (int, int) M1()
    {
        return (101, 102);
    }

    static (int, int, int, int, int, int, int, int, int) M2()
    {
        return (1, 1, 1, 1, 1, 1, 1, 1, 1);
    }

    static (int, int, int) M3()
    {
        return (101, 102, 103);
    }
}

namespace System
{
    public struct ValueTuple<T1, T2, T3>
    {
        public T1 Item1;
        public T2 Item2;

        public ValueTuple(T1 item1, T2 item2, T3 item3)
        {
            this.Item1 = item1;
            this.Item2 = item2;
        }
    }
}
" + trivial2uple + trivalRemainingTuples;

            var comp = CreateCompilationWithMscorlib(source, parseOptions: TestOptions.Regular.WithTuplesFeature());

            var c = comp.GetTypeByMetadataName("C");
            comp.VerifyDiagnostics();

            var m1Tuple = (NamedTypeSymbol)c.GetMember<MethodSymbol>("M1").ReturnType;
            {
                var t1 = TupleTypeSymbol.Create(null, m1Tuple.TupleUnderlyingType, default(ImmutableArray<Location>), default(ImmutableArray<string>));
                var t2 = TupleTypeSymbol.Create(null, m1Tuple.TupleUnderlyingType, default(ImmutableArray<Location>), default(ImmutableArray<string>));

                Assert.True(t1.Equals(t2));
                AssertTupleTypeMembersEquality(t1, t2);

                var t3 = TupleTypeSymbol.Create(null, m1Tuple.TupleUnderlyingType, default(ImmutableArray<Location>), ImmutableArray.Create("a", "b"));
                var t4 = TupleTypeSymbol.Create(null, m1Tuple.TupleUnderlyingType, default(ImmutableArray<Location>), ImmutableArray.Create("a", "b"));
                var t5 = TupleTypeSymbol.Create(null, m1Tuple.TupleUnderlyingType, default(ImmutableArray<Location>), ImmutableArray.Create("b", "a"));

                Assert.False(t1.Equals(t3));
                Assert.True(t1.Equals(t3, false, true));
                Assert.True(t3.Equals(t1, false, true));
                AssertTupleTypeMembersEquality(t1, t3);

                Assert.True(t3.Equals(t4));
                AssertTupleTypeMembersEquality(t3, t4);

                Assert.False(t5.Equals(t3));
                Assert.True(t5.Equals(t3, false, true));
                Assert.True(t3.Equals(t5, false, true));
                AssertTupleTypeMembersEquality(t5, t3);

                var t6 = TupleTypeSymbol.Create(null, m1Tuple.TupleUnderlyingType, default(ImmutableArray<Location>), ImmutableArray.Create("Item1", "Item2"));
                var t7 = TupleTypeSymbol.Create(null, m1Tuple.TupleUnderlyingType, default(ImmutableArray<Location>), ImmutableArray.Create("Item1", "Item2"));

                Assert.True(t6.Equals(t7));
                AssertTupleTypeMembersEquality(t6, t7);

                Assert.False(t1.Equals(t6));
                Assert.True(t1.Equals(t6, false, true));
                Assert.True(t6.Equals(t1, false, true));
                AssertTupleTypeMembersEquality(t1, t6);

                var t8 = TupleTypeSymbol.Create(null, m1Tuple.TupleUnderlyingType, default(ImmutableArray<Location>), ImmutableArray.Create("Item2", "Item1"));

                Assert.False(t1.Equals(t8));
                Assert.True(t1.Equals(t8, false, true));
                Assert.True(t8.Equals(t1, false, true));
                AssertTupleTypeMembersEquality(t1, t8);

                Assert.False(t6.Equals(t8));
                Assert.True(t6.Equals(t8, false, true));
                Assert.True(t8.Equals(t6, false, true));
                AssertTupleTypeMembersEquality(t6, t8);
            }

            var m2Tuple = (NamedTypeSymbol)c.GetMember<MethodSymbol>("M2").ReturnType;
            {
                var t1 = TupleTypeSymbol.Create(null, m2Tuple.TupleUnderlyingType, default(ImmutableArray<Location>), default(ImmutableArray<string>));
                var t2 = TupleTypeSymbol.Create(null, m2Tuple.TupleUnderlyingType, default(ImmutableArray<Location>), default(ImmutableArray<string>));

                Assert.True(t1.Equals(t2));
                AssertTupleTypeMembersEquality(t1, t2);

                var t3 = TupleTypeSymbol.Create(null, m2Tuple.TupleUnderlyingType, default(ImmutableArray<Location>), 
                                                  ImmutableArray.Create("a", "b", "c", "d", "e", "f", "g", "h", "i"));
                var t4 = TupleTypeSymbol.Create(null, m2Tuple.TupleUnderlyingType, default(ImmutableArray<Location>),
                                                  ImmutableArray.Create("a", "b", "c", "d", "e", "f", "g", "h", "i"));
                var t5 = TupleTypeSymbol.Create(null, m2Tuple.TupleUnderlyingType, default(ImmutableArray<Location>),
                                                  ImmutableArray.Create("a", "b", "c", "d", "e", "f", "g", "i", "h"));

                Assert.False(t1.Equals(t3));
                Assert.True(t1.Equals(t3, false, true));
                Assert.True(t3.Equals(t1, false, true));
                AssertTupleTypeMembersEquality(t1, t3);

                Assert.True(t3.Equals(t4));
                AssertTupleTypeMembersEquality(t3, t4);

                Assert.False(t5.Equals(t3));
                Assert.True(t5.Equals(t3, false, true));
                Assert.True(t3.Equals(t5, false, true));
                AssertTupleTypeMembersEquality(t5, t3);

                var t6 = TupleTypeSymbol.Create(null, m2Tuple.TupleUnderlyingType, default(ImmutableArray<Location>), 
                                    ImmutableArray.Create("Item1", "Item2", "Item3", "Item4", "Item5", "Item6", "Item7", "Item8", "Item9"));
                var t7 = TupleTypeSymbol.Create(null, m2Tuple.TupleUnderlyingType, default(ImmutableArray<Location>),
                                    ImmutableArray.Create("Item1", "Item2", "Item3", "Item4", "Item5", "Item6", "Item7", "Item8", "Item9"));

                Assert.True(t6.Equals(t7));
                AssertTupleTypeMembersEquality(t6, t7);

                Assert.False(t1.Equals(t6));
                Assert.True(t1.Equals(t6, false, true));
                Assert.True(t6.Equals(t1, false, true));
                AssertTupleTypeMembersEquality(t1, t6);

                var t8 = TupleTypeSymbol.Create(null, m2Tuple.TupleUnderlyingType, default(ImmutableArray<Location>),
                                    ImmutableArray.Create("Item1", "Item2", "Item3", "Item4", "Item5", "Item6", "Item7", "Item9", "Item8"));

                Assert.False(t1.Equals(t8));
                Assert.True(t1.Equals(t8, false, true));
                Assert.True(t8.Equals(t1, false, true));
                AssertTupleTypeMembersEquality(t1, t8);

                Assert.False(t6.Equals(t8));
                Assert.True(t6.Equals(t8, false, true));
                Assert.True(t8.Equals(t6, false, true));
                AssertTupleTypeMembersEquality(t6, t8);

                var t9 = TupleTypeSymbol.Create(null, m2Tuple.TupleUnderlyingType, default(ImmutableArray<Location>),
                                                  ImmutableArray.Create("a", "b", "c", "d", "e", "f", "g", "Item1", "Item2"));
                var t10 = TupleTypeSymbol.Create(null, m2Tuple.TupleUnderlyingType, default(ImmutableArray<Location>),
                                                  ImmutableArray.Create("a", "b", "c", "d", "e", "f", "g", "Item1", "Item2"));

                Assert.True(t9.Equals(t10));
                AssertTupleTypeMembersEquality(t9, t10);

                var t11 = TupleTypeSymbol.Create(null, m2Tuple.TupleUnderlyingType.OriginalDefinition.Construct(
                                                                    m2Tuple.TupleUnderlyingType.TypeArgumentsNoUseSiteDiagnostics.RemoveAt(7).
                                                                    Add(TupleTypeSymbol.Create(null, m1Tuple.TupleUnderlyingType, 
                                                                                default(ImmutableArray<Location>), 
                                                                                ImmutableArray.Create("a", "b")))
                                                                    ), 
                                                          default(ImmutableArray<Location>),
                                                          default(ImmutableArray<string>));

                Assert.False(t1.Equals(t11));
                AssertTupleTypeMembersEquality(t1, t11);
                Assert.True(t1.Equals(t11, false, true));
                Assert.True(t11.Equals(t1, false, true));
                Assert.False(t1.TupleUnderlyingType.Equals(t11.TupleUnderlyingType));
                Assert.True(t1.TupleUnderlyingType.Equals(t11.TupleUnderlyingType, false, true));
                Assert.False(t11.TupleUnderlyingType.Equals(t1.TupleUnderlyingType));
                Assert.True(t11.TupleUnderlyingType.Equals(t1.TupleUnderlyingType, false, true));

                AssertTestDisplayString(t11.GetMembers(),
                    "System.Int32 ValueTuple<System.Int32, System.Int32, System.Int32, System.Int32, System.Int32, System.Int32, System.Int32, (System.Int32 a, System.Int32 b)>.Item1",
                    "System.Int32 ValueTuple<System.Int32, System.Int32, System.Int32, System.Int32, System.Int32, System.Int32, System.Int32, (System.Int32 a, System.Int32 b)>.Item2",
                    "System.Int32 ValueTuple<System.Int32, System.Int32, System.Int32, System.Int32, System.Int32, System.Int32, System.Int32, (System.Int32 a, System.Int32 b)>.Item3",
                    "System.Int32 ValueTuple<System.Int32, System.Int32, System.Int32, System.Int32, System.Int32, System.Int32, System.Int32, (System.Int32 a, System.Int32 b)>.Item4",
                    "System.Int32 ValueTuple<System.Int32, System.Int32, System.Int32, System.Int32, System.Int32, System.Int32, System.Int32, (System.Int32 a, System.Int32 b)>.Item5",
                    "System.Int32 ValueTuple<System.Int32, System.Int32, System.Int32, System.Int32, System.Int32, System.Int32, System.Int32, (System.Int32 a, System.Int32 b)>.Item6",
                    "System.Int32 ValueTuple<System.Int32, System.Int32, System.Int32, System.Int32, System.Int32, System.Int32, System.Int32, (System.Int32 a, System.Int32 b)>.Item7",
                    "(System.Int32 a, System.Int32 b) ValueTuple<System.Int32, System.Int32, System.Int32, System.Int32, System.Int32, System.Int32, System.Int32, (System.Int32 a, System.Int32 b)>.Rest",
                    "ValueTuple<System.Int32, System.Int32, System.Int32, System.Int32, System.Int32, System.Int32, System.Int32, (System.Int32 a, System.Int32 b)>..ctor" +
                            "(System.Int32 item1, System.Int32 item2, System.Int32 item3, System.Int32 item4, System.Int32 item5, System.Int32 item6, System.Int32 item7, " +
                                    "(System.Int32 a, System.Int32 b) rest)",
                    "System.String ValueTuple<System.Int32, System.Int32, System.Int32, System.Int32, System.Int32, System.Int32, System.Int32, (System.Int32 a, System.Int32 b)>.ToString()",
                    "ValueTuple<System.Int32, System.Int32, System.Int32, System.Int32, System.Int32, System.Int32, System.Int32, (System.Int32 a, System.Int32 b)>..ctor()",
                    "System.Int32 ValueTuple<System.Int32, System.Int32, System.Int32, System.Int32, System.Int32, System.Int32, System.Int32, (System.Int32 a, System.Int32 b)>.Item8",
                    "System.Int32 ValueTuple<System.Int32, System.Int32, System.Int32, System.Int32, System.Int32, System.Int32, System.Int32, (System.Int32 a, System.Int32 b)>.Item9"
                    );

                var t12 = TupleTypeSymbol.Create(null, m2Tuple.TupleUnderlyingType.OriginalDefinition.Construct(
                                                                    m2Tuple.TupleUnderlyingType.TypeArgumentsNoUseSiteDiagnostics.RemoveAt(7).
                                                                    Add(TupleTypeSymbol.Create(null, m1Tuple.TupleUnderlyingType,
                                                                                default(ImmutableArray<Location>),
                                                                                ImmutableArray.Create("Item1", "Item2")))
                                                                    ),
                                                          default(ImmutableArray<Location>),
                                                          ImmutableArray.Create("Item1", "Item2", "Item3", "Item4", "Item5", "Item6", "Item7", "Item8", "Item9"));

                Assert.False(t1.Equals(t12));
                AssertTupleTypeMembersEquality(t1, t12);
                Assert.True(t1.Equals(t12, false, true));
                Assert.True(t12.Equals(t1, false, true));
                Assert.False(t1.TupleUnderlyingType.Equals(t12.TupleUnderlyingType));
                Assert.True(t1.TupleUnderlyingType.Equals(t12.TupleUnderlyingType, false, true));
                Assert.False(t12.TupleUnderlyingType.Equals(t1.TupleUnderlyingType));
                Assert.True(t12.TupleUnderlyingType.Equals(t1.TupleUnderlyingType, false, true));

                AssertTestDisplayString(t12.GetMembers(),
                    "System.Int32 (System.Int32 Item1, System.Int32 Item2, System.Int32 Item3, System.Int32 Item4, System.Int32 Item5, System.Int32 Item6, System.Int32 Item7, System.Int32 Item8, System.Int32 Item9).Item1",
                    "System.Int32 (System.Int32 Item1, System.Int32 Item2, System.Int32 Item3, System.Int32 Item4, System.Int32 Item5, System.Int32 Item6, System.Int32 Item7, System.Int32 Item8, System.Int32 Item9).Item2",
                    "System.Int32 (System.Int32 Item1, System.Int32 Item2, System.Int32 Item3, System.Int32 Item4, System.Int32 Item5, System.Int32 Item6, System.Int32 Item7, System.Int32 Item8, System.Int32 Item9).Item3",
                    "System.Int32 (System.Int32 Item1, System.Int32 Item2, System.Int32 Item3, System.Int32 Item4, System.Int32 Item5, System.Int32 Item6, System.Int32 Item7, System.Int32 Item8, System.Int32 Item9).Item4",
                    "System.Int32 (System.Int32 Item1, System.Int32 Item2, System.Int32 Item3, System.Int32 Item4, System.Int32 Item5, System.Int32 Item6, System.Int32 Item7, System.Int32 Item8, System.Int32 Item9).Item5",
                    "System.Int32 (System.Int32 Item1, System.Int32 Item2, System.Int32 Item3, System.Int32 Item4, System.Int32 Item5, System.Int32 Item6, System.Int32 Item7, System.Int32 Item8, System.Int32 Item9).Item6",
                    "System.Int32 (System.Int32 Item1, System.Int32 Item2, System.Int32 Item3, System.Int32 Item4, System.Int32 Item5, System.Int32 Item6, System.Int32 Item7, System.Int32 Item8, System.Int32 Item9).Item7",
                    "(System.Int32 Item1, System.Int32 Item2) (System.Int32 Item1, System.Int32 Item2, System.Int32 Item3, System.Int32 Item4, System.Int32 Item5, System.Int32 Item6, System.Int32 Item7, System.Int32 Item8, System.Int32 Item9).Rest",
                    "(System.Int32 Item1, System.Int32 Item2, System.Int32 Item3, System.Int32 Item4, System.Int32 Item5, System.Int32 Item6, System.Int32 Item7, System.Int32 Item8, System.Int32 Item9)..ctor" +
                            "(System.Int32 item1, System.Int32 item2, System.Int32 item3, System.Int32 item4, System.Int32 item5, System.Int32 item6, System.Int32 item7, " +
                                    "(System.Int32 Item1, System.Int32 Item2) rest)",
                    "System.String (System.Int32 Item1, System.Int32 Item2, System.Int32 Item3, System.Int32 Item4, System.Int32 Item5, System.Int32 Item6, System.Int32 Item7, System.Int32 Item8, System.Int32 Item9).ToString()",
                    "(System.Int32 Item1, System.Int32 Item2, System.Int32 Item3, System.Int32 Item4, System.Int32 Item5, System.Int32 Item6, System.Int32 Item7, System.Int32 Item8, System.Int32 Item9)..ctor()",
                    "System.Int32 (System.Int32 Item1, System.Int32 Item2, System.Int32 Item3, System.Int32 Item4, System.Int32 Item5, System.Int32 Item6, System.Int32 Item7, System.Int32 Item8, System.Int32 Item9).Item8",
                    "System.Int32 (System.Int32 Item1, System.Int32 Item2, System.Int32 Item3, System.Int32 Item4, System.Int32 Item5, System.Int32 Item6, System.Int32 Item7, System.Int32 Item8, System.Int32 Item9).Item9"
                    );

                var t13 = TupleTypeSymbol.Create(null, m2Tuple.TupleUnderlyingType.OriginalDefinition.Construct(
                                                                    m2Tuple.TupleUnderlyingType.TypeArgumentsNoUseSiteDiagnostics.RemoveAt(7).
                                                                    Add(TupleTypeSymbol.Create(null, m1Tuple.TupleUnderlyingType,
                                                                                default(ImmutableArray<Location>),
                                                                                ImmutableArray.Create("a", "b")))
                                                                    ),
                                                          default(ImmutableArray<Location>),
                                                          ImmutableArray.Create("Item1", "Item2", "Item3", "Item4", "Item5", "Item6", "Item7", "Item8", "item9"));

                Assert.Equal("(System.Int32 Item1, System.Int32 Item2, System.Int32 Item3, System.Int32 Item4, System.Int32 Item5, System.Int32 Item6, System.Int32 Item7, System.Int32 Item8, System.Int32 item9)", 
                             t13.ToTestDisplayString());
            }

            var m3Tuple = (NamedTypeSymbol)c.GetMember<MethodSymbol>("M3").ReturnType;
            {
                var t1 = TupleTypeSymbol.Create(null, m3Tuple.TupleUnderlyingType, default(ImmutableArray<Location>), default(ImmutableArray<string>));
                var t2 = TupleTypeSymbol.Create(null, m3Tuple.TupleUnderlyingType, default(ImmutableArray<Location>), default(ImmutableArray<string>));

                Assert.True(t1.Equals(t2));
                AssertTupleTypeMembersEquality(t1, t2);

                var t3 = TupleTypeSymbol.Create(null, m3Tuple.TupleUnderlyingType, default(ImmutableArray<Location>), ImmutableArray.Create("a", "b", "c"));
                var t4 = TupleTypeSymbol.Create(null, m3Tuple.TupleUnderlyingType, default(ImmutableArray<Location>), ImmutableArray.Create("a", "b", "c"));
                var t5 = TupleTypeSymbol.Create(null, m3Tuple.TupleUnderlyingType, default(ImmutableArray<Location>), ImmutableArray.Create("c", "b", "a"));

                Assert.False(t1.Equals(t3));
                Assert.True(t1.Equals(t3, false, true));
                Assert.True(t3.Equals(t1, false, true));
                AssertTupleTypeMembersEquality(t1, t3);

                Assert.True(t3.Equals(t4));
                AssertTupleTypeMembersEquality(t3, t4);

                Assert.False(t5.Equals(t3));
                Assert.True(t5.Equals(t3, false, true));
                Assert.True(t3.Equals(t5, false, true));
                AssertTupleTypeMembersEquality(t5, t3);

                var t6 = TupleTypeSymbol.Create(null, m3Tuple.TupleUnderlyingType, default(ImmutableArray<Location>), ImmutableArray.Create("Item1", "Item2", "Item3"));
                var t7 = TupleTypeSymbol.Create(null, m3Tuple.TupleUnderlyingType, default(ImmutableArray<Location>), ImmutableArray.Create("Item1", "Item2", "Item3"));

                Assert.True(t6.Equals(t7));
                AssertTupleTypeMembersEquality(t6, t7);

                Assert.False(t1.Equals(t6));
                Assert.True(t1.Equals(t6, false, true));
                Assert.True(t6.Equals(t1, false, true));
                AssertTupleTypeMembersEquality(t1, t6);

                var t8 = TupleTypeSymbol.Create(null, m3Tuple.TupleUnderlyingType, default(ImmutableArray<Location>), ImmutableArray.Create("Item2", "Item3", "Item1"));

                Assert.False(t1.Equals(t8));
                Assert.True(t1.Equals(t8, false, true));
                Assert.True(t8.Equals(t1, false, true));
                AssertTupleTypeMembersEquality(t1, t8);

                Assert.False(t6.Equals(t8));
                Assert.True(t6.Equals(t8, false, true));
                Assert.True(t8.Equals(t6, false, true));
                AssertTupleTypeMembersEquality(t6, t8);
            }
        }

        private static void AssertTestDisplayString(ImmutableArray<Symbol> symbols, params string[] baseLine)
        {
            int common = Math.Min(symbols.Length, baseLine.Length);
            for (int i = 0; i < common; i++)
            {
                Assert.Equal(baseLine[i], symbols[i].ToTestDisplayString());
            }

            Assert.Equal(new string[] { }, symbols.Skip(common).Select(s => s.ToTestDisplayString()).ToArray());
            Assert.Equal(baseLine.Length, symbols.Length);
        }

        [Fact]
        public void UnifyUnderlyingWithTuple_01()
        {
            var source1 = @"
class C
{
    static void Main()
    {
        var v1 = Test.M1();
        System.Console.WriteLine(v1.Item8);
        System.Console.WriteLine(v1.Item9);
    }
}
";

            var source2 = @"
using System;
public class Test
{
    public static ValueTuple<int, int, int, int, int, int, int, ValueTuple<int, int>> M1()
    {
        return (1, 2, 3, 4, 5, 6, 7, 8, 9);
    }
}
";

            var comp1 = CreateCompilationWithMscorlib(source2 + source1, references: new[] { ValueTupleRef, SystemRuntimeFacadeRef },
                                                     options: TestOptions.ReleaseExe,
                                                     parseOptions: TestOptions.Regular.WithTuplesFeature());

            UnifyUnderlyingWithTuple_01_AssertCompilation(comp1);

            var comp2 = CreateCompilationWithMscorlib(source2, references: new[] { ValueTupleRef, SystemRuntimeFacadeRef },
                                                     options: TestOptions.ReleaseDll,
                                                     parseOptions: TestOptions.Regular.WithTuplesFeature());

            var comp2CompilationRef = comp2.ToMetadataReference();
            var comp3 = CreateCompilationWithMscorlib45(source1, references: new[] { ValueTupleRef, SystemRuntimeFacadeRef, comp2CompilationRef },
                                                     options: TestOptions.ReleaseExe,
                                                     parseOptions: TestOptions.Regular.WithTuplesFeature());

            Assert.NotSame(comp2.Assembly, (AssemblySymbol)comp3.GetAssemblyOrModuleSymbol(comp2CompilationRef)); // We are interested in retargeting scenario
            UnifyUnderlyingWithTuple_01_AssertCompilation(comp3);

            var comp4 = CreateCompilationWithMscorlib(source1, references: new[] { ValueTupleRef, SystemRuntimeFacadeRef, comp2.EmitToImageReference() },
                                                     options: TestOptions.ReleaseExe,
                                                     parseOptions: TestOptions.Regular.WithTuplesFeature());
            UnifyUnderlyingWithTuple_01_AssertCompilation(comp4);
        }

        private void UnifyUnderlyingWithTuple_01_AssertCompilation(CSharpCompilation comp)
        {
            CompileAndVerify(comp, expectedOutput:
@"8
9
");
            var test = comp.GetTypeByMetadataName("Test");

            var m1Tuple = (NamedTypeSymbol)test.GetMember<MethodSymbol>("M1").ReturnType;
            Assert.True(m1Tuple.IsTupleType);
            Assert.Equal("(System.Int32, System.Int32, System.Int32, System.Int32, System.Int32, System.Int32, System.Int32, System.Int32, System.Int32)",
                         m1Tuple.ToTestDisplayString());
        }

        [Fact]
        public void UnifyUnderlyingWithTuple_02()
        {
            var source = @"
using System;
class C
{
    static void Main()
    {
        System.Console.WriteLine(nameof(ValueTuple<int, int, int, int, int, int, int, ValueTuple<int, int>>));
        System.Console.WriteLine(typeof(ValueTuple<int, int, int, int, int, int, int, ValueTuple<int, int>>));
        System.Console.WriteLine(typeof((int, int, int, int, int, int, int, int, int)));
        System.Console.WriteLine(typeof((int a, int b, int c, int d, int e, int f, int g, int h, int i)));
        System.Console.WriteLine(typeof(ValueTuple<,>));
        System.Console.WriteLine(typeof(ValueTuple<,,,,,,,>));
    }
}
";

            var comp = CompileAndVerify(source, parseOptions: TestOptions.Regular.WithTuplesFeature(),
                                        additionalRefs: new[] { ValueTupleRef, SystemRuntimeFacadeRef },
                                        expectedOutput:
@"ValueTuple
System.ValueTuple`8[System.Int32,System.Int32,System.Int32,System.Int32,System.Int32,System.Int32,System.Int32,System.ValueTuple`2[System.Int32,System.Int32]]
System.ValueTuple`8[System.Int32,System.Int32,System.Int32,System.Int32,System.Int32,System.Int32,System.Int32,System.ValueTuple`2[System.Int32,System.Int32]]
System.ValueTuple`8[System.Int32,System.Int32,System.Int32,System.Int32,System.Int32,System.Int32,System.Int32,System.ValueTuple`2[System.Int32,System.Int32]]
System.ValueTuple`2[T1,T2]
System.ValueTuple`8[T1,T2,T3,T4,T5,T6,T7,TRest]
");

            var c = (CSharpCompilation)comp.Compilation;
            var tree = c.SyntaxTrees.Single();
            var model = c.GetSemanticModel(tree);

            var nameofNode = tree.GetRoot().DescendantNodes().OfType<IdentifierNameSyntax>().Where(id => id.Identifier.ValueText == "nameof").Single();
            var nameofArg = ((InvocationExpressionSyntax)nameofNode.Parent).ArgumentList.Arguments.Single().Expression;
            var nameofArgSymbolInfo = model.GetSymbolInfo(nameofArg);
            Assert.True(((TypeSymbol)nameofArgSymbolInfo.Symbol).IsTupleType);
            Assert.Equal("(System.Int32, System.Int32, System.Int32, System.Int32, System.Int32, System.Int32, System.Int32, System.Int32, System.Int32)", 
                         nameofArgSymbolInfo.Symbol.ToTestDisplayString());

            var typeofNodes = tree.GetRoot().DescendantNodes().OfType<TypeOfExpressionSyntax>().ToArray();
            Assert.Equal(5, typeofNodes.Length);
            for (int i = 0; i < typeofNodes.Length; i++)
            {
                var t = typeofNodes[i];
                var typeInfo = model.GetTypeInfo(t.Type);
                var symbolInfo = model.GetSymbolInfo(t.Type);
                Assert.Same(typeInfo.Type, symbolInfo.Symbol);

                switch (i)
                {
                    case 0:
                    case 1:
                        Assert.True(typeInfo.Type.IsTupleType);
                        Assert.Equal("(System.Int32, System.Int32, System.Int32, System.Int32, System.Int32, System.Int32, System.Int32, System.Int32, System.Int32)",
                                     typeInfo.Type.ToTestDisplayString());
                        break;
                    case 2:
                        Assert.True(typeInfo.Type.IsTupleType);
                        Assert.Equal("(System.Int32 a, System.Int32 b, System.Int32 c, System.Int32 d, System.Int32 e, System.Int32 f, System.Int32 g, System.Int32 h, System.Int32 i)",
                                     typeInfo.Type.ToTestDisplayString());
                        break;

                    default:
                        Assert.False(typeInfo.Type.IsTupleType);
                        Assert.True(((NamedTypeSymbol)typeInfo.Type).IsUnboundGenericType);
                        break;
                }
            }
        }

        [Fact]
        public void UnifyUnderlyingWithTuple_03()
        {
            var source = @"
class C
{
    static void Main()
    {
        System.Console.WriteLine(nameof((int, int)));
        System.Console.WriteLine(nameof((int a, int b)));
    }
}
";

            var comp = CreateCompilationWithMscorlib(source, references: new[] { ValueTupleRef, SystemRuntimeFacadeRef }, 
                                                     parseOptions: TestOptions.Regular.WithTuplesFeature());
            comp.VerifyDiagnostics(
                // (6,42): error CS1525: Invalid expression term 'int'
                //         System.Console.WriteLine(nameof((int, int)));
                Diagnostic(ErrorCode.ERR_InvalidExprTerm, "int").WithArguments("int").WithLocation(6, 42),
                // (6,47): error CS1525: Invalid expression term 'int'
                //         System.Console.WriteLine(nameof((int, int)));
                Diagnostic(ErrorCode.ERR_InvalidExprTerm, "int").WithArguments("int").WithLocation(6, 47),
                // (7,55): error CS1003: Syntax error, '=>' expected
                //         System.Console.WriteLine(nameof((int a, int b)));
                Diagnostic(ErrorCode.ERR_SyntaxError, ")").WithArguments("=>", ")").WithLocation(7, 55),
                // (7,55): error CS1525: Invalid expression term ')'
                //         System.Console.WriteLine(nameof((int a, int b)));
                Diagnostic(ErrorCode.ERR_InvalidExprTerm, ")").WithArguments(")").WithLocation(7, 55)
                );
        }

        [Fact]
        public void UnifyUnderlyingWithTuple_04()
        {
            var source1 = @"
class C
{
    static void Main()
    {
        var v1 = Test.M1();
        System.Console.WriteLine(v1.Rest.a);
        System.Console.WriteLine(v1.Rest.b);
    }
}
";

            var source2 = @"
using System;
public class Test
{
    public static ValueTuple<int, int, int, int, int, int, int, (int a, int b)> M1()
    {
        return (1, 2, 3, 4, 5, 6, 7, 8, 9);
    }
}
";

            var comp1 = CreateCompilationWithMscorlib(source2 + source1, references: new[] { ValueTupleRef, SystemRuntimeFacadeRef },
                                                     options: TestOptions.ReleaseExe,
                                                     parseOptions: TestOptions.Regular.WithTuplesFeature());

            UnifyUnderlyingWithTuple_04_AssertCompilation(comp1);

            var comp2 = CreateCompilationWithMscorlib(source2, references: new[] { ValueTupleRef, SystemRuntimeFacadeRef },
                                                     options: TestOptions.ReleaseDll,
                                                     parseOptions: TestOptions.Regular.WithTuplesFeature());

            var comp2CompilationRef = comp2.ToMetadataReference();
            var comp3 = CreateCompilationWithMscorlib45(source1, references: new[] { ValueTupleRef, SystemRuntimeFacadeRef, comp2CompilationRef },
                                                     options: TestOptions.ReleaseExe,
                                                     parseOptions: TestOptions.Regular.WithTuplesFeature());

            Assert.NotSame(comp2.Assembly, (AssemblySymbol)comp3.GetAssemblyOrModuleSymbol(comp2CompilationRef)); // We are interested in retargeting scenario
            UnifyUnderlyingWithTuple_04_AssertCompilation(comp3);

            // Uncomment this part once tuple names can round-trip through metadata (https://github.com/dotnet/roslyn/issues/11119)
            //var comp4 = CreateCompilationWithMscorlib(source1, references: new[] { ValueTupleRef, SystemRuntimeFacadeRef, comp2.EmitToImageReference() },
            //                                         options: TestOptions.ReleaseExe,
            //                                         parseOptions: TestOptions.Regular.WithTuplesFeature());
            //UnifyUnderlyingWithTuple_04_AssertCompilation(comp4);
        }

        private void UnifyUnderlyingWithTuple_04_AssertCompilation(CSharpCompilation comp)
        {
            CompileAndVerify(comp, expectedOutput:
@"8
9
");
            var test = comp.GetTypeByMetadataName("Test");

            var m1Tuple = (NamedTypeSymbol)test.GetMember<MethodSymbol>("M1").ReturnType;
            Assert.True(m1Tuple.IsTupleType);
            Assert.Equal("ValueTuple<System.Int32, System.Int32, System.Int32, System.Int32, System.Int32, System.Int32, System.Int32, (System.Int32 a, System.Int32 b)>",
                         m1Tuple.ToTestDisplayString());
        }

        [Fact]
        public void UnifyUnderlyingWithTuple_05()
        {
            var source = @"
using System;
using System.Collections.Generic;

class C
{
    static void Main()
    {
        var v1 = Test<ValueTuple<int, int>>.M1((1, 2, 3, 4, 5, 6, 7, 8, 9));
        System.Console.WriteLine(v1.Item8);
        System.Console.WriteLine(v1.Item9);

        var v2 = Test<(int a, int b)>.M2((1, 2, 3, 4, 5, 6, 7, 10, 11));
        System.Console.WriteLine(v2.Item8);
        System.Console.WriteLine(v2.Item9);
        System.Console.WriteLine(v2.Rest.a);
        System.Console.WriteLine(v2.Rest.b);

        Test<ValueTuple<int, int>>.F1 = (1, 2, 3, 4, 5, 6, 7, 12, 13);
        var v3 = Test<ValueTuple<int, int>>.F1;
        System.Console.WriteLine(v3.Item8);
        System.Console.WriteLine(v3.Item9);

        Test<ValueTuple<int, int>>.P1 = (1, 2, 3, 4, 5, 6, 7, 14, 15);
        var v4 = Test<ValueTuple<int, int>>.P1;
        System.Console.WriteLine(v4.Item8);
        System.Console.WriteLine(v4.Item9);

        var v5 = Test<ValueTuple<int, int>>.M3((1, 2, 3, 4, 5, 6, 7, 16, 17));
        System.Console.WriteLine(v5[0].Item8);
        System.Console.WriteLine(v5[0].Item9);

        var v6 = Test<ValueTuple<int, int>>.M4((1, 2, 3, 4, 5, 6, 7, 18, 19));
        System.Console.WriteLine(v6[0].Item8);
        System.Console.WriteLine(v6[0].Item9);

        var v7 = (new Test33()).M5((1, 2, 3, 4, 5, 6, 7, 20, 21));
        System.Console.WriteLine(v7.Item8);
        System.Console.WriteLine(v7.Item9);

        var v8 = (1, 2).M6((1, 2, 3, 4, 5, 6, 7, 22, 23));
        System.Console.WriteLine(v8.Item8);
        System.Console.WriteLine(v8.Item9);
    }
}

class Test<T> where T : struct
{
    public static ValueTuple<int, int, int, int, int, int, int, T> M1(ValueTuple<int, int, int, int, int, int, int, T> val)
    {
        return val;
    }

    public static ValueTuple<int, int, int, int, int, int, int, T> M2(ValueTuple<int, int, int, int, int, int, int, T> val)
    {
        return val;
    }

    public static ValueTuple<int, int, int, int, int, int, int, T> F1;

    public static ValueTuple<int, int, int, int, int, int, int, T> P1 {get; set;}

    public static ValueTuple<int, int, int, int, int, int, int, T>[] M3(ValueTuple<int, int, int, int, int, int, int, T> val)
    {
        return new [] {val};
    }

    public static List<ValueTuple<int, int, int, int, int, int, int, T>> M4(ValueTuple<int, int, int, int, int, int, int, T> val)
    {
        return new List<ValueTuple<int, int, int, int, int, int, int, T>>() {val};
    }
}

abstract class Test31<T>
{
    public abstract U M5<U>(U val) where U : T;
}

abstract class Test32<T> : Test31<ValueTuple<int, int, int, int, int, int, int, T>>  where T : struct { }

class Test33 : Test32<ValueTuple<int, int>>
{
    public override U M5<U>(U val)
    {
        return val;
    }
}

static class Test4
{
    public static ValueTuple<int, int, int, int, int, int, int, T> M6<T>(this T target, ValueTuple<int, int, int, int, int, int, int, T> val) where T : struct
    {
        return val;
    }
}
";

            var comp = CompileAndVerify(source, parseOptions: TestOptions.Regular.WithTuplesFeature(),
                                        additionalRefs: new[] { ValueTupleRef, SystemRuntimeFacadeRef, SystemCoreRef },
                                        options: TestOptions.ReleaseExe.WithAllowUnsafe(true),
                                        expectedOutput:
@"8
9
10
11
10
11
12
13
14
15
16
17
18
19
20
21
22
23
");

            var test = ((CSharpCompilation)comp.Compilation).GetTypeByMetadataName("Test`1");

            var m1Tuple = (NamedTypeSymbol)test.GetMember<MethodSymbol>("M1").ReturnType;
            Assert.False(m1Tuple.IsTupleType);
            Assert.Equal("System.ValueTuple<System.Int32, System.Int32, System.Int32, System.Int32, System.Int32, System.Int32, System.Int32, T>",
                         m1Tuple.ToTestDisplayString());

            m1Tuple = (NamedTypeSymbol)test.GetMember<MethodSymbol>("M1").Parameters[0].Type;
            Assert.False(m1Tuple.IsTupleType);
            Assert.Equal("System.ValueTuple<System.Int32, System.Int32, System.Int32, System.Int32, System.Int32, System.Int32, System.Int32, T>",
                         m1Tuple.ToTestDisplayString());

            var c = (CSharpCompilation)comp.Compilation;
            var tree = c.SyntaxTrees.Single();
            var model = c.GetSemanticModel(tree);

            var m1 = tree.GetRoot().DescendantNodes().OfType<IdentifierNameSyntax>().Where(id => id.Identifier.ValueText == "M1").Single();
            var symbolInfo = model.GetSymbolInfo(m1);
            m1Tuple = (NamedTypeSymbol)((MethodSymbol)symbolInfo.Symbol).ReturnType;
            Assert.True(m1Tuple.IsTupleType);
            Assert.Equal("(System.Int32, System.Int32, System.Int32, System.Int32, System.Int32, System.Int32, System.Int32, System.Int32, System.Int32)",
                         m1Tuple.ToTestDisplayString());
            Assert.Equal("(System.Int32, System.Int32)",
                         m1Tuple.GetMember<FieldSymbol>("Rest").Type.ToTestDisplayString());

            m1Tuple = (NamedTypeSymbol)((MethodSymbol)symbolInfo.Symbol).Parameters[0].Type;
            Assert.True(m1Tuple.IsTupleType);
            Assert.Equal("(System.Int32, System.Int32, System.Int32, System.Int32, System.Int32, System.Int32, System.Int32, System.Int32, System.Int32)",
                         m1Tuple.ToTestDisplayString());
            Assert.Equal("(System.Int32, System.Int32)",
                         m1Tuple.GetMember<FieldSymbol>("Rest").Type.ToTestDisplayString());

            var m2 = tree.GetRoot().DescendantNodes().OfType<IdentifierNameSyntax>().Where(id => id.Identifier.ValueText == "M2").Single();
            symbolInfo = model.GetSymbolInfo(m2);
            var m2Tuple = (NamedTypeSymbol)((MethodSymbol)symbolInfo.Symbol).ReturnType;
            Assert.True(m2Tuple.IsTupleType);
            Assert.Equal("ValueTuple<System.Int32, System.Int32, System.Int32, System.Int32, System.Int32, System.Int32, System.Int32, (System.Int32 a, System.Int32 b)>",
                         m2Tuple.ToTestDisplayString());
            Assert.Equal("(System.Int32 a, System.Int32 b)",
                         m2Tuple.GetMember<FieldSymbol>("Rest").Type.ToTestDisplayString());

            var f1Tuple = (NamedTypeSymbol)test.GetMember<FieldSymbol>("F1").Type;
            Assert.False(f1Tuple.IsTupleType);
            Assert.Equal("System.ValueTuple<System.Int32, System.Int32, System.Int32, System.Int32, System.Int32, System.Int32, System.Int32, T>",
                         f1Tuple.ToTestDisplayString());

            var f1 = tree.GetRoot().DescendantNodes().OfType<IdentifierNameSyntax>().Where(id => id.Identifier.ValueText == "F1").First();
            symbolInfo = model.GetSymbolInfo(f1);
            f1Tuple = (NamedTypeSymbol)((FieldSymbol)symbolInfo.Symbol).Type;
            Assert.True(f1Tuple.IsTupleType);
            Assert.Equal("(System.Int32, System.Int32, System.Int32, System.Int32, System.Int32, System.Int32, System.Int32, System.Int32, System.Int32)",
                         f1Tuple.ToTestDisplayString());
            Assert.Equal("(System.Int32, System.Int32)",
                         f1Tuple.GetMember<FieldSymbol>("Rest").Type.ToTestDisplayString());

            var p1Tuple = (NamedTypeSymbol)test.GetMember<PropertySymbol>("P1").Type;
            Assert.False(p1Tuple.IsTupleType);
            Assert.Equal("System.ValueTuple<System.Int32, System.Int32, System.Int32, System.Int32, System.Int32, System.Int32, System.Int32, T>",
                         p1Tuple.ToTestDisplayString());

            var p1 = tree.GetRoot().DescendantNodes().OfType<IdentifierNameSyntax>().Where(id => id.Identifier.ValueText == "P1").First();
            symbolInfo = model.GetSymbolInfo(p1);
            p1Tuple = (NamedTypeSymbol)((PropertySymbol)symbolInfo.Symbol).Type;
            Assert.True(p1Tuple.IsTupleType);
            Assert.Equal("(System.Int32, System.Int32, System.Int32, System.Int32, System.Int32, System.Int32, System.Int32, System.Int32, System.Int32)",
                         p1Tuple.ToTestDisplayString());
            Assert.Equal("(System.Int32, System.Int32)",
                         p1Tuple.GetMember<FieldSymbol>("Rest").Type.ToTestDisplayString());

            var m3TupleArray = (ArrayTypeSymbol)test.GetMember<MethodSymbol>("M3").ReturnType;
            Assert.False(m3TupleArray.ElementType.IsTupleType);
            Assert.Equal("System.ValueTuple<System.Int32, System.Int32, System.Int32, System.Int32, System.Int32, System.Int32, System.Int32, T>[]",
                         m3TupleArray.ToTestDisplayString());

            Assert.Equal("System.Collections.Generic.IList<System.ValueTuple<System.Int32, System.Int32, System.Int32, System.Int32, System.Int32, System.Int32, System.Int32, T>>",
                         m3TupleArray.Interfaces[0].ToTestDisplayString());

            var m3 = tree.GetRoot().DescendantNodes().OfType<IdentifierNameSyntax>().Where(id => id.Identifier.ValueText == "M3").Single();
            symbolInfo = model.GetSymbolInfo(m3);
            m3TupleArray = (ArrayTypeSymbol)((MethodSymbol)symbolInfo.Symbol).ReturnType;
            Assert.True(m3TupleArray.ElementType.IsTupleType);
            Assert.Equal("(System.Int32, System.Int32, System.Int32, System.Int32, System.Int32, System.Int32, System.Int32, System.Int32, System.Int32)[]",
                         m3TupleArray.ToTestDisplayString());

            Assert.Equal("System.Collections.Generic.IList<(System.Int32, System.Int32, System.Int32, System.Int32, System.Int32, System.Int32, System.Int32, System.Int32, System.Int32)>",
                         m3TupleArray.Interfaces[0].ToTestDisplayString());

            var m4TupleList = (NamedTypeSymbol)test.GetMember<MethodSymbol>("M4").ReturnType;
            Assert.False(m4TupleList.TypeArguments[0].IsTupleType);
            Assert.Equal("System.Collections.Generic.List<System.ValueTuple<System.Int32, System.Int32, System.Int32, System.Int32, System.Int32, System.Int32, System.Int32, T>>",
                         m4TupleList.ToTestDisplayString());

            Assert.Equal("System.Collections.Generic.IList<System.ValueTuple<System.Int32, System.Int32, System.Int32, System.Int32, System.Int32, System.Int32, System.Int32, T>>",
                         m4TupleList.Interfaces[0].ToTestDisplayString());

            var m4 = tree.GetRoot().DescendantNodes().OfType<IdentifierNameSyntax>().Where(id => id.Identifier.ValueText == "M4").Single();
            symbolInfo = model.GetSymbolInfo(m4);
            m4TupleList = (NamedTypeSymbol)((MethodSymbol)symbolInfo.Symbol).ReturnType;
            Assert.True(m4TupleList.TypeArguments[0].IsTupleType);
            Assert.Equal("System.Collections.Generic.List<(System.Int32, System.Int32, System.Int32, System.Int32, System.Int32, System.Int32, System.Int32, System.Int32, System.Int32)>",
                         m4TupleList.ToTestDisplayString());

            var m5 = tree.GetRoot().DescendantNodes().OfType<IdentifierNameSyntax>().Where(id => id.Identifier.ValueText == "M5").Single();
            symbolInfo = model.GetSymbolInfo(m5);
            var m5Tuple = ((MethodSymbol)symbolInfo.Symbol).TypeParameters[0].ConstraintTypes.Single();
            Assert.True(m5Tuple.IsTupleType);
            Assert.Equal("(System.Int32, System.Int32, System.Int32, System.Int32, System.Int32, System.Int32, System.Int32, System.Int32, System.Int32)",
                         m5Tuple.ToTestDisplayString());

            var m6 = tree.GetRoot().DescendantNodes().OfType<IdentifierNameSyntax>().Where(id => id.Identifier.ValueText == "M6").Single();
            symbolInfo = model.GetSymbolInfo(m6);
            var m6Method = (MethodSymbol)symbolInfo.Symbol;
            Assert.Equal(MethodKind.ReducedExtension, m6Method.MethodKind);

            var m6Tuple = m6Method.ReturnType;
            Assert.True(m6Tuple.IsTupleType);
            Assert.Equal("(System.Int32, System.Int32, System.Int32, System.Int32, System.Int32, System.Int32, System.Int32, System.Int32, System.Int32)",
                         m6Tuple.ToTestDisplayString());

            m6Tuple = m6Method.Parameters.Last().Type;
            Assert.True(m6Tuple.IsTupleType);
            Assert.Equal("(System.Int32, System.Int32, System.Int32, System.Int32, System.Int32, System.Int32, System.Int32, System.Int32, System.Int32)",
                         m6Tuple.ToTestDisplayString());
        }

        [Fact]
        public void UnifyUnderlyingWithTuple_06()
        {
            var source = @"
using System;
unsafe class C
{
    static void Main()
    {
        var x = Test<ValueTuple<int, int>>.E1;

        var v7 = Test<ValueTuple<int, int>>.M5();
        System.Console.WriteLine(v7->Item8);
        System.Console.WriteLine(v7->Item9);

        Test1<ValueTuple<int, int>> v1 = null;
        System.Console.WriteLine(v1.Item8);

        ITest2<ValueTuple<int, int>> v2 = null;
        System.Console.WriteLine(v2.Item8);
    }
}

unsafe class Test<T> where T : struct
{
    public static event ValueTuple<int, int, int, int, int, int, int, T> E1;

    public static ValueTuple<int, int, int, int, int, int, int, T>* M5()
    {
        return null;
    }
}

class Test1<T> : ValueTuple<int, int, int, int, int, int, int, T> where T : struct
{
}

interface ITest2<T> : ValueTuple<int, int, int, int, int, int, int, T> where T : struct
{
}
";

            var comp = CreateCompilationWithMscorlib(source, references: new[] { ValueTupleRef, SystemRuntimeFacadeRef },
                                                     options: TestOptions.ReleaseExe.WithAllowUnsafe(true),
                                                     parseOptions: TestOptions.Regular.WithTuplesFeature());

            comp.VerifyDiagnostics(
                // (31,7): error CS0509: 'Test1<T>': cannot derive from sealed type 'ValueTuple<int, int, int, int, int, int, int, T>'
                // class Test1<T> : ValueTuple<int, int, int, int, int, int, int, T>
                Diagnostic(ErrorCode.ERR_CantDeriveFromSealedType, "Test1").WithArguments("Test1<T>", "System.ValueTuple<int, int, int, int, int, int, int, T>").WithLocation(31, 7),
                // (35,23): error CS0527: Type 'ValueTuple<int, int, int, int, int, int, int, T>' in interface list is not an interface
                // interface ITest2<T> : ValueTuple<int, int, int, int, int, int, int, T>
                Diagnostic(ErrorCode.ERR_NonInterfaceInInterfaceList, "ValueTuple<int, int, int, int, int, int, int, T>").WithArguments("System.ValueTuple<int, int, int, int, int, int, int, T>").WithLocation(35, 23),
                // (25,19): error CS0208: Cannot take the address of, get the size of, or declare a pointer to a managed type ('ValueTuple<int, int, int, int, int, int, int, T>')
                //     public static ValueTuple<int, int, int, int, int, int, int, T>* M5()
                Diagnostic(ErrorCode.ERR_ManagedAddr, "ValueTuple<int, int, int, int, int, int, int, T>*").WithArguments("System.ValueTuple<int, int, int, int, int, int, int, T>").WithLocation(25, 19),
                // (23,74): error CS0066: 'Test<T>.E1': event must be of a delegate type
                //     public static event ValueTuple<int, int, int, int, int, int, int, T> E1;
                Diagnostic(ErrorCode.ERR_EventNotDelegate, "E1").WithArguments("Test<T>.E1").WithLocation(23, 74),
                // (7,44): error CS0070: The event 'Test<(int, int)>.E1' can only appear on the left hand side of += or -= (except when used from within the type 'Test<(int, int)>')
                //         var x = Test<ValueTuple<int, int>>.E1;
                Diagnostic(ErrorCode.ERR_BadEventUsage, "E1").WithArguments("Test<(int, int)>.E1", "Test<(int, int)>").WithLocation(7, 44),
                // (14,37): error CS1061: 'Test1<(int, int)>' does not contain a definition for 'Item8' and no extension method 'Item8' accepting a first argument of type 'Test1<(int, int)>' could be found (are you missing a using directive or an assembly reference?)
                //         System.Console.WriteLine(v1.Item8);
                Diagnostic(ErrorCode.ERR_NoSuchMemberOrExtension, "Item8").WithArguments("Test1<(int, int)>", "Item8").WithLocation(14, 37),
                // (17,37): error CS1061: 'ITest2<(int, int)>' does not contain a definition for 'Item8' and no extension method 'Item8' accepting a first argument of type 'ITest2<(int, int)>' could be found (are you missing a using directive or an assembly reference?)
                //         System.Console.WriteLine(v2.Item8);
                Diagnostic(ErrorCode.ERR_NoSuchMemberOrExtension, "Item8").WithArguments("ITest2<(int, int)>", "Item8").WithLocation(17, 37)
                );

            var test = comp.GetTypeByMetadataName("Test`1");

            var e1Tuple = (NamedTypeSymbol)test.GetMember<EventSymbol>("E1").Type;
            Assert.False(e1Tuple.IsTupleType);
            Assert.Equal("System.ValueTuple<System.Int32, System.Int32, System.Int32, System.Int32, System.Int32, System.Int32, System.Int32, T>",
                         e1Tuple.ToTestDisplayString());

            var tree = comp.SyntaxTrees.Single();
            var model = comp.GetSemanticModel(tree);

            var e1 = tree.GetRoot().DescendantNodes().OfType<IdentifierNameSyntax>().Where(id => id.Identifier.ValueText == "E1").Single();
            var symbolInfo = model.GetSymbolInfo(e1);
            e1Tuple = (NamedTypeSymbol)((EventSymbol)symbolInfo.CandidateSymbols.Single()).Type;
            Assert.True(e1Tuple.IsTupleType);
            Assert.Equal("(System.Int32, System.Int32, System.Int32, System.Int32, System.Int32, System.Int32, System.Int32, System.Int32, System.Int32)",
                         e1Tuple.ToTestDisplayString());
            Assert.Equal("(System.Int32, System.Int32)",
                         e1Tuple.GetMember<FieldSymbol>("Rest").Type.ToTestDisplayString());

            var m5TuplePointer = (PointerTypeSymbol)test.GetMember<MethodSymbol>("M5").ReturnType;
            Assert.False(m5TuplePointer.PointedAtType.IsTupleType);
            Assert.Equal("System.ValueTuple<System.Int32, System.Int32, System.Int32, System.Int32, System.Int32, System.Int32, System.Int32, T>*",
                         m5TuplePointer.ToTestDisplayString());

            var m5 = tree.GetRoot().DescendantNodes().OfType<IdentifierNameSyntax>().Where(id => id.Identifier.ValueText == "M5").Single();
            symbolInfo = model.GetSymbolInfo(m5);
            m5TuplePointer = (PointerTypeSymbol)((MethodSymbol)symbolInfo.Symbol).ReturnType;
            Assert.True(m5TuplePointer.PointedAtType.IsTupleType);
            Assert.Equal("(System.Int32, System.Int32, System.Int32, System.Int32, System.Int32, System.Int32, System.Int32, System.Int32, System.Int32)*",
                         m5TuplePointer.ToTestDisplayString());

            var v1 = tree.GetRoot().DescendantNodes().OfType<IdentifierNameSyntax>().Where(id => id.Identifier.ValueText == "v1").Single();
            symbolInfo = model.GetSymbolInfo(v1);
            var v1Type = ((LocalSymbol)symbolInfo.Symbol).Type;
            Assert.Equal("Test1<(System.Int32, System.Int32)>", v1Type.ToTestDisplayString());

            var v1Tuple = v1Type.BaseType;
            Assert.False(v1Tuple.IsTupleType);
            Assert.Equal("System.Object",
                         v1Tuple.ToTestDisplayString());

            var v2 = tree.GetRoot().DescendantNodes().OfType<IdentifierNameSyntax>().Where(id => id.Identifier.ValueText == "v2").Single();
            symbolInfo = model.GetSymbolInfo(v2);
            var v2Type = ((LocalSymbol)symbolInfo.Symbol).Type;
            Assert.Equal("ITest2<(System.Int32, System.Int32)>", v2Type.ToTestDisplayString());
            Assert.True(v2Type.Interfaces.IsEmpty);
        }

        [Fact]
        public void UnifyUnderlyingWithTuple_07()
        {
            var source1 = @"
using System;
public class Test<T>
{
    public static ValueTuple<int, int, int, int, int, int, int, T> M1()
    {
       throw new NotImplementedException();
    }
}
" + trivalRemainingTuples;

            var source2 = @"
class C
{
    static void Main()
    {
        var v1 = Test<(int, int, int, int, int, int, int, int, int)>.M1();
        System.Console.WriteLine(v1.Item8);
        System.Console.WriteLine(v1.Item9);
        System.Console.WriteLine(v1.Rest.Item8);
        System.Console.WriteLine(v1.Rest.Item9);
    }
}
" + trivial2uple + trivalRemainingTuples;

            var comp1 = CreateCompilationWithMscorlib(source1, 
                                                     options: TestOptions.ReleaseDll,
                                                     parseOptions: TestOptions.Regular.WithTuplesFeature());

            comp1.VerifyDiagnostics();

            var comp2 = CreateCompilationWithMscorlib(source2, references: new[] { comp1.ToMetadataReference() },
                                                     options: TestOptions.ReleaseExe,
                                                     parseOptions: TestOptions.Regular.WithTuplesFeature());

            comp2.VerifyDiagnostics(
                // (7,37): error CS1061: 'ValueTuple<int, int, int, int, int, int, int, (int, int, int, int, int, int, int, int, int)>' does not contain a definition for 'Item8' and no extension method 'Item8' accepting a first argument of type 'ValueTuple<int, int, int, int, int, int, int, (int, int, int, int, int, int, int, int, int)>' could be found (are you missing a using directive or an assembly reference?)
                //         System.Console.WriteLine(v1.Item8);
                Diagnostic(ErrorCode.ERR_NoSuchMemberOrExtension, "Item8").WithArguments("System.ValueTuple<int, int, int, int, int, int, int, (int, int, int, int, int, int, int, int, int)>", "Item8").WithLocation(7, 37),
                // (8,37): error CS1061: 'ValueTuple<int, int, int, int, int, int, int, (int, int, int, int, int, int, int, int, int)>' does not contain a definition for 'Item9' and no extension method 'Item9' accepting a first argument of type 'ValueTuple<int, int, int, int, int, int, int, (int, int, int, int, int, int, int, int, int)>' could be found (are you missing a using directive or an assembly reference?)
                //         System.Console.WriteLine(v1.Item9);
                Diagnostic(ErrorCode.ERR_NoSuchMemberOrExtension, "Item9").WithArguments("System.ValueTuple<int, int, int, int, int, int, int, (int, int, int, int, int, int, int, int, int)>", "Item9").WithLocation(8, 37)
                );
        }

        [Fact]
        public void UnifyUnderlyingWithTuple_08()
        {
            var source = @"
using System;
using System.Collections.Generic;

class C
{
    static void Main()
    {
        var x = (1, 3);
        string s = x;
        System.Console.WriteLine(s);
        System.Console.WriteLine((long)x);

        (int, string) y = new KeyValuePair<int, string>(2, ""4"");
        System.Console.WriteLine(y);
        System.Console.WriteLine((ValueTuple<string, string>)""5"");

        System.Console.WriteLine(+x);
        System.Console.WriteLine(-x);
        System.Console.WriteLine(!x);
        System.Console.WriteLine(~x);
        System.Console.WriteLine(++x);
        System.Console.WriteLine(--x);
        System.Console.WriteLine(x ? true : false);
        System.Console.WriteLine(!x ? true : false);

        System.Console.WriteLine(x + 1);
        System.Console.WriteLine(x - 1);
        System.Console.WriteLine(x * 3);
        System.Console.WriteLine(x / 2);
        System.Console.WriteLine(x % 3);
        System.Console.WriteLine(x & 3);
        System.Console.WriteLine(x | 15);
        System.Console.WriteLine(x ^ 4);
        System.Console.WriteLine(x << 1);
        System.Console.WriteLine(x >> 1);
        System.Console.WriteLine(x == 1);
        System.Console.WriteLine(x != 1);
        System.Console.WriteLine(x > 1);
        System.Console.WriteLine(x < 1);
        System.Console.WriteLine(x >= 1);
        System.Console.WriteLine(x <= 1);
    }
}


namespace System
{
    // struct with two values
    public struct ValueTuple<T1, T2>
    {
        public T1 Item1;
        public T2 Item2;

        public ValueTuple(T1 item1, T2 item2)
        {
            this.Item1 = item1;
            this.Item2 = item2;
        }

        public override string ToString()
        {
            return '{' + Item1?.ToString() + "", "" + Item2?.ToString() + '}';
        }

        public static implicit operator string(ValueTuple<T1, T2> arg)
        {
            return arg.ToString();
        }

        public static explicit operator long(ValueTuple<T1, T2> arg)
        {
            return ((long)(int)(object)arg.Item1 + (long)(int)(object)arg.Item2);
        }

        public static implicit operator ValueTuple<T1, T2>(System.Collections.Generic.KeyValuePair<T1, T2> arg)
        {
            return new ValueTuple<T1, T2>(arg.Key, arg.Value);
        }

        public static explicit operator ValueTuple<T1, T2>(string arg)
        {
            return new ValueTuple<T1, T2>((T1)(object)arg, (T2)(object)arg);
        }


        public static ValueTuple<T1, T2> operator +(ValueTuple<T1, T2> arg)
        {
            return arg;
        }

        public static long operator -(ValueTuple<T1, T2> arg)
        {
            return -(long)arg;
        }

        public static bool operator !(ValueTuple<T1, T2> arg)
        {
            return (long)arg == 0;
        }

        public static long operator ~(ValueTuple<T1, T2> arg)
        {
            return -(long)arg;
        }

        public static ValueTuple<T1, T2> operator ++(ValueTuple<T1, T2> arg)
        {
            return new ValueTuple<T1, T2>((T1)(object)((int)(object)arg.Item1+1), (T2)(object)((int)(object)arg.Item2+1));
        }

        public static ValueTuple<T1, T2> operator --(ValueTuple<T1, T2> arg)
        {
            return new ValueTuple<T1, T2>((T1)(object)((int)(object)arg.Item1 - 1), (T2)(object)((int)(object)arg.Item2 - 1));
        }

        public static bool operator true(ValueTuple<T1, T2> arg)
        {
            return (long)arg != 0;
        }

        public static bool operator false(ValueTuple<T1, T2> arg)
        {
            return (long)arg == 0;
        }

        public static long operator + (ValueTuple<T1, T2> arg1, int arg2)
        {
            return (long)arg1 + arg2;
        }

        public static long operator -(ValueTuple<T1, T2> arg1, int arg2)
        {
            return (long)arg1 - arg2;
        }

        public static long operator *(ValueTuple<T1, T2> arg1, int arg2)
        {
            return (long)arg1 * arg2;
        }

        public static long operator /(ValueTuple<T1, T2> arg1, int arg2)
        {
            return (long)arg1 / arg2;
        }

        public static long operator %(ValueTuple<T1, T2> arg1, int arg2)
        {
            return (long)arg1 % arg2;
        }

        public static long operator &(ValueTuple<T1, T2> arg1, int arg2)
        {
            return (long)arg1 & arg2;
        }

        public static long operator |(ValueTuple<T1, T2> arg1, long arg2)
        {
            return (long)arg1 | arg2;
        }

        public static long operator ^(ValueTuple<T1, T2> arg1, int arg2)
        {
            return (long)arg1 ^ arg2;
        }
        public static long operator <<(ValueTuple<T1, T2> arg1, int arg2)
        {
            return (long)arg1 << arg2;
        }

        public static long operator >>(ValueTuple<T1, T2> arg1, int arg2)
        {
            return (long)arg1 >> arg2;
        }

        public static bool operator ==(ValueTuple<T1, T2> arg1, int arg2)
        {
            return (long)arg1 == arg2;
        }

        public static bool operator !=(ValueTuple<T1, T2> arg1, int arg2)
        {
            return (long)arg1 != arg2;
        }

        public static bool operator >(ValueTuple<T1, T2> arg1, int arg2)
        {
            return (long)arg1 > arg2;
        }

        public static bool operator <(ValueTuple<T1, T2> arg1, int arg2)
        {
            return (long)arg1 < arg2;
        }

        public static bool operator >=(ValueTuple<T1, T2> arg1, int arg2)
        {
            return (long)arg1 >= arg2;
        }

        public static bool operator <=(ValueTuple<T1, T2> arg1, int arg2)
        {
            return (long)arg1 <= arg2;
        }

        public override bool Equals(object obj)
        {
            return base.Equals(obj);
        }

        public override int GetHashCode()
        {
            return base.GetHashCode();
        }
    }
}
";

            var comp = CompileAndVerify(source, parseOptions: TestOptions.Regular.WithTuplesFeature(),
                                        options: TestOptions.ReleaseExe.WithAllowUnsafe(true),
                                        expectedOutput:
@"{1, 3}
4
{2, 4}
{5, 5}
{1, 3}
-4
False
-4
{2, 4}
{1, 3}
True
False
5
3
12
2
1
0
15
0
8
2
False
True
True
False
True
False
");
        }

        [Fact]
        public void UnifyUnderlyingWithTuple_09()
        {
            var source = @"
using System;
using System.Collections.Generic;

class C
{
    static void Main()
    {
        var x = (1, 3);
        string s = x;
        System.Console.WriteLine(s);
        System.Console.WriteLine((long)x);

        (int, string) y = new KeyValuePair<int, string>(2, ""4"");
        System.Console.WriteLine(y);
        System.Console.WriteLine((ValueTuple<string, string>)""5"");

        System.Console.WriteLine(+x);
        System.Console.WriteLine(-x);
        System.Console.WriteLine(!x);
        System.Console.WriteLine(~x);
        System.Console.WriteLine(++x);
        System.Console.WriteLine(--x);
        System.Console.WriteLine(x ? true : false);
        System.Console.WriteLine(!x ? true : false);

        System.Console.WriteLine(x + 1);
        System.Console.WriteLine(x - 1);
        System.Console.WriteLine(x * 3);
        System.Console.WriteLine(x / 2);
        System.Console.WriteLine(x % 3);
        System.Console.WriteLine(x & 3);
        System.Console.WriteLine(x | 15);
        System.Console.WriteLine(x ^ 4);
        System.Console.WriteLine(x << 1);
        System.Console.WriteLine(x >> 1);
        System.Console.WriteLine(x == 1);
        System.Console.WriteLine(x != 1);
        System.Console.WriteLine(x > 1);
        System.Console.WriteLine(x < 1);
        System.Console.WriteLine(x >= 1);
        System.Console.WriteLine(x <= 1);
    }
}


namespace System
{
    // struct with two values
    public struct ValueTuple<T1, T2>
    {
        public T1 Item1;
        public T2 Item2;

        public ValueTuple(T1 item1, T2 item2)
        {
            this.Item1 = item1;
            this.Item2 = item2;
        }

        public override string ToString()
        {
            return '{' + Item1?.ToString() + "", "" + Item2?.ToString() + '}';
        }

        public static implicit operator string((T1, T2) arg)
        {
            return arg.ToString();
        }

        public static explicit operator long((T1, T2) arg)
        {
            return ((long)(int)(object)arg.Item1 + (long)(int)(object)arg.Item2);
        }

        public static implicit operator (T1, T2)(System.Collections.Generic.KeyValuePair<T1, T2> arg)
        {
            return new (T1, T2)(arg.Key, arg.Value);
        }

        public static explicit operator (T1, T2)(string arg)
        {
            return new (T1, T2)((T1)(object)arg, (T2)(object)arg);
        }


        public static (T1, T2) operator +((T1, T2) arg)
        {
            return arg;
        }

        public static long operator -((T1, T2) arg)
        {
            return -(long)arg;
        }

        public static bool operator !((T1, T2) arg)
        {
            return (long)arg == 0;
        }

        public static long operator ~((T1, T2) arg)
        {
            return -(long)arg;
        }

        public static (T1, T2) operator ++((T1, T2) arg)
        {
            return new ValueTuple<T1, T2>((T1)(object)((int)(object)arg.Item1+1), (T2)(object)((int)(object)arg.Item2+1));
        }

        public static (T1, T2) operator --((T1, T2) arg)
        {
            return new ValueTuple<T1, T2>((T1)(object)((int)(object)arg.Item1 - 1), (T2)(object)((int)(object)arg.Item2 - 1));
        }

        public static bool operator true((T1, T2) arg)
        {
            return (long)arg != 0;
        }

        public static bool operator false((T1, T2) arg)
        {
            return (long)arg == 0;
        }

        public static long operator + ((T1, T2) arg1, int arg2)
        {
            return (long)arg1 + arg2;
        }

        public static long operator -((T1, T2) arg1, int arg2)
        {
            return (long)arg1 - arg2;
        }

        public static long operator *((T1, T2) arg1, int arg2)
        {
            return (long)arg1 * arg2;
        }

        public static long operator /((T1, T2) arg1, int arg2)
        {
            return (long)arg1 / arg2;
        }

        public static long operator %((T1, T2) arg1, int arg2)
        {
            return (long)arg1 % arg2;
        }

        public static long operator &((T1, T2) arg1, int arg2)
        {
            return (long)arg1 & arg2;
        }

        public static long operator |((T1, T2) arg1, long arg2)
        {
            return (long)arg1 | arg2;
        }

        public static long operator ^((T1, T2) arg1, int arg2)
        {
            return (long)arg1 ^ arg2;
        }
        public static long operator <<((T1, T2) arg1, int arg2)
        {
            return (long)arg1 << arg2;
        }

        public static long operator >>((T1, T2) arg1, int arg2)
        {
            return (long)arg1 >> arg2;
        }

        public static bool operator ==((T1, T2) arg1, int arg2)
        {
            return (long)arg1 == arg2;
        }

        public static bool operator !=((T1, T2) arg1, int arg2)
        {
            return (long)arg1 != arg2;
        }

        public static bool operator >((T1, T2) arg1, int arg2)
        {
            return (long)arg1 > arg2;
        }

        public static bool operator <((T1, T2) arg1, int arg2)
        {
            return (long)arg1 < arg2;
        }

        public static bool operator >=((T1, T2) arg1, int arg2)
        {
            return (long)arg1 >= arg2;
        }

        public static bool operator <=((T1, T2) arg1, int arg2)
        {
            return (long)arg1 <= arg2;
        }

        public override bool Equals(object obj)
        {
            return base.Equals(obj);
        }

        public override int GetHashCode()
        {
            return base.GetHashCode();
        }
    }
}
";

            var comp = CompileAndVerify(source, parseOptions: TestOptions.Regular.WithTuplesFeature(),
                                        options: TestOptions.ReleaseExe.WithAllowUnsafe(true),
                                        expectedOutput:
@"{1, 3}
4
{2, 4}
{5, 5}
{1, 3}
-4
False
-4
{2, 4}
{1, 3}
True
False
5
3
12
2
1
0
15
0
8
2
False
True
True
False
True
False
");
        }

        [Fact]
        public void ConstructorInvocation_01()
        {
            var source = @"
using System;
using System.Collections.Generic;

class C
{
    static void Main()
    {
        var v1 = new ValueTuple<int, int>(1, 2);
        System.Console.WriteLine(v1.ToString());

        var v2 = new ValueTuple<int, int, int, int, int, int, int, ValueTuple<int, int>> (10, 20, 30, 40, 50, 60, 70, new ValueTuple<int, int>(80, 90));
        System.Console.WriteLine(v2.ToString());

        var v3 = new ValueTuple<int, int, int, int, int, int, int, (int, int)> (100, 200, 300, 400, 500, 600, 700, (800, 900));
        System.Console.WriteLine(v3.ToString());
    }
}
";

            var comp = CompileAndVerify(source, parseOptions: TestOptions.Regular.WithTuplesFeature(),
                                        additionalRefs: new[] { ValueTupleRef, SystemRuntimeFacadeRef },
                                        options: TestOptions.ReleaseExe,
                                        expectedOutput:
@"(1, 2)
(10, 20, 30, 40, 50, 60, 70, 80, 90)
(100, 200, 300, 400, 500, 600, 700, 800, 900)
");
        }

        [Fact]
        public void PropertiesAsMembers_01()
        {
            var source = @"
using System;
class C
{
    static void Main()
    {
        var v1 = M1();
        v1.P1 = 33;
        System.Console.WriteLine(v1.P1);
        System.Console.WriteLine(v1[-1, -2]);
    }

    static (int, int) M1()
    {
        return (1, 11);
    }

    static (int a2, int b2) M2()
    {
        return (2, 22);
    }

    static (int, int) M3()
    {
        return (6, 66);
    }
}

namespace System
{
    public struct ValueTuple<T1, T2>
    {
        public T1 Item1;
        public T2 Item2;

        public ValueTuple(T1 item1, T2 item2)
        {
            this.Item1 = item1;
            this.Item2 = item2;
            this.P1 = 0;
        }

        public override string ToString()
        {
            return '{' + Item1?.ToString() + "", "" + Item2?.ToString() + '}';
        }

        public int P1 {get; set;}

        public int this[int a, int b]
        {
            get
            {
                return 44;
            }
        }
    }
}
";

            var comp = CompileAndVerify(source, parseOptions: TestOptions.Regular.WithTuplesFeature(), expectedOutput: 
@"33
44");

            var c = ((CSharpCompilation)comp.Compilation).GetTypeByMetadataName("C");

            var m1Tuple = (NamedTypeSymbol)c.GetMember<MethodSymbol>("M1").ReturnType;

            AssertTestDisplayString(m1Tuple.GetMembers(),
                "System.Int32 (System.Int32, System.Int32).Item1",
                "System.Int32 (System.Int32, System.Int32).Item2",
                "(System.Int32, System.Int32)..ctor(System.Int32 item1, System.Int32 item2)",
                "System.String (System.Int32, System.Int32).ToString()",
                "System.Int32 (System.Int32, System.Int32).<P1>k__BackingField",
                "System.Int32 (System.Int32, System.Int32).P1 { get; set; }",
                "System.Int32 (System.Int32, System.Int32).P1.get",
                "void (System.Int32, System.Int32).P1.set",
                "System.Int32 (System.Int32, System.Int32).this[System.Int32 a, System.Int32 b] { get; }",
                "System.Int32 (System.Int32, System.Int32).this[System.Int32 a, System.Int32 b].get",
                "(System.Int32, System.Int32)..ctor()");

            AssertTupleTypeEquality(m1Tuple);
            Assert.Equal(new string[] { "Item1", "Item2", ".ctor", "ToString",
                                        "<P1>k__BackingField", "P1", "get_P1", "set_P1",
                                        "this[]", "get_Item"},
                         m1Tuple.MemberNames.ToArray());
            Assert.Equal(m1Tuple.TupleUnderlyingType.GetEarlyAttributeDecodingMembers().Select(m => m.Name).ToArray(),
                         m1Tuple.GetEarlyAttributeDecodingMembers().Select(m => m.Name).ToArray());
            Assert.Equal("System.Int32 (System.Int32, System.Int32).P1 { get; set; }", m1Tuple.GetEarlyAttributeDecodingMembers("P1").Single().ToTestDisplayString());

            var m2Tuple = (NamedTypeSymbol)c.GetMember<MethodSymbol>("M2").ReturnType;
            var m3Tuple = (NamedTypeSymbol)c.GetMember<MethodSymbol>("M3").ReturnType;

            AssertTupleTypeMembersEquality(m1Tuple, m2Tuple);
            AssertTupleTypeMembersEquality(m1Tuple, m3Tuple);

            var m1P1 = m1Tuple.GetMember<PropertySymbol>("P1");
            var m1P1Get = m1Tuple.GetMember<MethodSymbol>("get_P1");
            var m1P1Set = m1Tuple.GetMember<MethodSymbol>("set_P1");

            Assert.True(m1P1.IsTupleProperty);
            Assert.Equal(SymbolKind.Property, m1P1.Kind);
            Assert.Same(m1P1, m1P1.OriginalDefinition);
            Assert.True(m1P1.Equals(m1P1));
            Assert.Equal("System.Int32 System.ValueTuple<System.Int32, System.Int32>.P1 { get; set; }", m1P1.TupleUnderlyingProperty.ToTestDisplayString());
            Assert.Same(m1Tuple, m1P1.ContainingSymbol);
            Assert.Same(m1Tuple.TupleUnderlyingType, m1P1.TupleUnderlyingProperty.ContainingSymbol);
            Assert.True(m1P1.TypeCustomModifiers.IsEmpty);
            Assert.True(m1P1.GetAttributes().IsEmpty);
            Assert.Null(m1P1.GetUseSiteDiagnostic());
            Assert.True(m1P1.TupleUnderlyingProperty.Locations.SequenceEqual(m1P1.Locations));
            Assert.True(m1P1.TupleUnderlyingProperty.DeclaringSyntaxReferences.SequenceEqual(m1P1.DeclaringSyntaxReferences, SyntaxReferenceEqualityComparer.Instance));
            Assert.False(m1P1.IsImplicitlyDeclared);
            Assert.True(m1P1.Parameters.IsEmpty);
            Assert.Same(m1P1Get, m1P1.GetMethod);
            Assert.Same(m1P1Set, m1P1.SetMethod);
            Assert.False(m1P1.IsExplicitInterfaceImplementation);
            Assert.True(m1P1.ExplicitInterfaceImplementations.IsEmpty);
            Assert.Equal(m1P1.TupleUnderlyingProperty.MustCallMethodsDirectly, m1P1.MustCallMethodsDirectly);
            Assert.False(m1P1.IsIndexer);
            Assert.Null(m1P1.OverriddenProperty);

            Assert.Equal(m1P1Get.TupleUnderlyingMethod.MethodKind, m1P1Get.MethodKind);
            Assert.Same(m1P1, m1P1Get.AssociatedSymbol);
            Assert.False(m1P1Get.IsImplicitlyDeclared);
            Assert.False(m1P1Get.TupleUnderlyingMethod.IsImplicitlyDeclared);

            Assert.Equal(m1P1Set.TupleUnderlyingMethod.MethodKind, m1P1Set.MethodKind);
            Assert.Same(m1P1, m1P1Set.AssociatedSymbol);
            Assert.False(m1P1Set.IsImplicitlyDeclared);
            Assert.False(m1P1Set.TupleUnderlyingMethod.IsImplicitlyDeclared);

            var m1P1BackingField = m1Tuple.GetMember<FieldSymbol>("<P1>k__BackingField");
            Assert.Same(m1P1, m1P1BackingField.AssociatedSymbol);
            Assert.Equal(m1P1.TupleUnderlyingProperty, m1P1BackingField.TupleUnderlyingField.AssociatedSymbol);
            Assert.True(m1P1BackingField.IsImplicitlyDeclared);
            Assert.True(m1P1BackingField.TupleUnderlyingField.IsImplicitlyDeclared);

            var m1this = m1Tuple.GetMember<PropertySymbol>("this[]");
            var m1thisGet = m1Tuple.GetMember<MethodSymbol>("get_Item");

            Assert.True(m1this.IsTupleProperty);
            Assert.Equal(SymbolKind.Property, m1this.Kind);
            Assert.Same(m1this, m1this.OriginalDefinition);
            Assert.True(m1this.Equals(m1this));
            Assert.Equal("System.Int32 System.ValueTuple<System.Int32, System.Int32>.this[System.Int32 a, System.Int32 b] { get; }", m1this.TupleUnderlyingProperty.ToTestDisplayString());
            Assert.Same(m1Tuple, m1this.ContainingSymbol);
            Assert.Same(m1Tuple.TupleUnderlyingType, m1this.TupleUnderlyingProperty.ContainingSymbol);
            Assert.True(m1this.TypeCustomModifiers.IsEmpty);
            Assert.True(m1this.GetAttributes().IsEmpty);
            Assert.Null(m1this.GetUseSiteDiagnostic());
            Assert.True(m1this.TupleUnderlyingProperty.Locations.SequenceEqual(m1this.Locations));
            Assert.True(m1this.TupleUnderlyingProperty.DeclaringSyntaxReferences.SequenceEqual(m1this.DeclaringSyntaxReferences, SyntaxReferenceEqualityComparer.Instance));
            Assert.False(m1this.IsImplicitlyDeclared);
            Assert.Equal(2, m1this.Parameters.Length);
            Assert.Same(m1thisGet, m1this.GetMethod);
            Assert.Null(m1this.SetMethod);
            Assert.False(m1this.IsExplicitInterfaceImplementation);
            Assert.True(m1this.ExplicitInterfaceImplementations.IsEmpty);
            Assert.Equal(m1this.TupleUnderlyingProperty.MustCallMethodsDirectly, m1this.MustCallMethodsDirectly);
            Assert.True(m1this.IsIndexer);
            Assert.Null(m1this.OverriddenProperty);

            var m1thisParam1 = (TupleParameterSymbol)m1this.Parameters[0];
            Assert.True(m1thisParam1.UnderlyingParameter.Locations.SequenceEqual(m1thisParam1.Locations));
            Assert.True(m1thisParam1.UnderlyingParameter.DeclaringSyntaxReferences.SequenceEqual(m1thisParam1.DeclaringSyntaxReferences, SyntaxReferenceEqualityComparer.Instance));

            var m1thisGetParam1 = (TupleParameterSymbol)m1thisGet.Parameters[0];
            Assert.True(m1thisGetParam1.UnderlyingParameter.Locations.SequenceEqual(m1thisGetParam1.Locations));
            Assert.True(m1thisGetParam1.UnderlyingParameter.DeclaringSyntaxReferences.SequenceEqual(m1thisGetParam1.DeclaringSyntaxReferences, SyntaxReferenceEqualityComparer.Instance));

            Assert.Equal(m1thisGet.TupleUnderlyingMethod.MethodKind, m1thisGet.MethodKind);
            Assert.Same(m1this, m1thisGet.AssociatedSymbol);
            Assert.False(m1thisGet.IsImplicitlyDeclared);
        }

        private class SyntaxReferenceEqualityComparer : IEqualityComparer<SyntaxReference>
        {
            public static readonly SyntaxReferenceEqualityComparer Instance = new SyntaxReferenceEqualityComparer();
            private SyntaxReferenceEqualityComparer() { }

            public bool Equals(SyntaxReference x, SyntaxReference y)
            {
                return x.GetSyntax().Equals(y.GetSyntax());
            }

            public int GetHashCode(SyntaxReference obj)
            {
                return obj.GetHashCode();
            }
        }

        [Fact]
        public void EventsAsMembers_01()
        {
            var source = @"
using System;
class C
{
    static void Main()
    {
        var v1 = M1();
        System.Action<int> d1 = (int i1) => System.Console.WriteLine(i1); 
        v1.Test(v1, d1);
        System.Action<long> d2 = (long i2) => System.Console.WriteLine(i2); 
        v1.E1 += d1;
        v1.RaiseE1();
        v1.E1 -= d1;
        v1.RaiseE1();
        v1.E2 += d2;
        v1.RaiseE2();
        v1.E2 -= d2;
        v1.RaiseE2();
    }

    static (int, long) M1()
    {
        return (1, 11);
    }

    static (int a2, long b2) M2()
    {
        return (2, 22);
    }

    static (int, long) M3()
    {
        return (6, 66);
    }
}

namespace System
{
    public struct ValueTuple<T1, T2>
    {
        public T1 Item1;
        public T2 Item2;

        public ValueTuple(T1 item1, T2 item2)
        {
            this.Item1 = item1;
            this.Item2 = item2;
            this.E1 = null;
            this._e2 = null;
        }

        public event System.Action<T1> E1;

        private System.Action<T2> _e2;
        public event System.Action<T2> E2
        {
            add
            {
                _e2 += value;
            }
            remove
            {
                _e2 -= value;
            }
        }

        public void RaiseE1()
        {
            System.Console.WriteLine(""-"");
            if (E1 == null)
            {
                System.Console.WriteLine(""null"");
            }
            else
            {
                E1(Item1);
            }
            System.Console.WriteLine(""-"");
        }

        public void RaiseE2()
        {
            System.Console.WriteLine(""--"");
            if (_e2 == null)
            {
                System.Console.WriteLine(""null"");
            }
            else
            {
                _e2(Item2);
            }
            System.Console.WriteLine(""--"");
        }

        public void Test((T1, T2) val, System.Action<T1> d)
        {
            val.E1 += d;
            System.Console.WriteLine(val.E1);
            val.E1(val.Item1);
            val.E1 -= d;
            System.Console.WriteLine(val.E1 == null);
        }
    }
}
";

            var comp = CompileAndVerify(source, parseOptions: TestOptions.Regular.WithTuplesFeature(), expectedOutput:
@"System.Action`1[System.Int32]
1
True
-
1
-
-
null
-
--
11
--
--
null
--");

            var c = ((CSharpCompilation)comp.Compilation).GetTypeByMetadataName("C");

            var m1Tuple = (NamedTypeSymbol)c.GetMember<MethodSymbol>("M1").ReturnType;

            AssertTestDisplayString(m1Tuple.GetMembers(),
                "System.Int32 (System.Int32, System.Int64).Item1",
                "System.Int64 (System.Int32, System.Int64).Item2",
                "(System.Int32, System.Int64)..ctor(System.Int32 item1, System.Int64 item2)",
                "void (System.Int32, System.Int64).E1.add",
                "void (System.Int32, System.Int64).E1.remove",
                "event System.Action<System.Int32> (System.Int32, System.Int64).E1",
                "System.Action<System.Int64> (System.Int32, System.Int64)._e2",
                "event System.Action<System.Int64> (System.Int32, System.Int64).E2",
                "void (System.Int32, System.Int64).E2.add",
                "void (System.Int32, System.Int64).E2.remove",
                "void (System.Int32, System.Int64).RaiseE1()",
                "void (System.Int32, System.Int64).RaiseE2()",
                "void (System.Int32, System.Int64).Test((System.Int32, System.Int64) val, System.Action<System.Int32> d)",
                "(System.Int32, System.Int64)..ctor()");

            AssertTupleTypeEquality(m1Tuple);
            Assert.Equal(new string[] { "Item1", "Item2", ".ctor", "add_E1", "remove_E1", "E1", "_e2", "E2", "add_E2", "remove_E2", "RaiseE1", "RaiseE2", "Test" },
                         m1Tuple.MemberNames.ToArray());
            Assert.Equal(m1Tuple.TupleUnderlyingType.GetEarlyAttributeDecodingMembers().Select(m => m.Name).ToArray(),
                         m1Tuple.GetEarlyAttributeDecodingMembers().Select(m => m.Name).ToArray());
            Assert.Equal("event System.Action<System.Int32> (System.Int32, System.Int64).E1", m1Tuple.GetEarlyAttributeDecodingMembers("E1").Single().ToTestDisplayString());
            Assert.Equal("event System.Action<System.Int64> (System.Int32, System.Int64).E2", m1Tuple.GetEarlyAttributeDecodingMembers("E2").Single().ToTestDisplayString());

            var m2Tuple = (NamedTypeSymbol)c.GetMember<MethodSymbol>("M2").ReturnType;
            var m3Tuple = (NamedTypeSymbol)c.GetMember<MethodSymbol>("M3").ReturnType;

            AssertTupleTypeMembersEquality(m1Tuple, m2Tuple);
            AssertTupleTypeMembersEquality(m1Tuple, m3Tuple);

            var m1E1 = m1Tuple.GetMember<EventSymbol>("E1");
            var m1E1Add = m1Tuple.GetMember<MethodSymbol>("add_E1");
            var m1E1Remove = m1Tuple.GetMember<MethodSymbol>("remove_E1");

            Assert.True(m1E1.IsTupleEvent);
            Assert.Equal(SymbolKind.Event, m1E1.Kind);
            Assert.Same(m1E1, m1E1.OriginalDefinition);
            Assert.True(m1E1.Equals(m1E1));
            Assert.Equal("event System.Action<System.Int32> System.ValueTuple<System.Int32, System.Int64>.E1", m1E1.TupleUnderlyingEvent.ToTestDisplayString());
            Assert.Same(m1Tuple, m1E1.ContainingSymbol);
            Assert.Same(m1Tuple.TupleUnderlyingType, m1E1.TupleUnderlyingEvent.ContainingSymbol);
            Assert.True(m1E1.GetAttributes().IsEmpty);
            Assert.Null(m1E1.GetUseSiteDiagnostic());
            Assert.True(m1E1.TupleUnderlyingEvent.Locations.SequenceEqual(m1E1.Locations));
            Assert.True(m1E1.TupleUnderlyingEvent.DeclaringSyntaxReferences.SequenceEqual(m1E1.DeclaringSyntaxReferences, SyntaxReferenceEqualityComparer.Instance));
            Assert.False(m1E1.IsImplicitlyDeclared);
            Assert.Same(m1E1Add, m1E1.AddMethod);
            Assert.Same(m1E1Remove, m1E1.RemoveMethod);
            Assert.False(m1E1.IsExplicitInterfaceImplementation);
            Assert.True(m1E1.ExplicitInterfaceImplementations.IsEmpty);
            Assert.Equal(m1E1.TupleUnderlyingEvent.MustCallMethodsDirectly, m1E1.MustCallMethodsDirectly);
            Assert.Null(m1E1.OverriddenEvent);

            Assert.Equal(m1E1Add.TupleUnderlyingMethod.MethodKind, m1E1Add.MethodKind);
            Assert.Same(m1E1, m1E1Add.AssociatedSymbol);
            Assert.True(m1E1Add.IsImplicitlyDeclared);
            Assert.True(m1E1Add.TupleUnderlyingMethod.IsImplicitlyDeclared);

            Assert.Equal(m1E1Remove.TupleUnderlyingMethod.MethodKind, m1E1Remove.MethodKind);
            Assert.Same(m1E1, m1E1Remove.AssociatedSymbol);
            Assert.True(m1E1Remove.IsImplicitlyDeclared);
            Assert.True(m1E1Remove.TupleUnderlyingMethod.IsImplicitlyDeclared);

            var m1E1BackingField = m1E1.AssociatedField;
            Assert.Equal("System.Action<System.Int32> (System.Int32, System.Int64).E1", m1E1BackingField.ToTestDisplayString());
            Assert.Same(m1Tuple, m1E1BackingField.ContainingSymbol);
            Assert.Same(m1E1, m1E1BackingField.AssociatedSymbol);
            Assert.True(m1E1BackingField.IsImplicitlyDeclared);
            Assert.True(m1E1BackingField.TupleUnderlyingField.IsImplicitlyDeclared);
            Assert.Equal(m1E1.TupleUnderlyingEvent, m1E1BackingField.TupleUnderlyingField.AssociatedSymbol);

            var m1E2 = m1Tuple.GetMember<EventSymbol>("E2");
            var m1E2Add = m1Tuple.GetMember<MethodSymbol>("add_E2");
            var m1E2Remove = m1Tuple.GetMember<MethodSymbol>("remove_E2");

            Assert.True(m1E2.IsTupleEvent);
            Assert.Equal(SymbolKind.Event, m1E2.Kind);
            Assert.Same(m1E2, m1E2.OriginalDefinition);
            Assert.True(m1E2.Equals(m1E2));
            Assert.Equal("event System.Action<System.Int64> System.ValueTuple<System.Int32, System.Int64>.E2", m1E2.TupleUnderlyingEvent.ToTestDisplayString());
            Assert.Same(m1Tuple, m1E2.ContainingSymbol);
            Assert.Same(m1Tuple.TupleUnderlyingType, m1E2.TupleUnderlyingEvent.ContainingSymbol);
            Assert.True(m1E2.GetAttributes().IsEmpty);
            Assert.Null(m1E2.GetUseSiteDiagnostic());
            Assert.True(m1E2.TupleUnderlyingEvent.Locations.SequenceEqual(m1E2.Locations));
            Assert.True(m1E2.TupleUnderlyingEvent.DeclaringSyntaxReferences.SequenceEqual(m1E2.DeclaringSyntaxReferences, SyntaxReferenceEqualityComparer.Instance));
            Assert.False(m1E2.IsImplicitlyDeclared);
            Assert.Same(m1E2Add, m1E2.AddMethod);
            Assert.Same(m1E2Remove, m1E2.RemoveMethod);
            Assert.False(m1E2.IsExplicitInterfaceImplementation);
            Assert.True(m1E2.ExplicitInterfaceImplementations.IsEmpty);
            Assert.Equal(m1E2.TupleUnderlyingEvent.MustCallMethodsDirectly, m1E2.MustCallMethodsDirectly);
            Assert.Null(m1E2.OverriddenEvent);
            Assert.Null(m1E2.AssociatedField);

            Assert.Equal(m1E2Add.TupleUnderlyingMethod.MethodKind, m1E2Add.MethodKind);
            Assert.Same(m1E2, m1E2Add.AssociatedSymbol);
            Assert.False(m1E2Add.IsImplicitlyDeclared);
            Assert.False(m1E2Add.TupleUnderlyingMethod.IsImplicitlyDeclared);

            Assert.Equal(m1E2Remove.TupleUnderlyingMethod.MethodKind, m1E2Remove.MethodKind);
            Assert.Same(m1E2, m1E2Remove.AssociatedSymbol);
            Assert.False(m1E2Remove.IsImplicitlyDeclared);
            Assert.False(m1E2Remove.TupleUnderlyingMethod.IsImplicitlyDeclared);
        }

        [Fact]
        public void EventsAsMembers_02()
        {
            var source = @"
class C
{
    static void Main()
    {
        var v1 = M1();
        v1.E1();
    }

    static (int, long) M1()
    {
        return (1, 11);
    }
}

namespace System
{
    public struct ValueTuple<T1, T2>
    {
        public T1 Item1;
        public T2 Item2;

        public ValueTuple(T1 item1, T2 item2)
        {
            this.Item1 = item1;
            this.Item2 = item2;
            this.E1 = null;
            this.E1();
        }

        public event System.Action E1;
    }
}
";

            var comp = CreateCompilationWithMscorlib(source, parseOptions: TestOptions.Regular.WithTuplesFeature());
            comp.VerifyDiagnostics(
                // (7,12): error CS0070: The event '(int, long).E1' can only appear on the left hand side of += or -= (except when used from within the type '(int, long)')
                //         v1.E1();
                Diagnostic(ErrorCode.ERR_BadEventUsage, "E1").WithArguments("(int, long).E1", "(int, long)").WithLocation(7, 12)
                );
        }

        [Fact]
        public void TupleTypeWithPatternIs()
        {
            var source = @"
class C
{
    void Match(object o)
    {
        if (o is (int, int) t) { }
    }
}
" + trivial2uple;

            var comp = CreateCompilationWithMscorlib(source, parseOptions: TestOptions.Regular.WithTuplesFeature().WithPatternsFeature());
            comp.VerifyDiagnostics(
                // (6,19): error CS1525: Invalid expression term 'int'
                //         if (o is (int, int) t)
                Diagnostic(ErrorCode.ERR_InvalidExprTerm, "int").WithArguments("int").WithLocation(6, 19),
                // (6,24): error CS1525: Invalid expression term 'int'
                //         if (o is (int, int) t)
                Diagnostic(ErrorCode.ERR_InvalidExprTerm, "int").WithArguments("int").WithLocation(6, 24),
                // (6,29): error CS1026: ) expected
                //         if (o is (int, int) t)
                Diagnostic(ErrorCode.ERR_CloseParenExpected, "t").WithLocation(6, 29),
                // (6,30): error CS1002: ; expected
                //         if (o is (int, int) t)
                Diagnostic(ErrorCode.ERR_SemicolonExpected, ")").WithLocation(6, 30),
                // (6,30): error CS1513: } expected
                //         if (o is (int, int) t)
                Diagnostic(ErrorCode.ERR_RbraceExpected, ")").WithLocation(6, 30),
                // (6,29): error CS0103: The name 't' does not exist in the current context
                //         if (o is (int, int) t)
                Diagnostic(ErrorCode.ERR_NameNotInContext, "t").WithArguments("t").WithLocation(6, 29)
                );
        }

        [Fact]
        public void TupleAsStatement()
        {
            var source = @"
class C
{
    void M(int x)
    {
        (x, x);
    }
}
" + trivial2uple;

            var comp = CreateCompilationWithMscorlib(source, parseOptions: TestOptions.Regular.WithTuplesFeature());
            comp.VerifyDiagnostics(
                // (6,15): error CS1001: Identifier expected
                //         (x, x);
                Diagnostic(ErrorCode.ERR_IdentifierExpected, ";").WithLocation(6, 15),
                // (6,10): error CS0118: 'x' is a variable but is used like a type
                //         (x, x);
                Diagnostic(ErrorCode.ERR_BadSKknown, "x").WithArguments("x", "variable", "type").WithLocation(6, 10),
                // (6,13): error CS0118: 'x' is a variable but is used like a type
                //         (x, x);
                Diagnostic(ErrorCode.ERR_BadSKknown, "x").WithArguments("x", "variable", "type").WithLocation(6, 13)
                );
        }

        [Fact]
        public void TupleTypeWithPatternIs2()
        {
            var source = @"
class C
{
    void Match(object o)
    {
        if (o is (int a, int b)) { }
    }
}
" + trivial2uple;


            var comp = CreateCompilationWithMscorlib(source, parseOptions: TestOptions.Regular.WithTuplesFeature().WithPatternsFeature());
            comp.VerifyDiagnostics(
                // (6,32): error CS1003: Syntax error, '=>' expected
                //         if (o is (int a, int b)) { }
                Diagnostic(ErrorCode.ERR_SyntaxError, ")").WithArguments("=>", ")").WithLocation(6, 32),
                // (6,32): error CS1525: Invalid expression term ')'
                //         if (o is (int a, int b)) { }
                Diagnostic(ErrorCode.ERR_InvalidExprTerm, ")").WithArguments(")").WithLocation(6, 32)
                );
        }

        [Fact]
        public void TupleDeclarationWithPatternIs()
        {
            var source = @"
class C
{
    void Match(object o)
    {
        if (o is (1, 2)) { }
    }
}
" + trivial2uple;

            var comp = CreateCompilationWithMscorlib(source, parseOptions: TestOptions.Regular.WithTuplesFeature().WithPatternsFeature());
            comp.VerifyDiagnostics(
                // (6,18): error CS0150: A constant value is expected
                //         if (o is (1, 2))
                Diagnostic(ErrorCode.ERR_ConstantExpected, "(1, 2)").WithLocation(6, 18)
                );
        }

        [Fact]
        public void TupleTypeWithPatternSwitch()
        {
            var source = @"
class C
{
    void Match(object o)
    {
        switch(o) {
            case (int, int) tuple: return;
        }
    }
}
" + trivial2uple;

            var comp = CreateCompilationWithMscorlib(source, parseOptions: TestOptions.Regular.WithTuplesFeature().WithPatternsFeature());
            comp.VerifyDiagnostics(
                // (7,19): error CS1525: Invalid expression term 'int'
                //             case (int, int) tuple: return;
                Diagnostic(ErrorCode.ERR_InvalidExprTerm, "int").WithArguments("int").WithLocation(7, 19),
                // (7,24): error CS1525: Invalid expression term 'int'
                //             case (int, int) tuple: return;
                Diagnostic(ErrorCode.ERR_InvalidExprTerm, "int").WithArguments("int").WithLocation(7, 24),
                // (7,29): error CS1003: Syntax error, ':' expected
                //             case (int, int) tuple: return;
                Diagnostic(ErrorCode.ERR_SyntaxError, "tuple").WithArguments(":", "").WithLocation(7, 29),
                // (7,29): warning CS0164: This label has not been referenced
                //             case (int, int) tuple: return;
                Diagnostic(ErrorCode.WRN_UnreferencedLabel, "tuple").WithLocation(7, 29)
               );
        }

        [Fact]
        public void TupleLiteralWithPatternSwitch()
        {
            var source = @"
class C
{
    void Match(object o)
    {
        switch(o) {
            case (1, 1): return;
        }
    }
}
" + trivial2uple;

            var comp = CreateCompilationWithMscorlib(source, parseOptions: TestOptions.Regular.WithTuplesFeature().WithPatternsFeature());
            comp.VerifyDiagnostics(
                // (7,18): error CS0150: A constant value is expected
                //             case (1, 1): return;
                Diagnostic(ErrorCode.ERR_ConstantExpected, "(1, 1)").WithLocation(7, 18)
               );
        }

        [Fact]
        public void TupleLiteralWithPatternSwitch2()
        {
            var source = @"
class C
{
    void Match(object o)
    {
        switch(o) {
            case (1, 1) t: return;
        }
    }
}
" + trivial2uple;

            var comp = CreateCompilationWithMscorlib(source, parseOptions: TestOptions.Regular.WithTuplesFeature().WithPatternsFeature());
            comp.VerifyDiagnostics(
                // (7,25): error CS1003: Syntax error, ':' expected
                //             case (1, 1) t: return;
                Diagnostic(ErrorCode.ERR_SyntaxError, "t").WithArguments(":", "").WithLocation(7, 25),
                // (7,25): warning CS0164: This label has not been referenced
                //             case (1, 1) t: return;
                Diagnostic(ErrorCode.WRN_UnreferencedLabel, "t").WithLocation(7, 25)
               );
        }

        [Fact]
        public void TupleAsStatement2()
        {
            var source = @"
class C
{
    void M()
    {
        (1, 1);
    }
}
" + trivial2uple;
            var comp = CreateCompilationWithMscorlib(source, parseOptions: TestOptions.Regular.WithTuplesFeature());
            comp.VerifyDiagnostics(
                // (6,9): error CS0201: Only assignment, call, increment, decrement, and new object expressions can be used as a statement
                //         (1, 1);
                Diagnostic(ErrorCode.ERR_IllegalStatement, "(1, 1)").WithLocation(6, 9)
                );
        }

        [Fact(Skip = "https://github.com/dotnet/roslyn/issues/11282 + https://github.com/dotnet/roslyn/issues/11291")]
        [WorkItem(11282, "https://github.com/dotnet/roslyn/issues/11282")]
        [WorkItem(11291, "https://github.com/dotnet/roslyn/issues/11291")]
        public void TargetTyping_01()
        {
            var source = @"
class C
{
    static void Main()
    {
        var x0 = new {tuple = (null, null)};
        System.Console.WriteLine(x0.ToString());
        System.ValueType x1 = (null, ""1"");
    }

    [TestAttribute((null, ""2""))]
    [TestAttribute((3, ""3""))]
    [TestAttribute(Val = (null, ""4""))]
    [TestAttribute(Val = (5, ""5""))]
    static void AttributeTarget1(){}

    async System.Threading.Tasks.Task AsyncTest()
    {
        await (null, ""6"");
        await (7, ""7"");
    }

    static void Default((int, string) val1 = (8, null),
                        (int, string) val2 = (9, ""9""),
                        (int, string) val3 = (""10"", ""10""))
    {}

    [TestAttribute((""11"", ""11""))]
    [TestAttribute(Val = (""12"", ""12""))]
    static void AttributeTarget2(){}

    enum TestEnum
    {
        V1 = (13, null),
        V2 = (14, ""14""),
        V3 = (""15"", ""15""),
    }

    static void Test2()
    {
        var x = (16, (16 , null));
        System.Console.WriteLine(x);

        var u = __refvalue((17, null), (int, string));
        var v = __refvalue((18, ""18""), (int, string));
        var w = __refvalue((""19"", ""19""), (int, string));
    }

    
}

class TestAttribute : System.Attribute
{
    public TestAttribute()
    {}
    public TestAttribute((int, string) val)
    {}

    public (int, string) Val {get; set;}
}
" + trivial2uple;

            var comp = CreateCompilationWithMscorlib(source, parseOptions: TestOptions.Regular.WithTuplesFeature(), references: new[] { SystemRef });
            comp.VerifyDiagnostics(
                // (6,32): error CS8206: Type of the tuple element cannot be infered from '<null>'.
                //         var x0 = new {tuple = (null, null)};
                Diagnostic(ErrorCode.Unknown, "null").WithArguments("<null>").WithLocation(6, 32),
                // (6,38): error CS8206: Type of the tuple element cannot be infered from '<null>'.
                //         var x0 = new {tuple = (null, null)};
                Diagnostic(ErrorCode.Unknown, "null").WithArguments("<null>").WithLocation(6, 38),
                // (8,31): error CS8207: Cannot implicitly convert tuple expression to 'ValueType'
                //         System.ValueType x1 = (null, "1");
                Diagnostic(ErrorCode.Unknown, @"(null, ""1"")").WithArguments("System.ValueType").WithLocation(8, 31),
                // (11,20): error CS1503: Argument 1: cannot convert from '<tuple>' to '(int, string)'
                //     [TestAttribute((null, "2"))]
                Diagnostic(ErrorCode.ERR_BadArgType, @"(null, ""2"")").WithArguments("1", "<tuple>", "(int, string)").WithLocation(11, 20),
                // (12,6): error CS0181: Attribute constructor parameter 'val' has type '(int, string)', which is not a valid attribute parameter type
                //     [TestAttribute((3, "3"))]
                Diagnostic(ErrorCode.ERR_BadAttributeParamType, "TestAttribute").WithArguments("val", "(int, string)").WithLocation(12, 6),
                // (13,20): error CS0655: 'Val' is not a valid named attribute argument because it is not a valid attribute parameter type
                //     [TestAttribute(Val = (null, "4"))]
                Diagnostic(ErrorCode.ERR_BadNamedAttributeArgumentType, "Val").WithArguments("Val").WithLocation(13, 20),
                // (14,20): error CS0655: 'Val' is not a valid named attribute argument because it is not a valid attribute parameter type
                //     [TestAttribute(Val = (5, "5"))]
                Diagnostic(ErrorCode.ERR_BadNamedAttributeArgumentType, "Val").WithArguments("Val").WithLocation(14, 20),
                // (19,16): error CS8206: Type of the tuple element cannot be infered from '<null>'.
                //         await (null, "6");
                Diagnostic(ErrorCode.Unknown, "null").WithArguments("<null>").WithLocation(19, 16),
                // (20,9): error CS1061: '(int, string)' does not contain a definition for 'GetAwaiter' and no extension method 'GetAwaiter' accepting a first argument of type '(int, string)' could be found (are you missing a using directive or an assembly reference?)
                //         await (7, "7");
                Diagnostic(ErrorCode.ERR_NoSuchMemberOrExtension, @"await (7, ""7"")").WithArguments("(int, string)", "GetAwaiter").WithLocation(20, 9),
                // (23,46): error CS1736: Default parameter value for 'val1' must be a compile-time constant
                //     static void Default((int, string) val1 = (8, null),
                Diagnostic(ErrorCode.ERR_DefaultValueMustBeConstant, "(8, null)").WithArguments("val1").WithLocation(23, 46),
                // (24,46): error CS1736: Default parameter value for 'val2' must be a compile-time constant
                //                         (int, string) val2 = (9, "9"))
                Diagnostic(ErrorCode.ERR_DefaultValueMustBeConstant, @"(9, ""9"")").WithArguments("val2").WithLocation(24, 46),
                // (25,46): error CS1736: Default parameter value for 'val3' must be a compile-time constant
                //                         (int, string) val3 = ("10", "10"))
                Diagnostic(ErrorCode.ERR_DefaultValueMustBeConstant, @"(""10"", ""10"")").WithArguments("val3").WithLocation(25, 46),
                // (28,20): error CS1503: Argument 1: cannot convert from '<tuple>' to '(int, string)'
                //     [TestAttribute(("11", "11"))]
                Diagnostic(ErrorCode.ERR_BadArgType, @"(""11"", ""11"")").WithArguments("1", "<tuple>", "(int, string)").WithLocation(28, 20),
                // (29,20): error CS0655: 'Val' is not a valid named attribute argument because it is not a valid attribute parameter type
                //     [TestAttribute(Val = ("12", "12"))]
                Diagnostic(ErrorCode.ERR_BadNamedAttributeArgumentType, "Val").WithArguments("Val").WithLocation(29, 20),
                // (34,14): error CS8207: Cannot implicitly convert tuple expression to 'int'
                //         V1 = (13, null),
                Diagnostic(ErrorCode.Unknown, "(13, null)").WithArguments("int").WithLocation(34, 14),
                // (35,14): error CS8207: Cannot implicitly convert tuple expression to 'int'
                //         V2 = (14, "14"),
                Diagnostic(ErrorCode.Unknown, @"(14, ""14"")").WithArguments("int").WithLocation(35, 14),
                // (36,14): error CS8207: Cannot implicitly convert tuple expression to 'int'
                //         V3 = ("15", "15"),
                Diagnostic(ErrorCode.Unknown, @"(""15"", ""15"")").WithArguments("int").WithLocation(36, 14),
                // (41,28): error CS8206: Type of the tuple element cannot be infered from '<null>'.
                //         var x = (16, (16 , null));
                Diagnostic(ErrorCode.Unknown, "null").WithArguments("<null>").WithLocation(41, 28),
                // (44,17): error CS8207: Cannot implicitly convert tuple expression to 'TypedReference'
                //         var u = __refvalue((17, null), (int, string));
                Diagnostic(ErrorCode.Unknown, "__refvalue((17, null), (int, string))").WithArguments("System.TypedReference").WithLocation(44, 17),
                // (45,17): error CS8207: Cannot implicitly convert tuple expression to 'TypedReference'
                //         var v = __refvalue((18, "18"), (int, string));
                Diagnostic(ErrorCode.Unknown, @"__refvalue((18, ""18""), (int, string))").WithArguments("System.TypedReference").WithLocation(45, 17),
                // (46,17): error CS8207: Cannot implicitly convert tuple expression to 'TypedReference'
                //         var w = __refvalue(("19", "19"), (int, string));
                Diagnostic(ErrorCode.Unknown, @"__refvalue((""19"", ""19""), (int, string))").WithArguments("System.TypedReference").WithLocation(46, 17)
                );
        }

        [Fact]
        public void TargetTyping_02()
        {
            var source = @"
class C
{
    static void Print<T>(T val)
    {
        System.Console.WriteLine($""{typeof(T)} - {val.ToString()}"");
    }

    static void Main()
    {
        var x0 = new {tuple = (1, ""s"")};
        Print(x0.tuple);
        System.ValueType x1 = (2, ""s"");
        Print(x1);
        (int, (int, string)) x2 = (3, (3 , null));
        Print(x2);
    }
}
" + trivial2uple;

            var comp = CreateCompilationWithMscorlib(source, parseOptions: TestOptions.Regular.WithTuplesFeature(), options: TestOptions.ReleaseExe);
            CompileAndVerify(comp, expectedOutput:
@"System.ValueTuple`2[System.Int32,System.String] - {1, s}
System.ValueType - {2, s}
System.ValueTuple`2[System.Int32,System.ValueTuple`2[System.Int32,System.String]] - {3, {3, }}
");
        }

        [Fact]
        public void TargetTyping_03()
        {
            var source = @"
class Class { void Method() { tuple = (1, ""hello""); } }
" + trivial2uple;

            var comp = CreateCompilationWithMscorlib(source, parseOptions: TestOptions.Regular.WithTuplesFeature(), references: new[] { SystemRef });
            comp.VerifyDiagnostics(
                // (2,31): error CS0103: The name 'tuple' does not exist in the current context
                // class Class { void Method() { tuple = (1, "hello"); } }
                Diagnostic(ErrorCode.ERR_NameNotInContext, "tuple").WithArguments("tuple").WithLocation(2, 31)
                );

            var tree = comp.SyntaxTrees.Single();
            var model = comp.GetSemanticModel(tree, ignoreAccessibility: false);
            var nodes = tree.GetCompilationUnitRoot().DescendantNodes();
            var node = nodes.OfType<TupleExpressionSyntax>().Single();

            Assert.Equal(@"(1, ""hello"")", node.ToString());
            var typeInfo = model.GetTypeInfo(node);
            Assert.Equal("(System.Int32, System.String)", typeInfo.Type.ToTestDisplayString());
            Assert.Equal("(System.Int32, System.String)", typeInfo.ConvertedType.ToTestDisplayString());
            Assert.Equal(ConversionKind.Identity, model.GetConversion(node).Kind);
        }

        [Fact]
        public void MissingUnderlyingType()
        {
            string source = @"
class C
{
    void M()
    {
        (int, int) x = (1, 1);
    }
}
";

            var tree = Parse(source, options: TestOptions.Regular.WithTuplesFeature());
            var comp = CreateCompilationWithMscorlib(tree);

            var model = comp.GetSemanticModel(tree, ignoreAccessibility: false);
            var nodes = tree.GetCompilationUnitRoot().DescendantNodes();

            var x = nodes.OfType<VariableDeclaratorSyntax>().First();
            var xSymbol = (TupleTypeSymbol)((SourceLocalSymbol)model.GetDeclaredSymbol(x)).Type;
            Assert.Equal("(System.Int32, System.Int32)", xSymbol.ToTestDisplayString());

            Assert.True(xSymbol.TupleUnderlyingType.IsErrorType());
            Assert.False(xSymbol.IsReferenceType); // if no underlying type, then defaults to struct
        }

        [Fact, CompilerTrait(CompilerFeature.LocalFunctions)]
        public void LocalFunction()
        {
            var source = @"
class C
{
    static void Main()
    {
        (int, int) Local((int, int) x) { return x; }
        System.Console.WriteLine(Local((1, 2)));
    }
}
" + trivial2uple;

            var comp = CompileAndVerify(source, expectedOutput: "{1, 2}", parseOptions: TestOptions.Regular.WithTuplesFeature().WithLocalFunctionsFeature());
            comp.VerifyDiagnostics();
        }

        [Fact]
        public void LocalFunctionWithNamedTuple()
        {
            var source = @"
class C
{
    static void Main()
    {
        (int a, int b) Local((int c, int d) x) { return x; }
        System.Console.WriteLine(Local((d: 1, c: 2)).b);
    }
}
" + trivial2uple;

            var comp = CompileAndVerify(source, expectedOutput: "2", parseOptions: TestOptions.Regular.WithTuplesFeature().WithLocalFunctionsFeature());
            comp.VerifyDiagnostics();
        }

        [Fact, CompilerTrait(CompilerFeature.LocalFunctions)]
        public void LocalFunctionWithLongTuple()
        {
            var source = @"
class C
{
    static void Main()
    {
        (int, string, int, string, int, string, int, string) Local((int, string, int, string, int, string, int, string) x) { return x; }
        System.Console.WriteLine(Local((1, ""Alice"", 2, ""Brenda"", 3, ""Chloe"", 4, ""Dylan"")));
    }
}
";

            var comp = CompileAndVerify(source, expectedOutput: "(1, Alice, 2, Brenda, 3, Chloe, 4, Dylan)", additionalRefs: new[] { ValueTupleRef, SystemRuntimeFacadeRef }, parseOptions: TestOptions.Regular.WithTuplesFeature().WithLocalFunctionsFeature());
            comp.VerifyDiagnostics();
        }

        [Fact]
        public void TupleMembersInLambda()
        {
            var source = @"
using System;
class C
{
    static Action action;

    static void Main()
    {
        var tuple = (a: 1, b: 2, c: 3, d: 4, e: 5, f: 6, g: 7, h: 8);
        action += () => { Console.Write(tuple.Item1 + "" "" + tuple.a + "" "" + tuple.Rest + "" "" + tuple.Item8 + "" "" + tuple.h); };
        action();
    }
}
";

            var comp = CompileAndVerify(source, expectedOutput: "1 1 (8) 8 8", additionalRefs: new[] { ValueTupleRef, SystemRuntimeFacadeRef }, parseOptions: TestOptions.Regular.WithTuplesFeature().WithLocalFunctionsFeature());
            comp.VerifyDiagnostics();
        }

        [Fact]
        public void LongTupleConstructor()
        {
            var source = @"
class C
{
    void M()
    {
        var x = new (int, int, int, int, int, int, int, int)(1, 2, 3, 4, 5, 6, 7, 8);
        var y = new (int, int, int, int, int, int, int, int, int)(1, 2, 3, 4, 5, 6, 7, 8, 9);
    }
}
";

            var comp = CreateCompilationWithMscorlib(source, references: new[] { ValueTupleRef, SystemRuntimeFacadeRef }, parseOptions: TestOptions.Regular.WithTuplesFeature());
            comp.VerifyDiagnostics(
                // (6,83): error CS1503: Argument 8: cannot convert from 'int' to '(int)'
                //         var x = new (int, int, int, int, int, int, int, int)(1, 2, 3, 4, 5, 6, 7, 8);
                Diagnostic(ErrorCode.ERR_BadArgType, "8").WithArguments("8", "int", "(int)").WithLocation(6, 83),
                // (7,21): error CS1729: '(int, int, int, int, int, int, int, int, int)' does not contain a constructor that takes 9 arguments
                //         var y = new (int, int, int, int, int, int, int, int, int)(1, 2, 3, 4, 5, 6, 7, 8, 9);
                Diagnostic(ErrorCode.ERR_BadCtorArgCount, "(int, int, int, int, int, int, int, int, int)").WithArguments("(int, int, int, int, int, int, int, int, int)", "9").WithLocation(7, 21)
                );
        }

        [Fact]
        [WorkItem(11322, "https://github.com/dotnet/roslyn/issues/11322")]
        public void LiteralsAndAmbiguousVT_01()
        {
            var source = @"
class C3
{
    public static void Main()
    {
        var x = (1, 1);
        System.Console.WriteLine(x.GetType().Assembly);
    }
}
";
            var comp1 = CreateCompilationWithMscorlib(trivial2uple, assemblyName: "comp1", 
                                                      parseOptions: TestOptions.Regular.WithTuplesFeature());
            var comp2 = CreateCompilationWithMscorlib(trivial2uple, assemblyName: "comp2", 
                                                      parseOptions: TestOptions.Regular.WithTuplesFeature());

            var comp = CreateCompilationWithMscorlib(source, 
                references: new[] { comp1.ToMetadataReference(), comp2.ToMetadataReference() }, 
                parseOptions: TestOptions.Regular.WithTuplesFeature(), 
                options: TestOptions.DebugExe);

            comp.VerifyDiagnostics(
                // (6,17): error CS0518: Predefined type 'System.ValueTuple`2' is not defined or imported
                //         var x = (1, 1);
                Diagnostic(ErrorCode.ERR_PredefinedTypeNotFound, "(1, 1)").WithArguments("System.ValueTuple`2").WithLocation(6, 17)
                );

            comp = CreateCompilationWithMscorlib(source,
                references: new[] { comp2.ToMetadataReference(), comp1.ToMetadataReference() },
                parseOptions: TestOptions.Regular.WithTuplesFeature(),
                options: TestOptions.DebugExe);

            comp.VerifyDiagnostics(
                // (6,17): error CS0518: Predefined type 'System.ValueTuple`2' is not defined or imported
                //         var x = (1, 1);
                Diagnostic(ErrorCode.ERR_PredefinedTypeNotFound, "(1, 1)").WithArguments("System.ValueTuple`2").WithLocation(6, 17)
                );

            comp = CreateCompilationWithMscorlib(source,
                references: new[] { comp2.ToMetadataReference(ImmutableArray.Create("alias")), comp1.ToMetadataReference() },
                parseOptions: TestOptions.Regular.WithTuplesFeature(),
                options: TestOptions.DebugExe);

            comp.VerifyDiagnostics();
            CompileAndVerify(comp, expectedOutput: "comp1, Version=0.0.0.0, Culture=neutral, PublicKeyToken=null");
        }

        [Fact]
        [WorkItem(11322, "https://github.com/dotnet/roslyn/issues/11322")]
        public void LiteralsAndAmbiguousVT_02()
        {
            var source1 = trivial2uple;

            var source2 = @"
public static class C2
{
    public static void M1(this string x, (int, string) y)
    {
        System.Console.WriteLine(""C2.M1"");
    }
}
" + trivial2uple;

            var comp1 = CreateCompilationWithMscorlibAndSystemCore(source1, assemblyName: "comp1",
                                                      parseOptions: TestOptions.Regular.WithTuplesFeature());
            comp1.VerifyDiagnostics();
            var comp2 = CreateCompilationWithMscorlibAndSystemCore(source2, assemblyName: "comp2",
                                                      parseOptions: TestOptions.Regular.WithTuplesFeature());
            comp2.VerifyDiagnostics();

            var source3 = @"
class C3
{
    public static void Main()
    {
        ""x"".M1((1, null));
    }
}
";

            var comp = CreateCompilationWithMscorlib(source3,
                references: new[] { comp1.ToMetadataReference(), comp2.ToMetadataReference() },
                parseOptions: TestOptions.Regular.WithTuplesFeature(),
                options: TestOptions.DebugExe);

            comp.VerifyDiagnostics(
                // (6,16): error CS0518: Predefined type 'System.ValueTuple`2' is not defined or imported
                //         "x".M1((1, null));
                Diagnostic(ErrorCode.ERR_PredefinedTypeNotFound, "(1, null)").WithArguments("System.ValueTuple`2").WithLocation(6, 16)
                );

            comp = CreateCompilationWithMscorlib(source3,
                            references: new[] { comp1.ToMetadataReference().WithAliases(ImmutableArray.Create("alias")), comp2.ToMetadataReference() },
                            parseOptions: TestOptions.Regular.WithTuplesFeature(),
                            options: TestOptions.DebugExe);

            comp.VerifyDiagnostics();
            CompileAndVerify(comp, expectedOutput: "C2.M1");

            var source4 = @"
extern alias alias1;
using alias1;

class C3
{
    public static void Main()
    {
        ""x"".M1((1, null));
    }
}
";

            comp = CreateCompilationWithMscorlib(source4,
                            references: new[] { comp1.ToMetadataReference(), comp2.ToMetadataReference().WithAliases(ImmutableArray.Create("alias1")) },
                            parseOptions: TestOptions.Regular.WithTuplesFeature(),
                            options: TestOptions.DebugExe);

            comp.VerifyDiagnostics();
            CompileAndVerify(comp, expectedOutput: "C2.M1");
        }

        [Fact]
        [WorkItem(11322, "https://github.com/dotnet/roslyn/issues/11322")]
        public void LongLiteralsAndAmbiguousVT_02()
        {
            var source1 = trivial2uple + trivial3uple + trivalRemainingTuples;

            var source2 = @"
public static class C2
{
    public static void M1(this string x, (int, string, int, string, int, string, int, string, int, string) y)
    {
        System.Console.WriteLine(""C2.M1"");
    }
}
" + trivial2uple + trivial3uple + trivalRemainingTuples;

            var comp1 = CreateCompilationWithMscorlibAndSystemCore(source1, assemblyName: "comp1",
                                                      parseOptions: TestOptions.Regular.WithTuplesFeature());
            comp1.VerifyDiagnostics();
            var comp2 = CreateCompilationWithMscorlibAndSystemCore(source2, assemblyName: "comp2",
                                                      parseOptions: TestOptions.Regular.WithTuplesFeature());
            comp2.VerifyDiagnostics();

            var source3 = @"
class C3
{
    public static void Main()
    {
        ""x"".M1((1, null, 1, null, 1, null, 1, null, 1, null));
    }
}
";

            var comp = CreateCompilationWithMscorlib(source3,
                references: new[] { comp1.ToMetadataReference(), comp2.ToMetadataReference() },
                parseOptions: TestOptions.Regular.WithTuplesFeature(),
                options: TestOptions.DebugExe);

            comp.VerifyDiagnostics(
                // (6,16): error CS0518: Predefined type 'System.ValueTuple`3' is not defined or imported
                //         "x".M1((1, null, 1, null, 1, null, 1, null, 1, null));
                Diagnostic(ErrorCode.ERR_PredefinedTypeNotFound, "(1, null, 1, null, 1, null, 1, null, 1, null)").WithArguments("System.ValueTuple`3").WithLocation(6, 16),
                // (6,16): error CS0518: Predefined type 'System.ValueTuple`8' is not defined or imported
                //         "x".M1((1, null, 1, null, 1, null, 1, null, 1, null));
                Diagnostic(ErrorCode.ERR_PredefinedTypeNotFound, "(1, null, 1, null, 1, null, 1, null, 1, null)").WithArguments("System.ValueTuple`8").WithLocation(6, 16)
                );

            comp = CreateCompilationWithMscorlib(source3,
                            references: new[] { comp1.ToMetadataReference().WithAliases(ImmutableArray.Create("alias")), comp2.ToMetadataReference() },
                            parseOptions: TestOptions.Regular.WithTuplesFeature(),
                            options: TestOptions.DebugExe);

            comp.VerifyDiagnostics();
            CompileAndVerify(comp, expectedOutput: "C2.M1");

            var source4 = @"
extern alias alias1;
using alias1;

class C3
{
    public static void Main()
    {
        ""x"".M1((1, null, 1, null, 1, null, 1, null, 1, null));
    }
}
";

            comp = CreateCompilationWithMscorlib(source4,
                            references: new[] { comp1.ToMetadataReference(), comp2.ToMetadataReference().WithAliases(ImmutableArray.Create("alias1")) },
                            parseOptions: TestOptions.Regular.WithTuplesFeature(),
                            options: TestOptions.DebugExe);

            comp.VerifyDiagnostics();
            CompileAndVerify(comp, expectedOutput: "C2.M1");
        }

        [Fact]
        [WorkItem(11323, "https://github.com/dotnet/roslyn/issues/11323")]
        public void ExactlyMatchingExpression()
        {
            var source1 = @"
namespace NS1
{
    public static class C1
    {
        public static void M1(this string x, (int, int) y)
        {
            System.Console.WriteLine(""C1.M1"");
        }
    }
}
" + trivial2uple;

            var source2 = @"
namespace NS2
{
    public static class C2
    {
        public static void M1(this string x, (int, int) y)
        {
            System.Console.WriteLine(""C2.M1"");
        }
    }
}
" + trivial2uple;

            var comp1 = CreateCompilationWithMscorlibAndSystemCore(source1, assemblyName: "comp1",
                                                      parseOptions: TestOptions.Regular.WithTuplesFeature());
            comp1.VerifyDiagnostics();
            var comp2 = CreateCompilationWithMscorlibAndSystemCore(source2, assemblyName: "comp2",
                                                      parseOptions: TestOptions.Regular.WithTuplesFeature());
            comp2.VerifyDiagnostics();

            var source3 = @"
extern alias alias1;
using alias1::NS2;
using NS1;

class C3
{
    public static void Main()
    {
        ""x"".M1((1, 1));
    }
}
";

            var comp = CreateCompilationWithMscorlib(source3,
                references: new[] { comp1.ToMetadataReference(), comp2.ToMetadataReference().WithAliases(ImmutableArray.Create("alias1")) },
                parseOptions: TestOptions.Regular.WithTuplesFeature(),
                options: TestOptions.DebugExe);

            comp.VerifyDiagnostics(
                // (10,13): error CS0121: The call is ambiguous between the following methods or properties: 'NS2.C2.M1(string, (int, int))' and 'NS1.C1.M1(string, (int, int))'
                //         "x".M1((1, 1));
                Diagnostic(ErrorCode.ERR_AmbigCall, "M1").WithArguments("NS2.C2.M1(string, (int, int))", "NS1.C1.M1(string, (int, int))").WithLocation(10, 13)
                                );

            var source4 = @"
using NS1;

class C3
{
    public static void Main()
    {
        ""x"".M1((1, 1));
    }
}
";

            comp = CreateCompilationWithMscorlib(source4,
                references: new[] { comp1.ToMetadataReference(), comp2.ToMetadataReference().WithAliases(ImmutableArray.Create("alias1")) },
                parseOptions: TestOptions.Regular.WithTuplesFeature(),
                options: TestOptions.DebugExe);

            comp.VerifyDiagnostics();

            CompileAndVerify(comp, expectedOutput: "C1.M1");

            var source5 = @"
extern alias alias1;
using alias1::NS2;

class C3
{
    public static void Main()
    {
        ""x"".M1((1, 1));
    }
}
";

<<<<<<< HEAD
            var comp = CreateCompilationWithMscorlib(source, parseOptions: TestOptions.Regular.WithTuplesFeature());
            comp.VerifyDiagnostics(
                // (6,9): error CS0201: Only assignment, call, increment, decrement, and new object expressions can be used as a statement
                //         (x, x);
                Diagnostic(ErrorCode.ERR_IllegalStatement, "(x, x)").WithLocation(6, 9)
                );
=======
            comp = CreateCompilationWithMscorlib(source5,
                references: new[] { comp1.ToMetadataReference(), comp2.ToMetadataReference().WithAliases(ImmutableArray.Create("alias1")) },
                parseOptions: TestOptions.Regular.WithTuplesFeature(),
                options: TestOptions.DebugExe);

            comp.VerifyDiagnostics();

            CompileAndVerify(comp, expectedOutput: "C2.M1");
>>>>>>> dbae4def
        }

        [Fact]
        public void MultipleVT_01()
        {
            var source1 = @"
public class C1
{
    public void M1((int, int) y)
    {
        System.Console.WriteLine(""C1.M1"");
    }
}
" + trivial2uple;

            var source2 = @"
public class C2
{
    public void M1((int, int) y)
    {
        System.Console.WriteLine(""C2.M1"");
    }
}
" + trivial2uple;

            var comp1 = CreateCompilationWithMscorlibAndSystemCore(source1, assemblyName: "comp1",
                                                      parseOptions: TestOptions.Regular.WithTuplesFeature());
            comp1.VerifyDiagnostics();
            var comp2 = CreateCompilationWithMscorlibAndSystemCore(source2, assemblyName: "comp2",
                                                      parseOptions: TestOptions.Regular.WithTuplesFeature());
            comp2.VerifyDiagnostics();


            var source = @"
extern alias alias1;

class C3
{
    public static void Main()
    {
        new C1().M1((1, 1));
        new alias1::C2().M1((1, 1));
    }
}
";

            var comp = CreateCompilationWithMscorlib(source,
                references: new[] { comp1.ToMetadataReference(), comp2.ToMetadataReference().WithAliases(ImmutableArray.Create("alias1")) },
                parseOptions: TestOptions.Regular.WithTuplesFeature(),
                options: TestOptions.DebugExe);

            comp.VerifyDiagnostics();

            CompileAndVerify(comp, expectedOutput:
@"C1.M1
C2.M1");
        }

        [Fact]
        [WorkItem(11325, "https://github.com/dotnet/roslyn/issues/11325")]
        public void MultipleVT_02()
        {
            var source1 = @"
public class C1
{
    public (int, int) M2()
    {
        System.Console.WriteLine(""C1.M2"");
        return (1, 1);
    }
}
" + trivial2uple;

            var source2 = @"
public class C2
{
    public void M3((int, int) y)
    {
        System.Console.WriteLine(""C2.M3"");
    }
}
" + trivial2uple;

            var comp1 = CreateCompilationWithMscorlibAndSystemCore(source1, assemblyName: "comp1",
                                                      parseOptions: TestOptions.Regular.WithTuplesFeature());
            comp1.VerifyDiagnostics();
            var comp2 = CreateCompilationWithMscorlibAndSystemCore(source2, assemblyName: "comp2",
                                                      parseOptions: TestOptions.Regular.WithTuplesFeature());
            comp2.VerifyDiagnostics();


            var source = @"
extern alias alias1;

class C3
{
    public static void Main()
    {
        new alias1::C2().M3(new C1().M2());
    }
}
";

            var comp = CreateCompilationWithMscorlib(source,
                references: new[] { comp1.ToMetadataReference(), comp2.ToMetadataReference().WithAliases(ImmutableArray.Create("alias1")) },
                parseOptions: TestOptions.Regular.WithTuplesFeature(),
                options: TestOptions.DebugExe);

            // Should work after conversions between tuple instances are supported.
            comp.VerifyDiagnostics(
                // (8,29): error CS1503: Argument 1: cannot convert from '(int, int) [comp1, Version=0.0.0.0, Culture=neutral, PublicKeyToken=null]' to '(int, int) [comp2, Version=0.0.0.0, Culture=neutral, PublicKeyToken=null]'
                //         new alias1::C2().M3(new C1().M2());
                Diagnostic(ErrorCode.ERR_BadArgType, "new C1().M2()").WithArguments("1", "(int, int) [comp1, Version=0.0.0.0, Culture=neutral, PublicKeyToken=null]", "(int, int) [comp2, Version=0.0.0.0, Culture=neutral, PublicKeyToken=null]").WithLocation(8, 29)
                                );
        }

        [Fact(Skip = "https://github.com/dotnet/roslyn/issues/11326")]
        [WorkItem(11326, "https://github.com/dotnet/roslyn/issues/11326")]
        public void GetTypeInfo_01()
        {
            var source = @"
class C
{
    static void Main()
    {
        var x1 = ((short, string))(1, ""hello"");
        var x2 = ((short, string))(2, null);
        var x3 = (short)11;
        var x4 = (string)null;
        var x5 = (System.Func<int>)(() => 12);
    }
}
" + trivial2uple + trivial3uple;

            var tree = Parse(source, options: TestOptions.Regular.WithTuplesFeature());
            var comp = CreateCompilationWithMscorlib(tree);
            //comp.VerifyDiagnostics();

            var model = comp.GetSemanticModel(tree, ignoreAccessibility: false);
            var nodes = tree.GetCompilationUnitRoot().DescendantNodes();

            var n1 = nodes.OfType<TupleExpressionSyntax>().ElementAt(0);

            Assert.Equal(@"(1, ""hello"")", n1.ToString());
            Assert.Equal("(System.Int32, System.String)", model.GetTypeInfo(n1).Type.ToTestDisplayString());
            Assert.Equal("(System.Int32, System.String)", model.GetTypeInfo(n1).ConvertedType.ToTestDisplayString());
            Assert.Equal(Conversion.Identity, model.GetConversion(n1));

            var n2 = nodes.OfType<TupleExpressionSyntax>().ElementAt(1);

            Assert.Equal(@"(2, null)", n2.ToString());
            Assert.Null(model.GetTypeInfo(n2).Type);
            Assert.Null(model.GetTypeInfo(n2).ConvertedType);
            Assert.Equal(Conversion.Identity, model.GetConversion(n2));

            var n3 = nodes.OfType<LiteralExpressionSyntax>().ElementAt(4);

            Assert.Equal(@"11", n3.ToString());
            Assert.Equal("System.Int32", model.GetTypeInfo(n3).Type.ToTestDisplayString());
            Assert.Equal("System.Int32", model.GetTypeInfo(n3).ConvertedType.ToTestDisplayString());
            Assert.Equal(Conversion.Identity, model.GetConversion(n3));

            var n4 = nodes.OfType<LiteralExpressionSyntax>().ElementAt(5);

            Assert.Equal(@"null", n4.ToString());
            Assert.Null(model.GetTypeInfo(n4).Type);
            Assert.Null(model.GetTypeInfo(n4).ConvertedType);
            Assert.Equal(Conversion.Identity, model.GetConversion(n4));

            var n5 = nodes.OfType<LambdaExpressionSyntax>().Single();

            Assert.Equal(@"() => 12", n5.ToString());
            Assert.Null(model.GetTypeInfo(n5).Type);
            Assert.Equal("System.Func<System.Int32>", model.GetTypeInfo(n5).ConvertedType.ToTestDisplayString());
            Assert.Equal(ConversionKind.AnonymousFunction, model.GetConversion(n5).Kind);
        }

        [Fact]
        [WorkItem(11326, "https://github.com/dotnet/roslyn/issues/11326")]
        public void GetTypeInfo_02()
        {
            var source = @"
class C
{
    static void Main()
    {
        (short, string) x1 = (1, ""hello"");
        (short, string) x2 = (2, null);
        short x3 = 11;
        string x4 = null;
        System.Func<int> x5 = () => 12;
    }
}
" + trivial2uple + trivial3uple;

            var tree = Parse(source, options: TestOptions.Regular.WithTuplesFeature());
            var comp = CreateCompilationWithMscorlib(tree);
            //comp.VerifyDiagnostics();

            var model = comp.GetSemanticModel(tree, ignoreAccessibility: false);
            var nodes = tree.GetCompilationUnitRoot().DescendantNodes();

            var n1 = nodes.OfType<TupleExpressionSyntax>().ElementAt(0);

            Assert.Equal(@"(1, ""hello"")", n1.ToString());
            Assert.Equal("(System.Int32, System.String)", model.GetTypeInfo(n1).Type.ToTestDisplayString());
            Assert.Equal("(System.Int16, System.String)", model.GetTypeInfo(n1).ConvertedType.ToTestDisplayString());
            Assert.Equal(Conversion.ImplicitTuple, model.GetConversion(n1));

            var n2 = nodes.OfType<TupleExpressionSyntax>().ElementAt(1);

            Assert.Equal(@"(2, null)", n2.ToString());
            Assert.Null(model.GetTypeInfo(n2).Type);
            Assert.Equal("(System.Int16, System.String)", model.GetTypeInfo(n2).ConvertedType.ToTestDisplayString());
            Assert.Equal(Conversion.ImplicitTuple, model.GetConversion(n2));

            var n3 = nodes.OfType<LiteralExpressionSyntax>().ElementAt(4);

            Assert.Equal(@"11", n3.ToString());
            Assert.Equal("System.Int32", model.GetTypeInfo(n3).Type.ToTestDisplayString());
            Assert.Equal("System.Int16", model.GetTypeInfo(n3).ConvertedType.ToTestDisplayString());
            Assert.Equal(ConversionKind.ImplicitConstant, model.GetConversion(n3).Kind);

            var n4 = nodes.OfType<LiteralExpressionSyntax>().ElementAt(5);

            Assert.Equal(@"null", n4.ToString());
            Assert.Null(model.GetTypeInfo(n4).Type);
            Assert.Equal("System.String", model.GetTypeInfo(n4).ConvertedType.ToTestDisplayString());
            Assert.Equal(Conversion.ImplicitReference, model.GetConversion(n4));

            var n5 = nodes.OfType<LambdaExpressionSyntax>().Single();

            Assert.Equal(@"() => 12", n5.ToString());
            Assert.Null(model.GetTypeInfo(n5).Type);
            Assert.Equal("System.Func<System.Int32>", model.GetTypeInfo(n5).ConvertedType.ToTestDisplayString());
            Assert.Equal(ConversionKind.AnonymousFunction, model.GetConversion(n5).Kind);
        }

        [Fact]
        public void CompileTupleLib()
        {
            string additionalSource = @"

namespace System
{
    public class SR
    {
        public static string ArgumentException_ValueTupleIncorrectType { get { return """"; } }
        public static string ArgumentException_ValueTupleLastArgumentNotAValueTuple { get { return """"; } }
    }
}
namespace System.Diagnostics
{
    public static class Debug
    {
        public static void Assert(bool condition) { }
        public static void Assert(bool condition, string message) { }
    }
}
";
            var tupleComp = CreateCompilationWithMscorlib(TestResources.NetFX.ValueTuple.tuplelib_cs + additionalSource, parseOptions: TestOptions.Regular.WithTuplesFeature());
            tupleComp.VerifyDiagnostics();

            var source = @"
class C
{
    static void Main()
    {
        var x = (1, 2);
        System.Console.WriteLine(x.ToString());
    }
}
";

            var comp = CompileAndVerify(source, expectedOutput: "(1, 2)", additionalRefs: new[] { tupleComp.ToMetadataReference() }, parseOptions: TestOptions.Regular.WithTuplesFeature());
            comp.VerifyDiagnostics();
        }
    }
}<|MERGE_RESOLUTION|>--- conflicted
+++ resolved
@@ -11168,14 +11168,6 @@
 }
 ";
 
-<<<<<<< HEAD
-            var comp = CreateCompilationWithMscorlib(source, parseOptions: TestOptions.Regular.WithTuplesFeature());
-            comp.VerifyDiagnostics(
-                // (6,9): error CS0201: Only assignment, call, increment, decrement, and new object expressions can be used as a statement
-                //         (x, x);
-                Diagnostic(ErrorCode.ERR_IllegalStatement, "(x, x)").WithLocation(6, 9)
-                );
-=======
             comp = CreateCompilationWithMscorlib(source5,
                 references: new[] { comp1.ToMetadataReference(), comp2.ToMetadataReference().WithAliases(ImmutableArray.Create("alias1")) },
                 parseOptions: TestOptions.Regular.WithTuplesFeature(),
@@ -11184,7 +11176,6 @@
             comp.VerifyDiagnostics();
 
             CompileAndVerify(comp, expectedOutput: "C2.M1");
->>>>>>> dbae4def
         }
 
         [Fact]
