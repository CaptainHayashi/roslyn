// Copyright (c) Microsoft.  All Rights Reserved.  Licensed under the Apache License, Version 2.0.  See License.txt in the project root for license information.

using Microsoft.CodeAnalysis.CSharp.Syntax;
using Microsoft.CodeAnalysis.Test.Utilities;
using Roslyn.Test.Utilities;
using Xunit;


namespace Microsoft.CodeAnalysis.CSharp.UnitTests
{
    public partial class IOperationTests : SemanticModelTestBase
    {
        [CompilerTrait(CompilerFeature.IOperation)]
        [Fact, WorkItem(17602, "https://github.com/dotnet/roslyn/issues/17602")]
        public void IForLoopStatement_ForSimpleLoop()
        {
            string source = @"
class C
{
    static void Main()
    {
        int x = 3;
        /*<bind>*/for (int i = 0; i < 3; i = i + 1)
        {
            x = x * 3;
        }/*</bind>*/
        System.Console.Write(""{0}"", x);
    }
}
";
            string expectedOperationTree = @"
IForLoopStatement (LoopKind.For) (OperationKind.LoopStatement) (Syntax: 'for (int i  ... }')
  Locals: Local_1: System.Int32 i
  Condition: IBinaryOperatorExpression (BinaryOperatorKind.LessThan) (OperationKind.BinaryOperatorExpression, Type: System.Boolean) (Syntax: 'i < 3')
      Left: ILocalReferenceExpression: i (OperationKind.LocalReferenceExpression, Type: System.Int32) (Syntax: 'i')
      Right: ILiteralExpression (OperationKind.LiteralExpression, Type: System.Int32, Constant: 3) (Syntax: '3')
  Before:
      IVariableDeclaration (1 variables) (OperationKind.VariableDeclaration) (Syntax: 'i = 0')
        Variables: Local_1: System.Int32 i
        Initializer: ILiteralExpression (OperationKind.LiteralExpression, Type: System.Int32, Constant: 0) (Syntax: '0')
  AtLoopBottom:
      IExpressionStatement (OperationKind.ExpressionStatement) (Syntax: 'i = i + 1')
        Expression: ISimpleAssignmentExpression (OperationKind.SimpleAssignmentExpression, Type: System.Int32) (Syntax: 'i = i + 1')
            Left: ILocalReferenceExpression: i (OperationKind.LocalReferenceExpression, Type: System.Int32) (Syntax: 'i')
            Right: IBinaryOperatorExpression (BinaryOperatorKind.Add) (OperationKind.BinaryOperatorExpression, Type: System.Int32) (Syntax: 'i + 1')
                Left: ILocalReferenceExpression: i (OperationKind.LocalReferenceExpression, Type: System.Int32) (Syntax: 'i')
                Right: ILiteralExpression (OperationKind.LiteralExpression, Type: System.Int32, Constant: 1) (Syntax: '1')
  Body: IBlockStatement (1 statements) (OperationKind.BlockStatement) (Syntax: '{ ... }')
      IExpressionStatement (OperationKind.ExpressionStatement) (Syntax: 'x = x * 3;')
        Expression: ISimpleAssignmentExpression (OperationKind.SimpleAssignmentExpression, Type: System.Int32) (Syntax: 'x = x * 3')
            Left: ILocalReferenceExpression: x (OperationKind.LocalReferenceExpression, Type: System.Int32) (Syntax: 'x')
            Right: IBinaryOperatorExpression (BinaryOperatorKind.Multiply) (OperationKind.BinaryOperatorExpression, Type: System.Int32) (Syntax: 'x * 3')
                Left: ILocalReferenceExpression: x (OperationKind.LocalReferenceExpression, Type: System.Int32) (Syntax: 'x')
                Right: ILiteralExpression (OperationKind.LiteralExpression, Type: System.Int32, Constant: 3) (Syntax: '3')
";
            VerifyOperationTreeForTest<ForStatementSyntax>(source, expectedOperationTree);
        }

        [CompilerTrait(CompilerFeature.IOperation)]
        [Fact, WorkItem(17602, "https://github.com/dotnet/roslyn/issues/17602")]
        public void IForLoopStatement_TrueCondition()
        {
            string source = @"
class C
{
    static void Main()
    {
        int i = 0;
        int j;
        /*<bind>*/for (j = 0; true; j = j + 1)
        {
            i = i + 1;
            break;
        }/*</bind>*/
        System.Console.Write(""{0},{1}"", i, j);
    }
}
";
            string expectedOperationTree = @"
IForLoopStatement (LoopKind.For) (OperationKind.LoopStatement) (Syntax: 'for (j = 0; ... }')
  Condition: ILiteralExpression (OperationKind.LiteralExpression, Type: System.Boolean, Constant: True) (Syntax: 'true')
  Before:
      IExpressionStatement (OperationKind.ExpressionStatement) (Syntax: 'j = 0')
        Expression: ISimpleAssignmentExpression (OperationKind.SimpleAssignmentExpression, Type: System.Int32) (Syntax: 'j = 0')
            Left: ILocalReferenceExpression: j (OperationKind.LocalReferenceExpression, Type: System.Int32) (Syntax: 'j')
            Right: ILiteralExpression (OperationKind.LiteralExpression, Type: System.Int32, Constant: 0) (Syntax: '0')
  AtLoopBottom:
      IExpressionStatement (OperationKind.ExpressionStatement) (Syntax: 'j = j + 1')
        Expression: ISimpleAssignmentExpression (OperationKind.SimpleAssignmentExpression, Type: System.Int32) (Syntax: 'j = j + 1')
            Left: ILocalReferenceExpression: j (OperationKind.LocalReferenceExpression, Type: System.Int32) (Syntax: 'j')
            Right: IBinaryOperatorExpression (BinaryOperatorKind.Add) (OperationKind.BinaryOperatorExpression, Type: System.Int32) (Syntax: 'j + 1')
                Left: ILocalReferenceExpression: j (OperationKind.LocalReferenceExpression, Type: System.Int32) (Syntax: 'j')
                Right: ILiteralExpression (OperationKind.LiteralExpression, Type: System.Int32, Constant: 1) (Syntax: '1')
  Body: IBlockStatement (2 statements) (OperationKind.BlockStatement) (Syntax: '{ ... }')
      IExpressionStatement (OperationKind.ExpressionStatement) (Syntax: 'i = i + 1;')
        Expression: ISimpleAssignmentExpression (OperationKind.SimpleAssignmentExpression, Type: System.Int32) (Syntax: 'i = i + 1')
            Left: ILocalReferenceExpression: i (OperationKind.LocalReferenceExpression, Type: System.Int32) (Syntax: 'i')
            Right: IBinaryOperatorExpression (BinaryOperatorKind.Add) (OperationKind.BinaryOperatorExpression, Type: System.Int32) (Syntax: 'i + 1')
                Left: ILocalReferenceExpression: i (OperationKind.LocalReferenceExpression, Type: System.Int32) (Syntax: 'i')
                Right: ILiteralExpression (OperationKind.LiteralExpression, Type: System.Int32, Constant: 1) (Syntax: '1')
      IBranchStatement (BranchKind.Break) (OperationKind.BranchStatement) (Syntax: 'break;')
";
            VerifyOperationTreeForTest<ForStatementSyntax>(source, expectedOperationTree);
        }

        [CompilerTrait(CompilerFeature.IOperation)]
        [Fact, WorkItem(17602, "https://github.com/dotnet/roslyn/issues/17602")]
        public void IForLoopStatement_FalseCondition()
        {
            string source = @"
class C
{
    static void Main()
    {
        int i = 0;
        int j;
        /*<bind>*/for (j = 0; false; j = j + 1)
        {
            i = i + 1;
            break;
        }/*</bind>*/
        System.Console.Write(""{0},{1}"", i, j);
    }
}
";
            string expectedOperationTree = @"
IForLoopStatement (LoopKind.For) (OperationKind.LoopStatement) (Syntax: 'for (j = 0; ... }')
  Condition: ILiteralExpression (OperationKind.LiteralExpression, Type: System.Boolean, Constant: False) (Syntax: 'false')
  Before:
      IExpressionStatement (OperationKind.ExpressionStatement) (Syntax: 'j = 0')
        Expression: ISimpleAssignmentExpression (OperationKind.SimpleAssignmentExpression, Type: System.Int32) (Syntax: 'j = 0')
            Left: ILocalReferenceExpression: j (OperationKind.LocalReferenceExpression, Type: System.Int32) (Syntax: 'j')
            Right: ILiteralExpression (OperationKind.LiteralExpression, Type: System.Int32, Constant: 0) (Syntax: '0')
  AtLoopBottom:
      IExpressionStatement (OperationKind.ExpressionStatement) (Syntax: 'j = j + 1')
        Expression: ISimpleAssignmentExpression (OperationKind.SimpleAssignmentExpression, Type: System.Int32) (Syntax: 'j = j + 1')
            Left: ILocalReferenceExpression: j (OperationKind.LocalReferenceExpression, Type: System.Int32) (Syntax: 'j')
            Right: IBinaryOperatorExpression (BinaryOperatorKind.Add) (OperationKind.BinaryOperatorExpression, Type: System.Int32) (Syntax: 'j + 1')
                Left: ILocalReferenceExpression: j (OperationKind.LocalReferenceExpression, Type: System.Int32) (Syntax: 'j')
                Right: ILiteralExpression (OperationKind.LiteralExpression, Type: System.Int32, Constant: 1) (Syntax: '1')
  Body: IBlockStatement (2 statements) (OperationKind.BlockStatement) (Syntax: '{ ... }')
      IExpressionStatement (OperationKind.ExpressionStatement) (Syntax: 'i = i + 1;')
        Expression: ISimpleAssignmentExpression (OperationKind.SimpleAssignmentExpression, Type: System.Int32) (Syntax: 'i = i + 1')
            Left: ILocalReferenceExpression: i (OperationKind.LocalReferenceExpression, Type: System.Int32) (Syntax: 'i')
            Right: IBinaryOperatorExpression (BinaryOperatorKind.Add) (OperationKind.BinaryOperatorExpression, Type: System.Int32) (Syntax: 'i + 1')
                Left: ILocalReferenceExpression: i (OperationKind.LocalReferenceExpression, Type: System.Int32) (Syntax: 'i')
                Right: ILiteralExpression (OperationKind.LiteralExpression, Type: System.Int32, Constant: 1) (Syntax: '1')
      IBranchStatement (BranchKind.Break) (OperationKind.BranchStatement) (Syntax: 'break;')
";
            VerifyOperationTreeForTest<ForStatementSyntax>(source, expectedOperationTree);
        }

        [CompilerTrait(CompilerFeature.IOperation)]
        [Fact, WorkItem(17602, "https://github.com/dotnet/roslyn/issues/17602")]
        public void IForLoopStatement_WithContinue()
        {
            string source = @"
class C
{
    static void Main()
    {
        int i;
        int j;
        /*<bind>*/for (i = 0, j = 0; i < 5; i = i + 1)
        {
            if (i > 2) continue;
            j = j + 1;
        }/*</bind>*/
        System.Console.Write(""{0},{1}, "", i, j);
    }
}
";
            string expectedOperationTree = @"
IForLoopStatement (LoopKind.For) (OperationKind.LoopStatement) (Syntax: 'for (i = 0, ... }')
  Condition: IBinaryOperatorExpression (BinaryOperatorKind.LessThan) (OperationKind.BinaryOperatorExpression, Type: System.Boolean) (Syntax: 'i < 5')
      Left: ILocalReferenceExpression: i (OperationKind.LocalReferenceExpression, Type: System.Int32) (Syntax: 'i')
      Right: ILiteralExpression (OperationKind.LiteralExpression, Type: System.Int32, Constant: 5) (Syntax: '5')
  Before:
      IExpressionStatement (OperationKind.ExpressionStatement) (Syntax: 'i = 0')
        Expression: ISimpleAssignmentExpression (OperationKind.SimpleAssignmentExpression, Type: System.Int32) (Syntax: 'i = 0')
            Left: ILocalReferenceExpression: i (OperationKind.LocalReferenceExpression, Type: System.Int32) (Syntax: 'i')
            Right: ILiteralExpression (OperationKind.LiteralExpression, Type: System.Int32, Constant: 0) (Syntax: '0')
      IExpressionStatement (OperationKind.ExpressionStatement) (Syntax: 'j = 0')
        Expression: ISimpleAssignmentExpression (OperationKind.SimpleAssignmentExpression, Type: System.Int32) (Syntax: 'j = 0')
            Left: ILocalReferenceExpression: j (OperationKind.LocalReferenceExpression, Type: System.Int32) (Syntax: 'j')
            Right: ILiteralExpression (OperationKind.LiteralExpression, Type: System.Int32, Constant: 0) (Syntax: '0')
  AtLoopBottom:
      IExpressionStatement (OperationKind.ExpressionStatement) (Syntax: 'i = i + 1')
        Expression: ISimpleAssignmentExpression (OperationKind.SimpleAssignmentExpression, Type: System.Int32) (Syntax: 'i = i + 1')
            Left: ILocalReferenceExpression: i (OperationKind.LocalReferenceExpression, Type: System.Int32) (Syntax: 'i')
            Right: IBinaryOperatorExpression (BinaryOperatorKind.Add) (OperationKind.BinaryOperatorExpression, Type: System.Int32) (Syntax: 'i + 1')
                Left: ILocalReferenceExpression: i (OperationKind.LocalReferenceExpression, Type: System.Int32) (Syntax: 'i')
                Right: ILiteralExpression (OperationKind.LiteralExpression, Type: System.Int32, Constant: 1) (Syntax: '1')
  Body: IBlockStatement (2 statements) (OperationKind.BlockStatement) (Syntax: '{ ... }')
      IIfStatement (OperationKind.IfStatement) (Syntax: 'if (i > 2) continue;')
        Condition: IBinaryOperatorExpression (BinaryOperatorKind.GreaterThan) (OperationKind.BinaryOperatorExpression, Type: System.Boolean) (Syntax: 'i > 2')
            Left: ILocalReferenceExpression: i (OperationKind.LocalReferenceExpression, Type: System.Int32) (Syntax: 'i')
            Right: ILiteralExpression (OperationKind.LiteralExpression, Type: System.Int32, Constant: 2) (Syntax: '2')
        IfTrue: IBranchStatement (BranchKind.Continue) (OperationKind.BranchStatement) (Syntax: 'continue;')
        IfFalse: null
      IExpressionStatement (OperationKind.ExpressionStatement) (Syntax: 'j = j + 1;')
        Expression: ISimpleAssignmentExpression (OperationKind.SimpleAssignmentExpression, Type: System.Int32) (Syntax: 'j = j + 1')
            Left: ILocalReferenceExpression: j (OperationKind.LocalReferenceExpression, Type: System.Int32) (Syntax: 'j')
            Right: IBinaryOperatorExpression (BinaryOperatorKind.Add) (OperationKind.BinaryOperatorExpression, Type: System.Int32) (Syntax: 'j + 1')
                Left: ILocalReferenceExpression: j (OperationKind.LocalReferenceExpression, Type: System.Int32) (Syntax: 'j')
                Right: ILiteralExpression (OperationKind.LiteralExpression, Type: System.Int32, Constant: 1) (Syntax: '1')
";
            VerifyOperationTreeForTest<ForStatementSyntax>(source, expectedOperationTree);
        }

        [CompilerTrait(CompilerFeature.IOperation)]
        [Fact, WorkItem(17602, "https://github.com/dotnet/roslyn/issues/17602")]
        public void IForLoopStatement_WithBreak()
        {
            string source = @"
class C
{
    static void Main()
    {
        int i;
        int j;
        /*<bind>*/for (i = 0, j = 0; i < 5; i = i + 1)
        {
            if (i > 3) break;
            j = j + 1;
        }/*</bind>*/
        System.Console.Write(""{0}, {1}"", i, j);
    }
}
";
            string expectedOperationTree = @"
IForLoopStatement (LoopKind.For) (OperationKind.LoopStatement) (Syntax: 'for (i = 0, ... }')
  Condition: IBinaryOperatorExpression (BinaryOperatorKind.LessThan) (OperationKind.BinaryOperatorExpression, Type: System.Boolean) (Syntax: 'i < 5')
      Left: ILocalReferenceExpression: i (OperationKind.LocalReferenceExpression, Type: System.Int32) (Syntax: 'i')
      Right: ILiteralExpression (OperationKind.LiteralExpression, Type: System.Int32, Constant: 5) (Syntax: '5')
  Before:
      IExpressionStatement (OperationKind.ExpressionStatement) (Syntax: 'i = 0')
        Expression: ISimpleAssignmentExpression (OperationKind.SimpleAssignmentExpression, Type: System.Int32) (Syntax: 'i = 0')
            Left: ILocalReferenceExpression: i (OperationKind.LocalReferenceExpression, Type: System.Int32) (Syntax: 'i')
            Right: ILiteralExpression (OperationKind.LiteralExpression, Type: System.Int32, Constant: 0) (Syntax: '0')
      IExpressionStatement (OperationKind.ExpressionStatement) (Syntax: 'j = 0')
        Expression: ISimpleAssignmentExpression (OperationKind.SimpleAssignmentExpression, Type: System.Int32) (Syntax: 'j = 0')
            Left: ILocalReferenceExpression: j (OperationKind.LocalReferenceExpression, Type: System.Int32) (Syntax: 'j')
            Right: ILiteralExpression (OperationKind.LiteralExpression, Type: System.Int32, Constant: 0) (Syntax: '0')
  AtLoopBottom:
      IExpressionStatement (OperationKind.ExpressionStatement) (Syntax: 'i = i + 1')
        Expression: ISimpleAssignmentExpression (OperationKind.SimpleAssignmentExpression, Type: System.Int32) (Syntax: 'i = i + 1')
            Left: ILocalReferenceExpression: i (OperationKind.LocalReferenceExpression, Type: System.Int32) (Syntax: 'i')
            Right: IBinaryOperatorExpression (BinaryOperatorKind.Add) (OperationKind.BinaryOperatorExpression, Type: System.Int32) (Syntax: 'i + 1')
                Left: ILocalReferenceExpression: i (OperationKind.LocalReferenceExpression, Type: System.Int32) (Syntax: 'i')
                Right: ILiteralExpression (OperationKind.LiteralExpression, Type: System.Int32, Constant: 1) (Syntax: '1')
  Body: IBlockStatement (2 statements) (OperationKind.BlockStatement) (Syntax: '{ ... }')
      IIfStatement (OperationKind.IfStatement) (Syntax: 'if (i > 3) break;')
        Condition: IBinaryOperatorExpression (BinaryOperatorKind.GreaterThan) (OperationKind.BinaryOperatorExpression, Type: System.Boolean) (Syntax: 'i > 3')
            Left: ILocalReferenceExpression: i (OperationKind.LocalReferenceExpression, Type: System.Int32) (Syntax: 'i')
            Right: ILiteralExpression (OperationKind.LiteralExpression, Type: System.Int32, Constant: 3) (Syntax: '3')
        IfTrue: IBranchStatement (BranchKind.Break) (OperationKind.BranchStatement) (Syntax: 'break;')
        IfFalse: null
      IExpressionStatement (OperationKind.ExpressionStatement) (Syntax: 'j = j + 1;')
        Expression: ISimpleAssignmentExpression (OperationKind.SimpleAssignmentExpression, Type: System.Int32) (Syntax: 'j = j + 1')
            Left: ILocalReferenceExpression: j (OperationKind.LocalReferenceExpression, Type: System.Int32) (Syntax: 'j')
            Right: IBinaryOperatorExpression (BinaryOperatorKind.Add) (OperationKind.BinaryOperatorExpression, Type: System.Int32) (Syntax: 'j + 1')
                Left: ILocalReferenceExpression: j (OperationKind.LocalReferenceExpression, Type: System.Int32) (Syntax: 'j')
                Right: ILiteralExpression (OperationKind.LiteralExpression, Type: System.Int32, Constant: 1) (Syntax: '1')
";
            VerifyOperationTreeForTest<ForStatementSyntax>(source, expectedOperationTree);
        }

        [CompilerTrait(CompilerFeature.IOperation)]
        [Fact, WorkItem(17602, "https://github.com/dotnet/roslyn/issues/17602")]
        public void IForLoopStatement_WithNoStatement()
        {
            string source = @"
class C
{
    static void Main()
    {
        int i = 0;
        /*<bind>*/for (;;)
        {
            if (i > 4) break;
            i = i + 2;
        }/*</bind>*/
        System.Console.Write(""{0}"", i);
    }
}
";
            string expectedOperationTree = @"
IForLoopStatement (LoopKind.For) (OperationKind.LoopStatement) (Syntax: 'for (;;) ... }')
  Condition: null
  Before(0)
  AtLoopBottom(0)
  Body: IBlockStatement (2 statements) (OperationKind.BlockStatement) (Syntax: '{ ... }')
      IIfStatement (OperationKind.IfStatement) (Syntax: 'if (i > 4) break;')
        Condition: IBinaryOperatorExpression (BinaryOperatorKind.GreaterThan) (OperationKind.BinaryOperatorExpression, Type: System.Boolean) (Syntax: 'i > 4')
            Left: ILocalReferenceExpression: i (OperationKind.LocalReferenceExpression, Type: System.Int32) (Syntax: 'i')
            Right: ILiteralExpression (OperationKind.LiteralExpression, Type: System.Int32, Constant: 4) (Syntax: '4')
        IfTrue: IBranchStatement (BranchKind.Break) (OperationKind.BranchStatement) (Syntax: 'break;')
        IfFalse: null
      IExpressionStatement (OperationKind.ExpressionStatement) (Syntax: 'i = i + 2;')
        Expression: ISimpleAssignmentExpression (OperationKind.SimpleAssignmentExpression, Type: System.Int32) (Syntax: 'i = i + 2')
            Left: ILocalReferenceExpression: i (OperationKind.LocalReferenceExpression, Type: System.Int32) (Syntax: 'i')
            Right: IBinaryOperatorExpression (BinaryOperatorKind.Add) (OperationKind.BinaryOperatorExpression, Type: System.Int32) (Syntax: 'i + 2')
                Left: ILocalReferenceExpression: i (OperationKind.LocalReferenceExpression, Type: System.Int32) (Syntax: 'i')
                Right: ILiteralExpression (OperationKind.LiteralExpression, Type: System.Int32, Constant: 2) (Syntax: '2')
";
            VerifyOperationTreeForTest<ForStatementSyntax>(source, expectedOperationTree);
        }

        [CompilerTrait(CompilerFeature.IOperation)]
        [Fact, WorkItem(17602, "https://github.com/dotnet/roslyn/issues/17602")]
        public void IForLoopStatement_MultipleInitializer()
        {
            string source = @"
class C
{
    static void Main()
    {
        int i = 0;
        int j = 0;
        /*<bind>*/for (i = i + 1, i = i + 1; j < 2; i = i + 2, j = j + 1)
        {
        }/*</bind>*/
        System.Console.Write(""{0}"", i);
    }
}
";
            string expectedOperationTree = @"
IForLoopStatement (LoopKind.For) (OperationKind.LoopStatement) (Syntax: 'for (i = i  ... }')
  Condition: IBinaryOperatorExpression (BinaryOperatorKind.LessThan) (OperationKind.BinaryOperatorExpression, Type: System.Boolean) (Syntax: 'j < 2')
      Left: ILocalReferenceExpression: j (OperationKind.LocalReferenceExpression, Type: System.Int32) (Syntax: 'j')
      Right: ILiteralExpression (OperationKind.LiteralExpression, Type: System.Int32, Constant: 2) (Syntax: '2')
  Before:
      IExpressionStatement (OperationKind.ExpressionStatement) (Syntax: 'i = i + 1')
        Expression: ISimpleAssignmentExpression (OperationKind.SimpleAssignmentExpression, Type: System.Int32) (Syntax: 'i = i + 1')
            Left: ILocalReferenceExpression: i (OperationKind.LocalReferenceExpression, Type: System.Int32) (Syntax: 'i')
            Right: IBinaryOperatorExpression (BinaryOperatorKind.Add) (OperationKind.BinaryOperatorExpression, Type: System.Int32) (Syntax: 'i + 1')
                Left: ILocalReferenceExpression: i (OperationKind.LocalReferenceExpression, Type: System.Int32) (Syntax: 'i')
                Right: ILiteralExpression (OperationKind.LiteralExpression, Type: System.Int32, Constant: 1) (Syntax: '1')
      IExpressionStatement (OperationKind.ExpressionStatement) (Syntax: 'i = i + 1')
        Expression: ISimpleAssignmentExpression (OperationKind.SimpleAssignmentExpression, Type: System.Int32) (Syntax: 'i = i + 1')
            Left: ILocalReferenceExpression: i (OperationKind.LocalReferenceExpression, Type: System.Int32) (Syntax: 'i')
            Right: IBinaryOperatorExpression (BinaryOperatorKind.Add) (OperationKind.BinaryOperatorExpression, Type: System.Int32) (Syntax: 'i + 1')
                Left: ILocalReferenceExpression: i (OperationKind.LocalReferenceExpression, Type: System.Int32) (Syntax: 'i')
                Right: ILiteralExpression (OperationKind.LiteralExpression, Type: System.Int32, Constant: 1) (Syntax: '1')
  AtLoopBottom:
      IExpressionStatement (OperationKind.ExpressionStatement) (Syntax: 'i = i + 2')
        Expression: ISimpleAssignmentExpression (OperationKind.SimpleAssignmentExpression, Type: System.Int32) (Syntax: 'i = i + 2')
            Left: ILocalReferenceExpression: i (OperationKind.LocalReferenceExpression, Type: System.Int32) (Syntax: 'i')
            Right: IBinaryOperatorExpression (BinaryOperatorKind.Add) (OperationKind.BinaryOperatorExpression, Type: System.Int32) (Syntax: 'i + 2')
                Left: ILocalReferenceExpression: i (OperationKind.LocalReferenceExpression, Type: System.Int32) (Syntax: 'i')
                Right: ILiteralExpression (OperationKind.LiteralExpression, Type: System.Int32, Constant: 2) (Syntax: '2')
      IExpressionStatement (OperationKind.ExpressionStatement) (Syntax: 'j = j + 1')
        Expression: ISimpleAssignmentExpression (OperationKind.SimpleAssignmentExpression, Type: System.Int32) (Syntax: 'j = j + 1')
            Left: ILocalReferenceExpression: j (OperationKind.LocalReferenceExpression, Type: System.Int32) (Syntax: 'j')
            Right: IBinaryOperatorExpression (BinaryOperatorKind.Add) (OperationKind.BinaryOperatorExpression, Type: System.Int32) (Syntax: 'j + 1')
                Left: ILocalReferenceExpression: j (OperationKind.LocalReferenceExpression, Type: System.Int32) (Syntax: 'j')
                Right: ILiteralExpression (OperationKind.LiteralExpression, Type: System.Int32, Constant: 1) (Syntax: '1')
  Body: IBlockStatement (0 statements) (OperationKind.BlockStatement) (Syntax: '{ ... }')
";
            VerifyOperationTreeForTest<ForStatementSyntax>(source, expectedOperationTree);
        }

        [CompilerTrait(CompilerFeature.IOperation)]
        [Fact, WorkItem(17602, "https://github.com/dotnet/roslyn/issues/17602")]
        public void IForLoopStatement_InitializerMissing()
        {
            string source = @"
class C
{
    static void Main(string[] args)
    {
        int i = 1;
        /*<bind>*/for (; i < 10; i = i + 1)
        {
        }/*</bind>*/
    }
}

";
            string expectedOperationTree = @"
IForLoopStatement (LoopKind.For) (OperationKind.LoopStatement) (Syntax: 'for (; i <  ... }')
  Condition: IBinaryOperatorExpression (BinaryOperatorKind.LessThan) (OperationKind.BinaryOperatorExpression, Type: System.Boolean) (Syntax: 'i < 10')
      Left: ILocalReferenceExpression: i (OperationKind.LocalReferenceExpression, Type: System.Int32) (Syntax: 'i')
      Right: ILiteralExpression (OperationKind.LiteralExpression, Type: System.Int32, Constant: 10) (Syntax: '10')
  Before(0)
  AtLoopBottom:
      IExpressionStatement (OperationKind.ExpressionStatement) (Syntax: 'i = i + 1')
        Expression: ISimpleAssignmentExpression (OperationKind.SimpleAssignmentExpression, Type: System.Int32) (Syntax: 'i = i + 1')
            Left: ILocalReferenceExpression: i (OperationKind.LocalReferenceExpression, Type: System.Int32) (Syntax: 'i')
            Right: IBinaryOperatorExpression (BinaryOperatorKind.Add) (OperationKind.BinaryOperatorExpression, Type: System.Int32) (Syntax: 'i + 1')
                Left: ILocalReferenceExpression: i (OperationKind.LocalReferenceExpression, Type: System.Int32) (Syntax: 'i')
                Right: ILiteralExpression (OperationKind.LiteralExpression, Type: System.Int32, Constant: 1) (Syntax: '1')
  Body: IBlockStatement (0 statements) (OperationKind.BlockStatement) (Syntax: '{ ... }')
";
            VerifyOperationTreeForTest<ForStatementSyntax>(source, expectedOperationTree);
        }

        [CompilerTrait(CompilerFeature.IOperation)]
        [Fact, WorkItem(17602, "https://github.com/dotnet/roslyn/issues/17602")]
        public void IForLoopStatement_DecreasingIterator()
        {
            string source = @"
class C
{
    static void Main(string[] args)
    {
        /*<bind>*/for (int k = 200; k > 100; k = k - 1)
        {
        }/*</bind>*/
    }
}

";
            string expectedOperationTree = @"
IForLoopStatement (LoopKind.For) (OperationKind.LoopStatement) (Syntax: 'for (int k  ... }')
  Locals: Local_1: System.Int32 k
  Condition: IBinaryOperatorExpression (BinaryOperatorKind.GreaterThan) (OperationKind.BinaryOperatorExpression, Type: System.Boolean) (Syntax: 'k > 100')
      Left: ILocalReferenceExpression: k (OperationKind.LocalReferenceExpression, Type: System.Int32) (Syntax: 'k')
      Right: ILiteralExpression (OperationKind.LiteralExpression, Type: System.Int32, Constant: 100) (Syntax: '100')
  Before:
      IVariableDeclaration (1 variables) (OperationKind.VariableDeclaration) (Syntax: 'k = 200')
        Variables: Local_1: System.Int32 k
        Initializer: ILiteralExpression (OperationKind.LiteralExpression, Type: System.Int32, Constant: 200) (Syntax: '200')
  AtLoopBottom:
      IExpressionStatement (OperationKind.ExpressionStatement) (Syntax: 'k = k - 1')
        Expression: ISimpleAssignmentExpression (OperationKind.SimpleAssignmentExpression, Type: System.Int32) (Syntax: 'k = k - 1')
            Left: ILocalReferenceExpression: k (OperationKind.LocalReferenceExpression, Type: System.Int32) (Syntax: 'k')
            Right: IBinaryOperatorExpression (BinaryOperatorKind.Subtract) (OperationKind.BinaryOperatorExpression, Type: System.Int32) (Syntax: 'k - 1')
                Left: ILocalReferenceExpression: k (OperationKind.LocalReferenceExpression, Type: System.Int32) (Syntax: 'k')
                Right: ILiteralExpression (OperationKind.LiteralExpression, Type: System.Int32, Constant: 1) (Syntax: '1')
  Body: IBlockStatement (0 statements) (OperationKind.BlockStatement) (Syntax: '{ ... }')
";
            VerifyOperationTreeForTest<ForStatementSyntax>(source, expectedOperationTree);
        }

        [CompilerTrait(CompilerFeature.IOperation)]
        [Fact, WorkItem(17602, "https://github.com/dotnet/roslyn/issues/17602")]
        public void IForLoopStatement_MethodCall()
        {
            string source = @"
class C
{
    static void Main(string[] args)
    {
        /*<bind>*/for (Initializer(); Conditional(); Iterator())
        {
        }/*</bind>*/
    }
    public static int Initializer() { return 1; }
    public static bool Conditional()
    { return true; }
    public static int Iterator() { return 1; }
}

";
            string expectedOperationTree = @"
IForLoopStatement (LoopKind.For) (OperationKind.LoopStatement) (Syntax: 'for (Initia ... }')
  Condition: IInvocationExpression (System.Boolean C.Conditional()) (OperationKind.InvocationExpression, Type: System.Boolean) (Syntax: 'Conditional()')
      Instance Receiver: null
      Arguments(0)
  Before:
      IExpressionStatement (OperationKind.ExpressionStatement) (Syntax: 'Initializer()')
        Expression: IInvocationExpression (System.Int32 C.Initializer()) (OperationKind.InvocationExpression, Type: System.Int32) (Syntax: 'Initializer()')
            Instance Receiver: null
            Arguments(0)
  AtLoopBottom:
      IExpressionStatement (OperationKind.ExpressionStatement) (Syntax: 'Iterator()')
        Expression: IInvocationExpression (System.Int32 C.Iterator()) (OperationKind.InvocationExpression, Type: System.Int32) (Syntax: 'Iterator()')
            Instance Receiver: null
            Arguments(0)
  Body: IBlockStatement (0 statements) (OperationKind.BlockStatement) (Syntax: '{ ... }')
";
            VerifyOperationTreeForTest<ForStatementSyntax>(source, expectedOperationTree);
        }

        [CompilerTrait(CompilerFeature.IOperation)]
        [Fact, WorkItem(17602, "https://github.com/dotnet/roslyn/issues/17602")]
        public void IForLoopStatement_MissingForBody()
        {
            string source = @"
class C
{
    static void Main(string[] args)
    {
        /*<bind>*/for (int i = 10; i < 100; i = i + 1) ;/*</bind>*/
    }
}
";
            string expectedOperationTree = @"
IForLoopStatement (LoopKind.For) (OperationKind.LoopStatement) (Syntax: 'for (int i  ...  = i + 1) ;')
  Locals: Local_1: System.Int32 i
  Condition: IBinaryOperatorExpression (BinaryOperatorKind.LessThan) (OperationKind.BinaryOperatorExpression, Type: System.Boolean) (Syntax: 'i < 100')
      Left: ILocalReferenceExpression: i (OperationKind.LocalReferenceExpression, Type: System.Int32) (Syntax: 'i')
      Right: ILiteralExpression (OperationKind.LiteralExpression, Type: System.Int32, Constant: 100) (Syntax: '100')
  Before:
      IVariableDeclaration (1 variables) (OperationKind.VariableDeclaration) (Syntax: 'i = 10')
        Variables: Local_1: System.Int32 i
        Initializer: ILiteralExpression (OperationKind.LiteralExpression, Type: System.Int32, Constant: 10) (Syntax: '10')
  AtLoopBottom:
      IExpressionStatement (OperationKind.ExpressionStatement) (Syntax: 'i = i + 1')
        Expression: ISimpleAssignmentExpression (OperationKind.SimpleAssignmentExpression, Type: System.Int32) (Syntax: 'i = i + 1')
            Left: ILocalReferenceExpression: i (OperationKind.LocalReferenceExpression, Type: System.Int32) (Syntax: 'i')
            Right: IBinaryOperatorExpression (BinaryOperatorKind.Add) (OperationKind.BinaryOperatorExpression, Type: System.Int32) (Syntax: 'i + 1')
                Left: ILocalReferenceExpression: i (OperationKind.LocalReferenceExpression, Type: System.Int32) (Syntax: 'i')
                Right: ILiteralExpression (OperationKind.LiteralExpression, Type: System.Int32, Constant: 1) (Syntax: '1')
  Body: IEmptyStatement (OperationKind.EmptyStatement) (Syntax: ';')
";
            VerifyOperationTreeForTest<ForStatementSyntax>(source, expectedOperationTree);
        }

        [CompilerTrait(CompilerFeature.IOperation)]
        [Fact, WorkItem(17602, "https://github.com/dotnet/roslyn/issues/17602")]
        public void IForLoopStatement_Nested()
        {
            string source = @"
class C
{
    static void Main(string[] args)
    {
        /*<bind>*/for (int i = 0; i < 100; i = i + 1)
        {
            for (int j = 0; j < 10; j = j + 1)
            {
            }
        }/*</bind>*/
    }
}
";
            string expectedOperationTree = @"
IForLoopStatement (LoopKind.For) (OperationKind.LoopStatement) (Syntax: 'for (int i  ... }')
  Locals: Local_1: System.Int32 i
  Condition: IBinaryOperatorExpression (BinaryOperatorKind.LessThan) (OperationKind.BinaryOperatorExpression, Type: System.Boolean) (Syntax: 'i < 100')
      Left: ILocalReferenceExpression: i (OperationKind.LocalReferenceExpression, Type: System.Int32) (Syntax: 'i')
      Right: ILiteralExpression (OperationKind.LiteralExpression, Type: System.Int32, Constant: 100) (Syntax: '100')
  Before:
      IVariableDeclaration (1 variables) (OperationKind.VariableDeclaration) (Syntax: 'i = 0')
        Variables: Local_1: System.Int32 i
        Initializer: ILiteralExpression (OperationKind.LiteralExpression, Type: System.Int32, Constant: 0) (Syntax: '0')
  AtLoopBottom:
      IExpressionStatement (OperationKind.ExpressionStatement) (Syntax: 'i = i + 1')
        Expression: ISimpleAssignmentExpression (OperationKind.SimpleAssignmentExpression, Type: System.Int32) (Syntax: 'i = i + 1')
            Left: ILocalReferenceExpression: i (OperationKind.LocalReferenceExpression, Type: System.Int32) (Syntax: 'i')
            Right: IBinaryOperatorExpression (BinaryOperatorKind.Add) (OperationKind.BinaryOperatorExpression, Type: System.Int32) (Syntax: 'i + 1')
                Left: ILocalReferenceExpression: i (OperationKind.LocalReferenceExpression, Type: System.Int32) (Syntax: 'i')
                Right: ILiteralExpression (OperationKind.LiteralExpression, Type: System.Int32, Constant: 1) (Syntax: '1')
  Body: IBlockStatement (1 statements) (OperationKind.BlockStatement) (Syntax: '{ ... }')
      IForLoopStatement (LoopKind.For) (OperationKind.LoopStatement) (Syntax: 'for (int j  ... }')
        Locals: Local_1: System.Int32 j
        Condition: IBinaryOperatorExpression (BinaryOperatorKind.LessThan) (OperationKind.BinaryOperatorExpression, Type: System.Boolean) (Syntax: 'j < 10')
            Left: ILocalReferenceExpression: j (OperationKind.LocalReferenceExpression, Type: System.Int32) (Syntax: 'j')
            Right: ILiteralExpression (OperationKind.LiteralExpression, Type: System.Int32, Constant: 10) (Syntax: '10')
        Before:
            IVariableDeclaration (1 variables) (OperationKind.VariableDeclaration) (Syntax: 'j = 0')
              Variables: Local_1: System.Int32 j
              Initializer: ILiteralExpression (OperationKind.LiteralExpression, Type: System.Int32, Constant: 0) (Syntax: '0')
        AtLoopBottom:
            IExpressionStatement (OperationKind.ExpressionStatement) (Syntax: 'j = j + 1')
              Expression: ISimpleAssignmentExpression (OperationKind.SimpleAssignmentExpression, Type: System.Int32) (Syntax: 'j = j + 1')
                  Left: ILocalReferenceExpression: j (OperationKind.LocalReferenceExpression, Type: System.Int32) (Syntax: 'j')
                  Right: IBinaryOperatorExpression (BinaryOperatorKind.Add) (OperationKind.BinaryOperatorExpression, Type: System.Int32) (Syntax: 'j + 1')
                      Left: ILocalReferenceExpression: j (OperationKind.LocalReferenceExpression, Type: System.Int32) (Syntax: 'j')
                      Right: ILiteralExpression (OperationKind.LiteralExpression, Type: System.Int32, Constant: 1) (Syntax: '1')
        Body: IBlockStatement (0 statements) (OperationKind.BlockStatement) (Syntax: '{ ... }')
";
            VerifyOperationTreeForTest<ForStatementSyntax>(source, expectedOperationTree);
        }

        [CompilerTrait(CompilerFeature.IOperation)]
        [Fact, WorkItem(17602, "https://github.com/dotnet/roslyn/issues/17602")]
        public void IForLoopStatement_ChangeOuterVariableInInnerLoop()
        {
            string source = @"
class C
{
    static void Main(string[] args)
    {
        /*<bind>*/for (int i = 0; i < 10; i = i + 1)
        {
            for (int j = 0; j < 10; j = j + 1)
            {
                i = 1;
            }
        }/*</bind>*/
    }
}

";
            string expectedOperationTree = @"
IForLoopStatement (LoopKind.For) (OperationKind.LoopStatement) (Syntax: 'for (int i  ... }')
  Locals: Local_1: System.Int32 i
  Condition: IBinaryOperatorExpression (BinaryOperatorKind.LessThan) (OperationKind.BinaryOperatorExpression, Type: System.Boolean) (Syntax: 'i < 10')
      Left: ILocalReferenceExpression: i (OperationKind.LocalReferenceExpression, Type: System.Int32) (Syntax: 'i')
      Right: ILiteralExpression (OperationKind.LiteralExpression, Type: System.Int32, Constant: 10) (Syntax: '10')
  Before:
      IVariableDeclaration (1 variables) (OperationKind.VariableDeclaration) (Syntax: 'i = 0')
        Variables: Local_1: System.Int32 i
        Initializer: ILiteralExpression (OperationKind.LiteralExpression, Type: System.Int32, Constant: 0) (Syntax: '0')
  AtLoopBottom:
      IExpressionStatement (OperationKind.ExpressionStatement) (Syntax: 'i = i + 1')
        Expression: ISimpleAssignmentExpression (OperationKind.SimpleAssignmentExpression, Type: System.Int32) (Syntax: 'i = i + 1')
            Left: ILocalReferenceExpression: i (OperationKind.LocalReferenceExpression, Type: System.Int32) (Syntax: 'i')
            Right: IBinaryOperatorExpression (BinaryOperatorKind.Add) (OperationKind.BinaryOperatorExpression, Type: System.Int32) (Syntax: 'i + 1')
                Left: ILocalReferenceExpression: i (OperationKind.LocalReferenceExpression, Type: System.Int32) (Syntax: 'i')
                Right: ILiteralExpression (OperationKind.LiteralExpression, Type: System.Int32, Constant: 1) (Syntax: '1')
  Body: IBlockStatement (1 statements) (OperationKind.BlockStatement) (Syntax: '{ ... }')
      IForLoopStatement (LoopKind.For) (OperationKind.LoopStatement) (Syntax: 'for (int j  ... }')
        Locals: Local_1: System.Int32 j
        Condition: IBinaryOperatorExpression (BinaryOperatorKind.LessThan) (OperationKind.BinaryOperatorExpression, Type: System.Boolean) (Syntax: 'j < 10')
            Left: ILocalReferenceExpression: j (OperationKind.LocalReferenceExpression, Type: System.Int32) (Syntax: 'j')
            Right: ILiteralExpression (OperationKind.LiteralExpression, Type: System.Int32, Constant: 10) (Syntax: '10')
        Before:
            IVariableDeclaration (1 variables) (OperationKind.VariableDeclaration) (Syntax: 'j = 0')
              Variables: Local_1: System.Int32 j
              Initializer: ILiteralExpression (OperationKind.LiteralExpression, Type: System.Int32, Constant: 0) (Syntax: '0')
        AtLoopBottom:
            IExpressionStatement (OperationKind.ExpressionStatement) (Syntax: 'j = j + 1')
              Expression: ISimpleAssignmentExpression (OperationKind.SimpleAssignmentExpression, Type: System.Int32) (Syntax: 'j = j + 1')
                  Left: ILocalReferenceExpression: j (OperationKind.LocalReferenceExpression, Type: System.Int32) (Syntax: 'j')
                  Right: IBinaryOperatorExpression (BinaryOperatorKind.Add) (OperationKind.BinaryOperatorExpression, Type: System.Int32) (Syntax: 'j + 1')
                      Left: ILocalReferenceExpression: j (OperationKind.LocalReferenceExpression, Type: System.Int32) (Syntax: 'j')
                      Right: ILiteralExpression (OperationKind.LiteralExpression, Type: System.Int32, Constant: 1) (Syntax: '1')
        Body: IBlockStatement (1 statements) (OperationKind.BlockStatement) (Syntax: '{ ... }')
            IExpressionStatement (OperationKind.ExpressionStatement) (Syntax: 'i = 1;')
              Expression: ISimpleAssignmentExpression (OperationKind.SimpleAssignmentExpression, Type: System.Int32) (Syntax: 'i = 1')
                  Left: ILocalReferenceExpression: i (OperationKind.LocalReferenceExpression, Type: System.Int32) (Syntax: 'i')
                  Right: ILiteralExpression (OperationKind.LiteralExpression, Type: System.Int32, Constant: 1) (Syntax: '1')
";
            VerifyOperationTreeForTest<ForStatementSyntax>(source, expectedOperationTree);
        }

        [CompilerTrait(CompilerFeature.IOperation)]
        [Fact, WorkItem(17602, "https://github.com/dotnet/roslyn/issues/17602")]
        public void IForLoopStatement_InnerLoopRefOuterIteration()
        {
            string source = @"
class C
{
    static void Main(string[] args)
    {
        /*<bind>*/for (int i = 0; i < 5; i = i + 1)
        {
            for (int j = i + 1; i < j; j = j - 1)
            {
            }
        }/*</bind>*/
    }
}

";
            string expectedOperationTree = @"
IForLoopStatement (LoopKind.For) (OperationKind.LoopStatement) (Syntax: 'for (int i  ... }')
  Locals: Local_1: System.Int32 i
  Condition: IBinaryOperatorExpression (BinaryOperatorKind.LessThan) (OperationKind.BinaryOperatorExpression, Type: System.Boolean) (Syntax: 'i < 5')
      Left: ILocalReferenceExpression: i (OperationKind.LocalReferenceExpression, Type: System.Int32) (Syntax: 'i')
      Right: ILiteralExpression (OperationKind.LiteralExpression, Type: System.Int32, Constant: 5) (Syntax: '5')
  Before:
      IVariableDeclaration (1 variables) (OperationKind.VariableDeclaration) (Syntax: 'i = 0')
        Variables: Local_1: System.Int32 i
        Initializer: ILiteralExpression (OperationKind.LiteralExpression, Type: System.Int32, Constant: 0) (Syntax: '0')
  AtLoopBottom:
      IExpressionStatement (OperationKind.ExpressionStatement) (Syntax: 'i = i + 1')
        Expression: ISimpleAssignmentExpression (OperationKind.SimpleAssignmentExpression, Type: System.Int32) (Syntax: 'i = i + 1')
            Left: ILocalReferenceExpression: i (OperationKind.LocalReferenceExpression, Type: System.Int32) (Syntax: 'i')
            Right: IBinaryOperatorExpression (BinaryOperatorKind.Add) (OperationKind.BinaryOperatorExpression, Type: System.Int32) (Syntax: 'i + 1')
                Left: ILocalReferenceExpression: i (OperationKind.LocalReferenceExpression, Type: System.Int32) (Syntax: 'i')
                Right: ILiteralExpression (OperationKind.LiteralExpression, Type: System.Int32, Constant: 1) (Syntax: '1')
  Body: IBlockStatement (1 statements) (OperationKind.BlockStatement) (Syntax: '{ ... }')
      IForLoopStatement (LoopKind.For) (OperationKind.LoopStatement) (Syntax: 'for (int j  ... }')
        Locals: Local_1: System.Int32 j
        Condition: IBinaryOperatorExpression (BinaryOperatorKind.LessThan) (OperationKind.BinaryOperatorExpression, Type: System.Boolean) (Syntax: 'i < j')
            Left: ILocalReferenceExpression: i (OperationKind.LocalReferenceExpression, Type: System.Int32) (Syntax: 'i')
            Right: ILocalReferenceExpression: j (OperationKind.LocalReferenceExpression, Type: System.Int32) (Syntax: 'j')
        Before:
            IVariableDeclaration (1 variables) (OperationKind.VariableDeclaration) (Syntax: 'j = i + 1')
              Variables: Local_1: System.Int32 j
              Initializer: IBinaryOperatorExpression (BinaryOperatorKind.Add) (OperationKind.BinaryOperatorExpression, Type: System.Int32) (Syntax: 'i + 1')
                  Left: ILocalReferenceExpression: i (OperationKind.LocalReferenceExpression, Type: System.Int32) (Syntax: 'i')
                  Right: ILiteralExpression (OperationKind.LiteralExpression, Type: System.Int32, Constant: 1) (Syntax: '1')
        AtLoopBottom:
            IExpressionStatement (OperationKind.ExpressionStatement) (Syntax: 'j = j - 1')
              Expression: ISimpleAssignmentExpression (OperationKind.SimpleAssignmentExpression, Type: System.Int32) (Syntax: 'j = j - 1')
                  Left: ILocalReferenceExpression: j (OperationKind.LocalReferenceExpression, Type: System.Int32) (Syntax: 'j')
                  Right: IBinaryOperatorExpression (BinaryOperatorKind.Subtract) (OperationKind.BinaryOperatorExpression, Type: System.Int32) (Syntax: 'j - 1')
                      Left: ILocalReferenceExpression: j (OperationKind.LocalReferenceExpression, Type: System.Int32) (Syntax: 'j')
                      Right: ILiteralExpression (OperationKind.LiteralExpression, Type: System.Int32, Constant: 1) (Syntax: '1')
        Body: IBlockStatement (0 statements) (OperationKind.BlockStatement) (Syntax: '{ ... }')
";
            VerifyOperationTreeForTest<ForStatementSyntax>(source, expectedOperationTree);
        }

        [CompilerTrait(CompilerFeature.IOperation)]
        [Fact, WorkItem(17602, "https://github.com/dotnet/roslyn/issues/17602")]
        public void IForLoopStatement_BreakFromNestedLoop()
        {
            string source = @"
class C
{
    static void Main(string[] args)
    {
        /*<bind>*/for (int i = 0; i < 5; i = i + 1)
        {
            for (int j = 0; j < 10; j = j + 1)
            {
                if (j == 5)
                    break;
            }
        }/*</bind>*/
    }
}

";
            string expectedOperationTree = @"
IForLoopStatement (LoopKind.For) (OperationKind.LoopStatement) (Syntax: 'for (int i  ... }')
  Locals: Local_1: System.Int32 i
  Condition: IBinaryOperatorExpression (BinaryOperatorKind.LessThan) (OperationKind.BinaryOperatorExpression, Type: System.Boolean) (Syntax: 'i < 5')
      Left: ILocalReferenceExpression: i (OperationKind.LocalReferenceExpression, Type: System.Int32) (Syntax: 'i')
      Right: ILiteralExpression (OperationKind.LiteralExpression, Type: System.Int32, Constant: 5) (Syntax: '5')
  Before:
      IVariableDeclaration (1 variables) (OperationKind.VariableDeclaration) (Syntax: 'i = 0')
        Variables: Local_1: System.Int32 i
        Initializer: ILiteralExpression (OperationKind.LiteralExpression, Type: System.Int32, Constant: 0) (Syntax: '0')
  AtLoopBottom:
      IExpressionStatement (OperationKind.ExpressionStatement) (Syntax: 'i = i + 1')
        Expression: ISimpleAssignmentExpression (OperationKind.SimpleAssignmentExpression, Type: System.Int32) (Syntax: 'i = i + 1')
            Left: ILocalReferenceExpression: i (OperationKind.LocalReferenceExpression, Type: System.Int32) (Syntax: 'i')
            Right: IBinaryOperatorExpression (BinaryOperatorKind.Add) (OperationKind.BinaryOperatorExpression, Type: System.Int32) (Syntax: 'i + 1')
                Left: ILocalReferenceExpression: i (OperationKind.LocalReferenceExpression, Type: System.Int32) (Syntax: 'i')
                Right: ILiteralExpression (OperationKind.LiteralExpression, Type: System.Int32, Constant: 1) (Syntax: '1')
  Body: IBlockStatement (1 statements) (OperationKind.BlockStatement) (Syntax: '{ ... }')
      IForLoopStatement (LoopKind.For) (OperationKind.LoopStatement) (Syntax: 'for (int j  ... }')
        Locals: Local_1: System.Int32 j
        Condition: IBinaryOperatorExpression (BinaryOperatorKind.LessThan) (OperationKind.BinaryOperatorExpression, Type: System.Boolean) (Syntax: 'j < 10')
            Left: ILocalReferenceExpression: j (OperationKind.LocalReferenceExpression, Type: System.Int32) (Syntax: 'j')
            Right: ILiteralExpression (OperationKind.LiteralExpression, Type: System.Int32, Constant: 10) (Syntax: '10')
        Before:
            IVariableDeclaration (1 variables) (OperationKind.VariableDeclaration) (Syntax: 'j = 0')
              Variables: Local_1: System.Int32 j
              Initializer: ILiteralExpression (OperationKind.LiteralExpression, Type: System.Int32, Constant: 0) (Syntax: '0')
        AtLoopBottom:
            IExpressionStatement (OperationKind.ExpressionStatement) (Syntax: 'j = j + 1')
              Expression: ISimpleAssignmentExpression (OperationKind.SimpleAssignmentExpression, Type: System.Int32) (Syntax: 'j = j + 1')
                  Left: ILocalReferenceExpression: j (OperationKind.LocalReferenceExpression, Type: System.Int32) (Syntax: 'j')
                  Right: IBinaryOperatorExpression (BinaryOperatorKind.Add) (OperationKind.BinaryOperatorExpression, Type: System.Int32) (Syntax: 'j + 1')
                      Left: ILocalReferenceExpression: j (OperationKind.LocalReferenceExpression, Type: System.Int32) (Syntax: 'j')
                      Right: ILiteralExpression (OperationKind.LiteralExpression, Type: System.Int32, Constant: 1) (Syntax: '1')
        Body: IBlockStatement (1 statements) (OperationKind.BlockStatement) (Syntax: '{ ... }')
            IIfStatement (OperationKind.IfStatement) (Syntax: 'if (j == 5) ... break;')
              Condition: IBinaryOperatorExpression (BinaryOperatorKind.Equals) (OperationKind.BinaryOperatorExpression, Type: System.Boolean) (Syntax: 'j == 5')
                  Left: ILocalReferenceExpression: j (OperationKind.LocalReferenceExpression, Type: System.Int32) (Syntax: 'j')
                  Right: ILiteralExpression (OperationKind.LiteralExpression, Type: System.Int32, Constant: 5) (Syntax: '5')
              IfTrue: IBranchStatement (BranchKind.Break) (OperationKind.BranchStatement) (Syntax: 'break;')
              IfFalse: null
";
            VerifyOperationTreeForTest<ForStatementSyntax>(source, expectedOperationTree);
        }

        [CompilerTrait(CompilerFeature.IOperation)]
        [Fact, WorkItem(17602, "https://github.com/dotnet/roslyn/issues/17602")]
        public void IForLoopStatement_ContinueForNestedLoop()
        {
            string source = @"
class C
{
    static void Main(string[] args)
    {
        /*<bind>*/for (int i = 0; i < 5; i = i + 1)
        {
            for (int j = 1; j < 10; j = j + 1)
            {
                if ((j % 2) != 0)
                    continue;
                i = i + 1;
                System.Console.Write(i);
            }
        }/*</bind>*/
    }
}
";
            string expectedOperationTree = @"
IForLoopStatement (LoopKind.For) (OperationKind.LoopStatement) (Syntax: 'for (int i  ... }')
  Locals: Local_1: System.Int32 i
  Condition: IBinaryOperatorExpression (BinaryOperatorKind.LessThan) (OperationKind.BinaryOperatorExpression, Type: System.Boolean) (Syntax: 'i < 5')
      Left: ILocalReferenceExpression: i (OperationKind.LocalReferenceExpression, Type: System.Int32) (Syntax: 'i')
      Right: ILiteralExpression (OperationKind.LiteralExpression, Type: System.Int32, Constant: 5) (Syntax: '5')
  Before:
      IVariableDeclaration (1 variables) (OperationKind.VariableDeclaration) (Syntax: 'i = 0')
        Variables: Local_1: System.Int32 i
        Initializer: ILiteralExpression (OperationKind.LiteralExpression, Type: System.Int32, Constant: 0) (Syntax: '0')
  AtLoopBottom:
      IExpressionStatement (OperationKind.ExpressionStatement) (Syntax: 'i = i + 1')
        Expression: ISimpleAssignmentExpression (OperationKind.SimpleAssignmentExpression, Type: System.Int32) (Syntax: 'i = i + 1')
            Left: ILocalReferenceExpression: i (OperationKind.LocalReferenceExpression, Type: System.Int32) (Syntax: 'i')
            Right: IBinaryOperatorExpression (BinaryOperatorKind.Add) (OperationKind.BinaryOperatorExpression, Type: System.Int32) (Syntax: 'i + 1')
                Left: ILocalReferenceExpression: i (OperationKind.LocalReferenceExpression, Type: System.Int32) (Syntax: 'i')
                Right: ILiteralExpression (OperationKind.LiteralExpression, Type: System.Int32, Constant: 1) (Syntax: '1')
  Body: IBlockStatement (1 statements) (OperationKind.BlockStatement) (Syntax: '{ ... }')
      IForLoopStatement (LoopKind.For) (OperationKind.LoopStatement) (Syntax: 'for (int j  ... }')
        Locals: Local_1: System.Int32 j
        Condition: IBinaryOperatorExpression (BinaryOperatorKind.LessThan) (OperationKind.BinaryOperatorExpression, Type: System.Boolean) (Syntax: 'j < 10')
            Left: ILocalReferenceExpression: j (OperationKind.LocalReferenceExpression, Type: System.Int32) (Syntax: 'j')
            Right: ILiteralExpression (OperationKind.LiteralExpression, Type: System.Int32, Constant: 10) (Syntax: '10')
        Before:
            IVariableDeclaration (1 variables) (OperationKind.VariableDeclaration) (Syntax: 'j = 1')
              Variables: Local_1: System.Int32 j
              Initializer: ILiteralExpression (OperationKind.LiteralExpression, Type: System.Int32, Constant: 1) (Syntax: '1')
        AtLoopBottom:
            IExpressionStatement (OperationKind.ExpressionStatement) (Syntax: 'j = j + 1')
              Expression: ISimpleAssignmentExpression (OperationKind.SimpleAssignmentExpression, Type: System.Int32) (Syntax: 'j = j + 1')
                  Left: ILocalReferenceExpression: j (OperationKind.LocalReferenceExpression, Type: System.Int32) (Syntax: 'j')
                  Right: IBinaryOperatorExpression (BinaryOperatorKind.Add) (OperationKind.BinaryOperatorExpression, Type: System.Int32) (Syntax: 'j + 1')
                      Left: ILocalReferenceExpression: j (OperationKind.LocalReferenceExpression, Type: System.Int32) (Syntax: 'j')
                      Right: ILiteralExpression (OperationKind.LiteralExpression, Type: System.Int32, Constant: 1) (Syntax: '1')
        Body: IBlockStatement (3 statements) (OperationKind.BlockStatement) (Syntax: '{ ... }')
            IIfStatement (OperationKind.IfStatement) (Syntax: 'if ((j % 2) ... continue;')
              Condition: IBinaryOperatorExpression (BinaryOperatorKind.NotEquals) (OperationKind.BinaryOperatorExpression, Type: System.Boolean) (Syntax: '(j % 2) != 0')
                  Left: IBinaryOperatorExpression (BinaryOperatorKind.Remainder) (OperationKind.BinaryOperatorExpression, Type: System.Int32) (Syntax: 'j % 2')
                      Left: ILocalReferenceExpression: j (OperationKind.LocalReferenceExpression, Type: System.Int32) (Syntax: 'j')
                      Right: ILiteralExpression (OperationKind.LiteralExpression, Type: System.Int32, Constant: 2) (Syntax: '2')
                  Right: ILiteralExpression (OperationKind.LiteralExpression, Type: System.Int32, Constant: 0) (Syntax: '0')
              IfTrue: IBranchStatement (BranchKind.Continue) (OperationKind.BranchStatement) (Syntax: 'continue;')
              IfFalse: null
            IExpressionStatement (OperationKind.ExpressionStatement) (Syntax: 'i = i + 1;')
              Expression: ISimpleAssignmentExpression (OperationKind.SimpleAssignmentExpression, Type: System.Int32) (Syntax: 'i = i + 1')
                  Left: ILocalReferenceExpression: i (OperationKind.LocalReferenceExpression, Type: System.Int32) (Syntax: 'i')
                  Right: IBinaryOperatorExpression (BinaryOperatorKind.Add) (OperationKind.BinaryOperatorExpression, Type: System.Int32) (Syntax: 'i + 1')
                      Left: ILocalReferenceExpression: i (OperationKind.LocalReferenceExpression, Type: System.Int32) (Syntax: 'i')
                      Right: ILiteralExpression (OperationKind.LiteralExpression, Type: System.Int32, Constant: 1) (Syntax: '1')
            IExpressionStatement (OperationKind.ExpressionStatement) (Syntax: 'System.Console.Write(i);')
              Expression: IInvocationExpression (void System.Console.Write(System.Int32 value)) (OperationKind.InvocationExpression, Type: System.Void) (Syntax: 'System.Console.Write(i)')
                  Instance Receiver: null
                  Arguments(1):
                      IArgument (ArgumentKind.Explicit, Matching Parameter: value) (OperationKind.Argument) (Syntax: 'i')
                        ILocalReferenceExpression: i (OperationKind.LocalReferenceExpression, Type: System.Int32) (Syntax: 'i')
                        InConversion: CommonConversion (Exists: True, IsIdentity: True, IsNumeric: False, IsReference: False, IsUserDefined: False) (MethodSymbol: null)
                        OutConversion: CommonConversion (Exists: True, IsIdentity: True, IsNumeric: False, IsReference: False, IsUserDefined: False) (MethodSymbol: null)
";
            VerifyOperationTreeForTest<ForStatementSyntax>(source, expectedOperationTree);
        }

        [CompilerTrait(CompilerFeature.IOperation)]
        [Fact, WorkItem(17602, "https://github.com/dotnet/roslyn/issues/17602")]
        public void IForLoopStatement_GotoForNestedLoop_1()
        {
            string source = @"
class C
{
    static void Main(string[] args)
    {
        /*<bind>*/for (int i = 0; i < 5; i = i + 1)
        {
            for (int j = 0; j < 10; j = j + 1)
            {
                goto stop;
            stop:
                j = j + 1;
            }
        }/*</bind>*/
    }
}

";
            string expectedOperationTree = @"
IForLoopStatement (LoopKind.For) (OperationKind.LoopStatement) (Syntax: 'for (int i  ... }')
  Locals: Local_1: System.Int32 i
  Condition: IBinaryOperatorExpression (BinaryOperatorKind.LessThan) (OperationKind.BinaryOperatorExpression, Type: System.Boolean) (Syntax: 'i < 5')
      Left: ILocalReferenceExpression: i (OperationKind.LocalReferenceExpression, Type: System.Int32) (Syntax: 'i')
      Right: ILiteralExpression (OperationKind.LiteralExpression, Type: System.Int32, Constant: 5) (Syntax: '5')
  Before:
      IVariableDeclaration (1 variables) (OperationKind.VariableDeclaration) (Syntax: 'i = 0')
        Variables: Local_1: System.Int32 i
        Initializer: ILiteralExpression (OperationKind.LiteralExpression, Type: System.Int32, Constant: 0) (Syntax: '0')
  AtLoopBottom:
      IExpressionStatement (OperationKind.ExpressionStatement) (Syntax: 'i = i + 1')
        Expression: ISimpleAssignmentExpression (OperationKind.SimpleAssignmentExpression, Type: System.Int32) (Syntax: 'i = i + 1')
            Left: ILocalReferenceExpression: i (OperationKind.LocalReferenceExpression, Type: System.Int32) (Syntax: 'i')
            Right: IBinaryOperatorExpression (BinaryOperatorKind.Add) (OperationKind.BinaryOperatorExpression, Type: System.Int32) (Syntax: 'i + 1')
                Left: ILocalReferenceExpression: i (OperationKind.LocalReferenceExpression, Type: System.Int32) (Syntax: 'i')
                Right: ILiteralExpression (OperationKind.LiteralExpression, Type: System.Int32, Constant: 1) (Syntax: '1')
  Body: IBlockStatement (1 statements) (OperationKind.BlockStatement) (Syntax: '{ ... }')
      IForLoopStatement (LoopKind.For) (OperationKind.LoopStatement) (Syntax: 'for (int j  ... }')
        Locals: Local_1: System.Int32 j
        Condition: IBinaryOperatorExpression (BinaryOperatorKind.LessThan) (OperationKind.BinaryOperatorExpression, Type: System.Boolean) (Syntax: 'j < 10')
            Left: ILocalReferenceExpression: j (OperationKind.LocalReferenceExpression, Type: System.Int32) (Syntax: 'j')
            Right: ILiteralExpression (OperationKind.LiteralExpression, Type: System.Int32, Constant: 10) (Syntax: '10')
        Before:
            IVariableDeclaration (1 variables) (OperationKind.VariableDeclaration) (Syntax: 'j = 0')
              Variables: Local_1: System.Int32 j
              Initializer: ILiteralExpression (OperationKind.LiteralExpression, Type: System.Int32, Constant: 0) (Syntax: '0')
        AtLoopBottom:
            IExpressionStatement (OperationKind.ExpressionStatement) (Syntax: 'j = j + 1')
              Expression: ISimpleAssignmentExpression (OperationKind.SimpleAssignmentExpression, Type: System.Int32) (Syntax: 'j = j + 1')
                  Left: ILocalReferenceExpression: j (OperationKind.LocalReferenceExpression, Type: System.Int32) (Syntax: 'j')
                  Right: IBinaryOperatorExpression (BinaryOperatorKind.Add) (OperationKind.BinaryOperatorExpression, Type: System.Int32) (Syntax: 'j + 1')
                      Left: ILocalReferenceExpression: j (OperationKind.LocalReferenceExpression, Type: System.Int32) (Syntax: 'j')
                      Right: ILiteralExpression (OperationKind.LiteralExpression, Type: System.Int32, Constant: 1) (Syntax: '1')
        Body: IBlockStatement (2 statements) (OperationKind.BlockStatement) (Syntax: '{ ... }')
            IBranchStatement (BranchKind.GoTo, Label: stop) (OperationKind.BranchStatement) (Syntax: 'goto stop;')
            ILabeledStatement (Label: stop) (OperationKind.LabeledStatement) (Syntax: 'stop: ... j = j + 1;')
              Statement: IExpressionStatement (OperationKind.ExpressionStatement) (Syntax: 'j = j + 1;')
                  Expression: ISimpleAssignmentExpression (OperationKind.SimpleAssignmentExpression, Type: System.Int32) (Syntax: 'j = j + 1')
                      Left: ILocalReferenceExpression: j (OperationKind.LocalReferenceExpression, Type: System.Int32) (Syntax: 'j')
                      Right: IBinaryOperatorExpression (BinaryOperatorKind.Add) (OperationKind.BinaryOperatorExpression, Type: System.Int32) (Syntax: 'j + 1')
                          Left: ILocalReferenceExpression: j (OperationKind.LocalReferenceExpression, Type: System.Int32) (Syntax: 'j')
                          Right: ILiteralExpression (OperationKind.LiteralExpression, Type: System.Int32, Constant: 1) (Syntax: '1')
";
            VerifyOperationTreeForTest<ForStatementSyntax>(source, expectedOperationTree);
        }

        [CompilerTrait(CompilerFeature.IOperation)]
        [Fact, WorkItem(17602, "https://github.com/dotnet/roslyn/issues/17602")]
        public void IForLoopStatement_ThrowException()
        {
            string source = @"
class C
{
    static void Main(string[] args)
    {
        /*<bind>*/for (int i = 0; i < 10; i = i + 1)
        {
            for (int j = 0; j < 10;)
            {
                throw new System.Exception();
            }
        }/*</bind>*/
    }
}

";
            string expectedOperationTree = @"
IForLoopStatement (LoopKind.For) (OperationKind.LoopStatement) (Syntax: 'for (int i  ... }')
  Locals: Local_1: System.Int32 i
  Condition: IBinaryOperatorExpression (BinaryOperatorKind.LessThan) (OperationKind.BinaryOperatorExpression, Type: System.Boolean) (Syntax: 'i < 10')
      Left: ILocalReferenceExpression: i (OperationKind.LocalReferenceExpression, Type: System.Int32) (Syntax: 'i')
      Right: ILiteralExpression (OperationKind.LiteralExpression, Type: System.Int32, Constant: 10) (Syntax: '10')
  Before:
      IVariableDeclaration (1 variables) (OperationKind.VariableDeclaration) (Syntax: 'i = 0')
        Variables: Local_1: System.Int32 i
        Initializer: ILiteralExpression (OperationKind.LiteralExpression, Type: System.Int32, Constant: 0) (Syntax: '0')
  AtLoopBottom:
      IExpressionStatement (OperationKind.ExpressionStatement) (Syntax: 'i = i + 1')
        Expression: ISimpleAssignmentExpression (OperationKind.SimpleAssignmentExpression, Type: System.Int32) (Syntax: 'i = i + 1')
            Left: ILocalReferenceExpression: i (OperationKind.LocalReferenceExpression, Type: System.Int32) (Syntax: 'i')
            Right: IBinaryOperatorExpression (BinaryOperatorKind.Add) (OperationKind.BinaryOperatorExpression, Type: System.Int32) (Syntax: 'i + 1')
                Left: ILocalReferenceExpression: i (OperationKind.LocalReferenceExpression, Type: System.Int32) (Syntax: 'i')
                Right: ILiteralExpression (OperationKind.LiteralExpression, Type: System.Int32, Constant: 1) (Syntax: '1')
  Body: IBlockStatement (1 statements) (OperationKind.BlockStatement) (Syntax: '{ ... }')
      IForLoopStatement (LoopKind.For) (OperationKind.LoopStatement) (Syntax: 'for (int j  ... }')
        Locals: Local_1: System.Int32 j
        Condition: IBinaryOperatorExpression (BinaryOperatorKind.LessThan) (OperationKind.BinaryOperatorExpression, Type: System.Boolean) (Syntax: 'j < 10')
            Left: ILocalReferenceExpression: j (OperationKind.LocalReferenceExpression, Type: System.Int32) (Syntax: 'j')
            Right: ILiteralExpression (OperationKind.LiteralExpression, Type: System.Int32, Constant: 10) (Syntax: '10')
        Before:
            IVariableDeclaration (1 variables) (OperationKind.VariableDeclaration) (Syntax: 'j = 0')
              Variables: Local_1: System.Int32 j
              Initializer: ILiteralExpression (OperationKind.LiteralExpression, Type: System.Int32, Constant: 0) (Syntax: '0')
        AtLoopBottom(0)
        Body: IBlockStatement (1 statements) (OperationKind.BlockStatement) (Syntax: '{ ... }')
            IExpressionStatement (OperationKind.ExpressionStatement) (Syntax: 'throw new S ... xception();')
              Expression: IThrowExpression (OperationKind.ThrowExpression, Type: System.Exception) (Syntax: 'throw new S ... xception();')
                  IObjectCreationExpression (Constructor: System.Exception..ctor()) (OperationKind.ObjectCreationExpression, Type: System.Exception) (Syntax: 'new System.Exception()')
                    Arguments(0)
                    Initializer: null
";
            VerifyOperationTreeForTest<ForStatementSyntax>(source, expectedOperationTree);
        }

        [CompilerTrait(CompilerFeature.IOperation)]
        [Fact, WorkItem(17602, "https://github.com/dotnet/roslyn/issues/17602")]
        public void IForLoopStatement_ReturnInFor()
        {
            string source = @"
class C
{
    static void Main(string[] args)
    {
        /*<bind>*/for (int i = 0; i < 10;)
        {
            for (int j = 0; j < 5;)
            {
                return;
            }
        }/*</bind>*/
    }
}

";
            string expectedOperationTree = @"
IForLoopStatement (LoopKind.For) (OperationKind.LoopStatement) (Syntax: 'for (int i  ... }')
  Locals: Local_1: System.Int32 i
  Condition: IBinaryOperatorExpression (BinaryOperatorKind.LessThan) (OperationKind.BinaryOperatorExpression, Type: System.Boolean) (Syntax: 'i < 10')
      Left: ILocalReferenceExpression: i (OperationKind.LocalReferenceExpression, Type: System.Int32) (Syntax: 'i')
      Right: ILiteralExpression (OperationKind.LiteralExpression, Type: System.Int32, Constant: 10) (Syntax: '10')
  Before:
      IVariableDeclaration (1 variables) (OperationKind.VariableDeclaration) (Syntax: 'i = 0')
        Variables: Local_1: System.Int32 i
        Initializer: ILiteralExpression (OperationKind.LiteralExpression, Type: System.Int32, Constant: 0) (Syntax: '0')
  AtLoopBottom(0)
  Body: IBlockStatement (1 statements) (OperationKind.BlockStatement) (Syntax: '{ ... }')
      IForLoopStatement (LoopKind.For) (OperationKind.LoopStatement) (Syntax: 'for (int j  ... }')
        Locals: Local_1: System.Int32 j
        Condition: IBinaryOperatorExpression (BinaryOperatorKind.LessThan) (OperationKind.BinaryOperatorExpression, Type: System.Boolean) (Syntax: 'j < 5')
            Left: ILocalReferenceExpression: j (OperationKind.LocalReferenceExpression, Type: System.Int32) (Syntax: 'j')
            Right: ILiteralExpression (OperationKind.LiteralExpression, Type: System.Int32, Constant: 5) (Syntax: '5')
        Before:
            IVariableDeclaration (1 variables) (OperationKind.VariableDeclaration) (Syntax: 'j = 0')
              Variables: Local_1: System.Int32 j
              Initializer: ILiteralExpression (OperationKind.LiteralExpression, Type: System.Int32, Constant: 0) (Syntax: '0')
        AtLoopBottom(0)
        Body: IBlockStatement (1 statements) (OperationKind.BlockStatement) (Syntax: '{ ... }')
            IReturnStatement (OperationKind.ReturnStatement) (Syntax: 'return;')
              ReturnedValue: null
";
            VerifyOperationTreeForTest<ForStatementSyntax>(source, expectedOperationTree);
        }

        [CompilerTrait(CompilerFeature.IOperation)]
        [Fact, WorkItem(17602, "https://github.com/dotnet/roslyn/issues/17602")]
        public void IForLoopStatement_ChangeValueOfInit()
        {
            string source = @"
class C
{
    static void Main(string[] args)
    {
        /*<bind>*/for (int i = 0, j = 1; i < 5; i = i + 1)
        {
            j = 2;
        }/*</bind>*/
    }
}

";
            string expectedOperationTree = @"
IForLoopStatement (LoopKind.For) (OperationKind.LoopStatement) (Syntax: 'for (int i  ... }')
  Locals: Local_1: System.Int32 i
    Local_2: System.Int32 j
  Condition: IBinaryOperatorExpression (BinaryOperatorKind.LessThan) (OperationKind.BinaryOperatorExpression, Type: System.Boolean) (Syntax: 'i < 5')
      Left: ILocalReferenceExpression: i (OperationKind.LocalReferenceExpression, Type: System.Int32) (Syntax: 'i')
      Right: ILiteralExpression (OperationKind.LiteralExpression, Type: System.Int32, Constant: 5) (Syntax: '5')
  Before:
      IVariableDeclarationStatement (2 declarations) (OperationKind.VariableDeclarationStatement) (Syntax: 'int i = 0, j = 1')
        IVariableDeclaration (1 variables) (OperationKind.VariableDeclaration) (Syntax: 'i = 0')
          Variables: Local_1: System.Int32 i
          Initializer: ILiteralExpression (OperationKind.LiteralExpression, Type: System.Int32, Constant: 0) (Syntax: '0')
        IVariableDeclaration (1 variables) (OperationKind.VariableDeclaration) (Syntax: 'j = 1')
          Variables: Local_1: System.Int32 j
          Initializer: ILiteralExpression (OperationKind.LiteralExpression, Type: System.Int32, Constant: 1) (Syntax: '1')
  AtLoopBottom:
      IExpressionStatement (OperationKind.ExpressionStatement) (Syntax: 'i = i + 1')
        Expression: ISimpleAssignmentExpression (OperationKind.SimpleAssignmentExpression, Type: System.Int32) (Syntax: 'i = i + 1')
            Left: ILocalReferenceExpression: i (OperationKind.LocalReferenceExpression, Type: System.Int32) (Syntax: 'i')
            Right: IBinaryOperatorExpression (BinaryOperatorKind.Add) (OperationKind.BinaryOperatorExpression, Type: System.Int32) (Syntax: 'i + 1')
                Left: ILocalReferenceExpression: i (OperationKind.LocalReferenceExpression, Type: System.Int32) (Syntax: 'i')
                Right: ILiteralExpression (OperationKind.LiteralExpression, Type: System.Int32, Constant: 1) (Syntax: '1')
  Body: IBlockStatement (1 statements) (OperationKind.BlockStatement) (Syntax: '{ ... }')
      IExpressionStatement (OperationKind.ExpressionStatement) (Syntax: 'j = 2;')
        Expression: ISimpleAssignmentExpression (OperationKind.SimpleAssignmentExpression, Type: System.Int32) (Syntax: 'j = 2')
            Left: ILocalReferenceExpression: j (OperationKind.LocalReferenceExpression, Type: System.Int32) (Syntax: 'j')
            Right: ILiteralExpression (OperationKind.LiteralExpression, Type: System.Int32, Constant: 2) (Syntax: '2')
";
            VerifyOperationTreeForTest<ForStatementSyntax>(source, expectedOperationTree);
        }

        [CompilerTrait(CompilerFeature.IOperation)]
        [Fact, WorkItem(17602, "https://github.com/dotnet/roslyn/issues/17602")]
        public void IForLoopStatement_ChangeValueOfCondition()
        {
            string source = @"
class C
{
    static void Main(string[] args)
    {
        int c = 0, x = 0;
        /*<bind>*/for (int i = 0; i < 50 - x; i = i + 1)
        {
            x = x + 1;
            c = c + 1;
        }/*</bind>*/
    }
}

";
            string expectedOperationTree = @"
IForLoopStatement (LoopKind.For) (OperationKind.LoopStatement) (Syntax: 'for (int i  ... }')
  Locals: Local_1: System.Int32 i
  Condition: IBinaryOperatorExpression (BinaryOperatorKind.LessThan) (OperationKind.BinaryOperatorExpression, Type: System.Boolean) (Syntax: 'i < 50 - x')
      Left: ILocalReferenceExpression: i (OperationKind.LocalReferenceExpression, Type: System.Int32) (Syntax: 'i')
      Right: IBinaryOperatorExpression (BinaryOperatorKind.Subtract) (OperationKind.BinaryOperatorExpression, Type: System.Int32) (Syntax: '50 - x')
          Left: ILiteralExpression (OperationKind.LiteralExpression, Type: System.Int32, Constant: 50) (Syntax: '50')
          Right: ILocalReferenceExpression: x (OperationKind.LocalReferenceExpression, Type: System.Int32) (Syntax: 'x')
  Before:
      IVariableDeclaration (1 variables) (OperationKind.VariableDeclaration) (Syntax: 'i = 0')
        Variables: Local_1: System.Int32 i
        Initializer: ILiteralExpression (OperationKind.LiteralExpression, Type: System.Int32, Constant: 0) (Syntax: '0')
  AtLoopBottom:
      IExpressionStatement (OperationKind.ExpressionStatement) (Syntax: 'i = i + 1')
        Expression: ISimpleAssignmentExpression (OperationKind.SimpleAssignmentExpression, Type: System.Int32) (Syntax: 'i = i + 1')
            Left: ILocalReferenceExpression: i (OperationKind.LocalReferenceExpression, Type: System.Int32) (Syntax: 'i')
            Right: IBinaryOperatorExpression (BinaryOperatorKind.Add) (OperationKind.BinaryOperatorExpression, Type: System.Int32) (Syntax: 'i + 1')
                Left: ILocalReferenceExpression: i (OperationKind.LocalReferenceExpression, Type: System.Int32) (Syntax: 'i')
                Right: ILiteralExpression (OperationKind.LiteralExpression, Type: System.Int32, Constant: 1) (Syntax: '1')
  Body: IBlockStatement (2 statements) (OperationKind.BlockStatement) (Syntax: '{ ... }')
      IExpressionStatement (OperationKind.ExpressionStatement) (Syntax: 'x = x + 1;')
        Expression: ISimpleAssignmentExpression (OperationKind.SimpleAssignmentExpression, Type: System.Int32) (Syntax: 'x = x + 1')
            Left: ILocalReferenceExpression: x (OperationKind.LocalReferenceExpression, Type: System.Int32) (Syntax: 'x')
            Right: IBinaryOperatorExpression (BinaryOperatorKind.Add) (OperationKind.BinaryOperatorExpression, Type: System.Int32) (Syntax: 'x + 1')
                Left: ILocalReferenceExpression: x (OperationKind.LocalReferenceExpression, Type: System.Int32) (Syntax: 'x')
                Right: ILiteralExpression (OperationKind.LiteralExpression, Type: System.Int32, Constant: 1) (Syntax: '1')
      IExpressionStatement (OperationKind.ExpressionStatement) (Syntax: 'c = c + 1;')
        Expression: ISimpleAssignmentExpression (OperationKind.SimpleAssignmentExpression, Type: System.Int32) (Syntax: 'c = c + 1')
            Left: ILocalReferenceExpression: c (OperationKind.LocalReferenceExpression, Type: System.Int32) (Syntax: 'c')
            Right: IBinaryOperatorExpression (BinaryOperatorKind.Add) (OperationKind.BinaryOperatorExpression, Type: System.Int32) (Syntax: 'c + 1')
                Left: ILocalReferenceExpression: c (OperationKind.LocalReferenceExpression, Type: System.Int32) (Syntax: 'c')
                Right: ILiteralExpression (OperationKind.LiteralExpression, Type: System.Int32, Constant: 1) (Syntax: '1')
";
            VerifyOperationTreeForTest<ForStatementSyntax>(source, expectedOperationTree);
        }

        [CompilerTrait(CompilerFeature.IOperation)]
        [Fact, WorkItem(17602, "https://github.com/dotnet/roslyn/issues/17602")]
        public void IForLoopStatement_UnreachableCode1()
        {
            string source = @"
class C
{
    static void Main(string[] args)
    {
        /*<bind>*/for (; false;)
        {
            System.Console.WriteLine(""hello"");        //unreachable
        }/*</bind>*/
    }
}
";
            string expectedOperationTree = @"
IForLoopStatement (LoopKind.For) (OperationKind.LoopStatement) (Syntax: 'for (; fals ... }')
  Condition: ILiteralExpression (OperationKind.LiteralExpression, Type: System.Boolean, Constant: False) (Syntax: 'false')
  Before(0)
  AtLoopBottom(0)
  Body: IBlockStatement (1 statements) (OperationKind.BlockStatement) (Syntax: '{ ... }')
      IExpressionStatement (OperationKind.ExpressionStatement) (Syntax: 'System.Cons ... e(""hello"");')
        Expression: IInvocationExpression (void System.Console.WriteLine(System.String value)) (OperationKind.InvocationExpression, Type: System.Void) (Syntax: 'System.Cons ... ne(""hello"")')
            Instance Receiver: null
            Arguments(1):
                IArgument (ArgumentKind.Explicit, Matching Parameter: value) (OperationKind.Argument) (Syntax: '""hello""')
                  ILiteralExpression (OperationKind.LiteralExpression, Type: System.String, Constant: ""hello"") (Syntax: '""hello""')
                  InConversion: CommonConversion (Exists: True, IsIdentity: True, IsNumeric: False, IsReference: False, IsUserDefined: False) (MethodSymbol: null)
                  OutConversion: CommonConversion (Exists: True, IsIdentity: True, IsNumeric: False, IsReference: False, IsUserDefined: False) (MethodSymbol: null)
";
            VerifyOperationTreeForTest<ForStatementSyntax>(source, expectedOperationTree);
        }

        [CompilerTrait(CompilerFeature.IOperation)]
        [Fact, WorkItem(17602, "https://github.com/dotnet/roslyn/issues/17602")]
        public void IForLoopStatement_ObjectInitAsInitializer()
        {
            string source = @"
class C
{
    static void Main(string[] args)
    {
        /*<bind>*/for (F f = new F { i = 0, s = ""abc"" }; f.i < 5; f.i = f.i + 1)
        {
        }/*</bind>*/
    }
}
public class F
{
    public int i;
    public string s;
}

";
            string expectedOperationTree = @"
IForLoopStatement (LoopKind.For) (OperationKind.LoopStatement) (Syntax: 'for (F f =  ... }')
  Locals: Local_1: F f
  Condition: IBinaryOperatorExpression (BinaryOperatorKind.LessThan) (OperationKind.BinaryOperatorExpression, Type: System.Boolean) (Syntax: 'f.i < 5')
      Left: IFieldReferenceExpression: System.Int32 F.i (OperationKind.FieldReferenceExpression, Type: System.Int32) (Syntax: 'f.i')
          Instance Receiver: ILocalReferenceExpression: f (OperationKind.LocalReferenceExpression, Type: F) (Syntax: 'f')
      Right: ILiteralExpression (OperationKind.LiteralExpression, Type: System.Int32, Constant: 5) (Syntax: '5')
  Before:
      IVariableDeclaration (1 variables) (OperationKind.VariableDeclaration) (Syntax: 'f = new F { ... s = ""abc"" }')
        Variables: Local_1: F f
        Initializer: IObjectCreationExpression (Constructor: F..ctor()) (OperationKind.ObjectCreationExpression, Type: F) (Syntax: 'new F { i = ... s = ""abc"" }')
            Arguments(0)
            Initializer: IObjectOrCollectionInitializerExpression (OperationKind.ObjectOrCollectionInitializerExpression, Type: F) (Syntax: '{ i = 0, s = ""abc"" }')
                Initializers(2):
                    ISimpleAssignmentExpression (OperationKind.SimpleAssignmentExpression, Type: System.Int32) (Syntax: 'i = 0')
                      Left: IFieldReferenceExpression: System.Int32 F.i (OperationKind.FieldReferenceExpression, Type: System.Int32) (Syntax: 'i')
                          Instance Receiver: IInstanceReferenceExpression (OperationKind.InstanceReferenceExpression, Type: F) (Syntax: 'i')
                      Right: ILiteralExpression (OperationKind.LiteralExpression, Type: System.Int32, Constant: 0) (Syntax: '0')
                    ISimpleAssignmentExpression (OperationKind.SimpleAssignmentExpression, Type: System.String) (Syntax: 's = ""abc""')
                      Left: IFieldReferenceExpression: System.String F.s (OperationKind.FieldReferenceExpression, Type: System.String) (Syntax: 's')
                          Instance Receiver: IInstanceReferenceExpression (OperationKind.InstanceReferenceExpression, Type: F) (Syntax: 's')
                      Right: ILiteralExpression (OperationKind.LiteralExpression, Type: System.String, Constant: ""abc"") (Syntax: '""abc""')
  AtLoopBottom:
      IExpressionStatement (OperationKind.ExpressionStatement) (Syntax: 'f.i = f.i + 1')
        Expression: ISimpleAssignmentExpression (OperationKind.SimpleAssignmentExpression, Type: System.Int32) (Syntax: 'f.i = f.i + 1')
            Left: IFieldReferenceExpression: System.Int32 F.i (OperationKind.FieldReferenceExpression, Type: System.Int32) (Syntax: 'f.i')
                Instance Receiver: ILocalReferenceExpression: f (OperationKind.LocalReferenceExpression, Type: F) (Syntax: 'f')
            Right: IBinaryOperatorExpression (BinaryOperatorKind.Add) (OperationKind.BinaryOperatorExpression, Type: System.Int32) (Syntax: 'f.i + 1')
                Left: IFieldReferenceExpression: System.Int32 F.i (OperationKind.FieldReferenceExpression, Type: System.Int32) (Syntax: 'f.i')
                    Instance Receiver: ILocalReferenceExpression: f (OperationKind.LocalReferenceExpression, Type: F) (Syntax: 'f')
                Right: ILiteralExpression (OperationKind.LiteralExpression, Type: System.Int32, Constant: 1) (Syntax: '1')
  Body: IBlockStatement (0 statements) (OperationKind.BlockStatement) (Syntax: '{ ... }')
";
            VerifyOperationTreeForTest<ForStatementSyntax>(source, expectedOperationTree);
        }

        [CompilerTrait(CompilerFeature.IOperation)]
        [Fact, WorkItem(17602, "https://github.com/dotnet/roslyn/issues/17602")]
        public void IForLoopStatement_DynamicInFor()
        {
            string source = @"
class C
{
    static void Main(string[] args)
    {
        dynamic d = new myFor();
        /*<bind>*/for (d.Initialize(5); d.Done; d.Next())
        {
        }/*</bind>*/
    }
}

public class myFor
{
    int index;
    int max;
    public void Initialize(int max)
    {
        index = 0;
        this.max = max;
        System.Console.WriteLine(""Initialize"");
    }
    public bool Done
    {
        get
        {
            System.Console.WriteLine(""Done"");
            return index < max;
        }
    }
    public void Next()
    {
        index = index + 1;
        System.Console.WriteLine(""Next"");
    }
}
";
            string expectedOperationTree = @"
IForLoopStatement (LoopKind.For) (OperationKind.LoopStatement) (Syntax: 'for (d.Init ... }')
  Condition: IUnaryOperatorExpression (UnaryOperatorKind.True) (OperationKind.UnaryOperatorExpression, Type: System.Boolean) (Syntax: 'd.Done')
      Operand: IDynamicMemberReferenceExpression (Member Name: ""Done"", Containing Type: null) (OperationKind.DynamicMemberReferenceExpression, Type: dynamic) (Syntax: 'd.Done')
          Type Arguments(0)
          Instance Receiver: ILocalReferenceExpression: d (OperationKind.LocalReferenceExpression, Type: dynamic) (Syntax: 'd')
  Before:
      IExpressionStatement (OperationKind.ExpressionStatement) (Syntax: 'd.Initialize(5)')
        Expression: IDynamicInvocationExpression (OperationKind.DynamicInvocationExpression, Type: dynamic) (Syntax: 'd.Initialize(5)')
            Expression: IDynamicMemberReferenceExpression (Member Name: ""Initialize"", Containing Type: null) (OperationKind.DynamicMemberReferenceExpression, Type: dynamic) (Syntax: 'd.Initialize')
                Type Arguments(0)
                Instance Receiver: ILocalReferenceExpression: d (OperationKind.LocalReferenceExpression, Type: dynamic) (Syntax: 'd')
            Arguments(1):
                ILiteralExpression (OperationKind.LiteralExpression, Type: System.Int32, Constant: 5) (Syntax: '5')
            ArgumentNames(0)
            ArgumentRefKinds(0)
  AtLoopBottom:
      IExpressionStatement (OperationKind.ExpressionStatement) (Syntax: 'd.Next()')
        Expression: IDynamicInvocationExpression (OperationKind.DynamicInvocationExpression, Type: dynamic) (Syntax: 'd.Next()')
            Expression: IDynamicMemberReferenceExpression (Member Name: ""Next"", Containing Type: null) (OperationKind.DynamicMemberReferenceExpression, Type: dynamic) (Syntax: 'd.Next')
                Type Arguments(0)
                Instance Receiver: ILocalReferenceExpression: d (OperationKind.LocalReferenceExpression, Type: dynamic) (Syntax: 'd')
            Arguments(0)
            ArgumentNames(0)
            ArgumentRefKinds(0)
  Body: IBlockStatement (0 statements) (OperationKind.BlockStatement) (Syntax: '{ ... }')
";

            VerifyOperationTreeForTest<ForStatementSyntax>(source, expectedOperationTree);
        }

        [CompilerTrait(CompilerFeature.IOperation)]
        [Fact, WorkItem(17602, "https://github.com/dotnet/roslyn/issues/17602")]
        public void IForLoopStatement_VarInFor()
        {
            string source = @"
class C
{
    static void Main(string[] args)
    {
        /*<bind>*/for (var i = 1; i < 5; i = i + 1) ;/*</bind>*/
    }
}

";
            string expectedOperationTree = @"
IForLoopStatement (LoopKind.For) (OperationKind.LoopStatement) (Syntax: 'for (var i  ...  = i + 1) ;')
  Locals: Local_1: System.Int32 i
  Condition: IBinaryOperatorExpression (BinaryOperatorKind.LessThan) (OperationKind.BinaryOperatorExpression, Type: System.Boolean) (Syntax: 'i < 5')
      Left: ILocalReferenceExpression: i (OperationKind.LocalReferenceExpression, Type: System.Int32) (Syntax: 'i')
      Right: ILiteralExpression (OperationKind.LiteralExpression, Type: System.Int32, Constant: 5) (Syntax: '5')
  Before:
      IVariableDeclaration (1 variables) (OperationKind.VariableDeclaration) (Syntax: 'i = 1')
        Variables: Local_1: System.Int32 i
        Initializer: ILiteralExpression (OperationKind.LiteralExpression, Type: System.Int32, Constant: 1) (Syntax: '1')
  AtLoopBottom:
      IExpressionStatement (OperationKind.ExpressionStatement) (Syntax: 'i = i + 1')
        Expression: ISimpleAssignmentExpression (OperationKind.SimpleAssignmentExpression, Type: System.Int32) (Syntax: 'i = i + 1')
            Left: ILocalReferenceExpression: i (OperationKind.LocalReferenceExpression, Type: System.Int32) (Syntax: 'i')
            Right: IBinaryOperatorExpression (BinaryOperatorKind.Add) (OperationKind.BinaryOperatorExpression, Type: System.Int32) (Syntax: 'i + 1')
                Left: ILocalReferenceExpression: i (OperationKind.LocalReferenceExpression, Type: System.Int32) (Syntax: 'i')
                Right: ILiteralExpression (OperationKind.LiteralExpression, Type: System.Int32, Constant: 1) (Syntax: '1')
  Body: IEmptyStatement (OperationKind.EmptyStatement) (Syntax: ';')
";
            VerifyOperationTreeForTest<ForStatementSyntax>(source, expectedOperationTree);
        }

        [CompilerTrait(CompilerFeature.IOperation)]
        [Fact, WorkItem(17602, "https://github.com/dotnet/roslyn/issues/17602")]
        public void IForLoopStatement_QueryInInit()
        {
            string source = @"
using System.Linq;
using System.Collections.Generic;
class C
{
    static void Main(string[] args)
    {
        /*<bind>*/for (IEnumerable<string> str = from x in ""123""
                                       let z = x.ToString()
                                       select z into w
                                       select w; ; )
        {
            foreach (var item in str)
            {
                System.Console.WriteLine(item);
            }
            return;
        }/*</bind>*/
    }
}
";
            string expectedOperationTree = @"
IForLoopStatement (LoopKind.For) (OperationKind.LoopStatement) (Syntax: 'for (IEnume ... }')
  Locals: Local_1: System.Collections.Generic.IEnumerable<System.String> str
  Condition: null
  Before:
      IVariableDeclaration (1 variables) (OperationKind.VariableDeclaration) (Syntax: 'str = from  ... select w')
        Variables: Local_1: System.Collections.Generic.IEnumerable<System.String> str
        Initializer: IOperation:  (OperationKind.None) (Syntax: 'from x in "" ... select w')
            Children(1):
                IOperation:  (OperationKind.None) (Syntax: 'into w ... select w')
                  Children(1):
                      IOperation:  (OperationKind.None) (Syntax: 'select w')
                        Children(1):
                            IOperation:  (OperationKind.None) (Syntax: 'select w')
                              Children(1):
                                  IInvocationExpression (System.Collections.Generic.IEnumerable<System.String> System.Linq.Enumerable.Select<System.String, System.String>(this System.Collections.Generic.IEnumerable<System.String> source, System.Func<System.String, System.String> selector)) (OperationKind.InvocationExpression, Type: System.Collections.Generic.IEnumerable<System.String>) (Syntax: 'select w')
                                    Instance Receiver: null
                                    Arguments(2):
                                        IArgument (ArgumentKind.Explicit, Matching Parameter: source) (OperationKind.Argument) (Syntax: 'select z')
                                          IOperation:  (OperationKind.None) (Syntax: 'select z')
                                            Children(1):
                                                IInvocationExpression (System.Collections.Generic.IEnumerable<System.String> System.Linq.Enumerable.Select<<anonymous type: System.Char x, System.String z>, System.String>(this System.Collections.Generic.IEnumerable<<anonymous type: System.Char x, System.String z>> source, System.Func<<anonymous type: System.Char x, System.String z>, System.String> selector)) (OperationKind.InvocationExpression, Type: System.Collections.Generic.IEnumerable<System.String>) (Syntax: 'select z')
                                                  Instance Receiver: null
                                                  Arguments(2):
                                                      IArgument (ArgumentKind.Explicit, Matching Parameter: source) (OperationKind.Argument) (Syntax: 'let z = x.ToString()')
                                                        IOperation:  (OperationKind.None) (Syntax: 'let z = x.ToString()')
                                                          Children(1):
                                                              IInvocationExpression (System.Collections.Generic.IEnumerable<<anonymous type: System.Char x, System.String z>> System.Linq.Enumerable.Select<System.Char, <anonymous type: System.Char x, System.String z>>(this System.Collections.Generic.IEnumerable<System.Char> source, System.Func<System.Char, <anonymous type: System.Char x, System.String z>> selector)) (OperationKind.InvocationExpression, Type: System.Collections.Generic.IEnumerable<<anonymous type: System.Char x, System.String z>>) (Syntax: 'let z = x.ToString()')
                                                                Instance Receiver: null
                                                                Arguments(2):
                                                                    IArgument (ArgumentKind.Explicit, Matching Parameter: source) (OperationKind.Argument) (Syntax: 'from x in ""123""')
                                                                      IConversionExpression (Implicit, TryCast: False, Unchecked) (OperationKind.ConversionExpression, Type: System.Collections.Generic.IEnumerable<System.Char>) (Syntax: 'from x in ""123""')
                                                                        Conversion: CommonConversion (Exists: True, IsIdentity: False, IsNumeric: False, IsReference: True, IsUserDefined: False) (MethodSymbol: null)
                                                                        Operand: IOperation:  (OperationKind.None) (Syntax: 'from x in ""123""')
                                                                            Children(1):
                                                                                ILiteralExpression (OperationKind.LiteralExpression, Type: System.String, Constant: ""123"") (Syntax: '""123""')
                                                                      InConversion: CommonConversion (Exists: True, IsIdentity: True, IsNumeric: False, IsReference: False, IsUserDefined: False) (MethodSymbol: null)
                                                                      OutConversion: CommonConversion (Exists: True, IsIdentity: True, IsNumeric: False, IsReference: False, IsUserDefined: False) (MethodSymbol: null)
                                                                    IArgument (ArgumentKind.Explicit, Matching Parameter: selector) (OperationKind.Argument) (Syntax: 'x.ToString()')
                                                                      IConversionExpression (Implicit, TryCast: False, Unchecked) (OperationKind.ConversionExpression, Type: System.Func<System.Char, <anonymous type: System.Char x, System.String z>>) (Syntax: 'x.ToString()')
                                                                        Conversion: CommonConversion (Exists: True, IsIdentity: False, IsNumeric: False, IsReference: False, IsUserDefined: False) (MethodSymbol: null)
                                                                        Operand: IAnonymousFunctionExpression (Symbol: lambda expression) (OperationKind.AnonymousFunctionExpression, Type: null) (Syntax: 'x.ToString()')
                                                                            IBlockStatement (1 statements) (OperationKind.BlockStatement) (Syntax: 'x.ToString()')
                                                                              IReturnStatement (OperationKind.ReturnStatement) (Syntax: 'x.ToString()')
                                                                                ReturnedValue: IObjectCreationExpression (Constructor: <anonymous type: System.Char x, System.String z>..ctor(System.Char x, System.String z)) (OperationKind.ObjectCreationExpression, Type: <anonymous type: System.Char x, System.String z>) (Syntax: 'let z = x.ToString()')
                                                                                    Arguments(2):
                                                                                        IArgument (ArgumentKind.Explicit, Matching Parameter: x) (OperationKind.Argument) (Syntax: 'let z = x.ToString()')
                                                                                          IParameterReferenceExpression: x (OperationKind.ParameterReferenceExpression, Type: System.Char) (Syntax: 'let z = x.ToString()')
                                                                                          InConversion: CommonConversion (Exists: True, IsIdentity: True, IsNumeric: False, IsReference: False, IsUserDefined: False) (MethodSymbol: null)
                                                                                          OutConversion: CommonConversion (Exists: True, IsIdentity: True, IsNumeric: False, IsReference: False, IsUserDefined: False) (MethodSymbol: null)
                                                                                        IArgument (ArgumentKind.Explicit, Matching Parameter: z) (OperationKind.Argument) (Syntax: 'x.ToString()')
                                                                                          IInvocationExpression (virtual System.String System.Char.ToString()) (OperationKind.InvocationExpression, Type: System.String) (Syntax: 'x.ToString()')
                                                                                            Instance Receiver: IOperation:  (OperationKind.None) (Syntax: 'x')
                                                                                            Arguments(0)
                                                                                          InConversion: CommonConversion (Exists: True, IsIdentity: True, IsNumeric: False, IsReference: False, IsUserDefined: False) (MethodSymbol: null)
                                                                                          OutConversion: CommonConversion (Exists: True, IsIdentity: True, IsNumeric: False, IsReference: False, IsUserDefined: False) (MethodSymbol: null)
                                                                                    Initializer: null
                                                                      InConversion: CommonConversion (Exists: True, IsIdentity: True, IsNumeric: False, IsReference: False, IsUserDefined: False) (MethodSymbol: null)
                                                                      OutConversion: CommonConversion (Exists: True, IsIdentity: True, IsNumeric: False, IsReference: False, IsUserDefined: False) (MethodSymbol: null)
                                                        InConversion: CommonConversion (Exists: True, IsIdentity: True, IsNumeric: False, IsReference: False, IsUserDefined: False) (MethodSymbol: null)
                                                        OutConversion: CommonConversion (Exists: True, IsIdentity: True, IsNumeric: False, IsReference: False, IsUserDefined: False) (MethodSymbol: null)
                                                      IArgument (ArgumentKind.Explicit, Matching Parameter: selector) (OperationKind.Argument) (Syntax: 'z')
                                                        IConversionExpression (Implicit, TryCast: False, Unchecked) (OperationKind.ConversionExpression, Type: System.Func<<anonymous type: System.Char x, System.String z>, System.String>) (Syntax: 'z')
                                                          Conversion: CommonConversion (Exists: True, IsIdentity: False, IsNumeric: False, IsReference: False, IsUserDefined: False) (MethodSymbol: null)
                                                          Operand: IAnonymousFunctionExpression (Symbol: lambda expression) (OperationKind.AnonymousFunctionExpression, Type: null) (Syntax: 'z')
                                                              IBlockStatement (1 statements) (OperationKind.BlockStatement) (Syntax: 'z')
                                                                IReturnStatement (OperationKind.ReturnStatement) (Syntax: 'z')
                                                                  ReturnedValue: IOperation:  (OperationKind.None) (Syntax: 'z')
                                                        InConversion: CommonConversion (Exists: True, IsIdentity: True, IsNumeric: False, IsReference: False, IsUserDefined: False) (MethodSymbol: null)
                                                        OutConversion: CommonConversion (Exists: True, IsIdentity: True, IsNumeric: False, IsReference: False, IsUserDefined: False) (MethodSymbol: null)
                                          InConversion: CommonConversion (Exists: True, IsIdentity: True, IsNumeric: False, IsReference: False, IsUserDefined: False) (MethodSymbol: null)
                                          OutConversion: CommonConversion (Exists: True, IsIdentity: True, IsNumeric: False, IsReference: False, IsUserDefined: False) (MethodSymbol: null)
                                        IArgument (ArgumentKind.Explicit, Matching Parameter: selector) (OperationKind.Argument) (Syntax: 'w')
                                          IConversionExpression (Implicit, TryCast: False, Unchecked) (OperationKind.ConversionExpression, Type: System.Func<System.String, System.String>) (Syntax: 'w')
                                            Conversion: CommonConversion (Exists: True, IsIdentity: False, IsNumeric: False, IsReference: False, IsUserDefined: False) (MethodSymbol: null)
                                            Operand: IAnonymousFunctionExpression (Symbol: lambda expression) (OperationKind.AnonymousFunctionExpression, Type: null) (Syntax: 'w')
                                                IBlockStatement (1 statements) (OperationKind.BlockStatement) (Syntax: 'w')
                                                  IReturnStatement (OperationKind.ReturnStatement) (Syntax: 'w')
                                                    ReturnedValue: IOperation:  (OperationKind.None) (Syntax: 'w')
                                          InConversion: CommonConversion (Exists: True, IsIdentity: True, IsNumeric: False, IsReference: False, IsUserDefined: False) (MethodSymbol: null)
                                          OutConversion: CommonConversion (Exists: True, IsIdentity: True, IsNumeric: False, IsReference: False, IsUserDefined: False) (MethodSymbol: null)
  AtLoopBottom(0)
  Body: IBlockStatement (2 statements) (OperationKind.BlockStatement) (Syntax: '{ ... }')
      IForEachLoopStatement (LoopKind.ForEach) (OperationKind.LoopStatement) (Syntax: 'foreach (va ... }')
        Locals: Local_1: System.String item
        LoopControlVariable: ILocalReferenceExpression: item (IsDeclaration: True) (OperationKind.LocalReferenceExpression, Type: System.String, Constant: null) (Syntax: 'foreach (va ... }')
        Collection: IConversionExpression (Implicit, TryCast: False, Unchecked) (OperationKind.ConversionExpression, Type: System.Collections.Generic.IEnumerable<System.String>) (Syntax: 'str')
            Conversion: CommonConversion (Exists: True, IsIdentity: True, IsNumeric: False, IsReference: False, IsUserDefined: False) (MethodSymbol: null)
            Operand: ILocalReferenceExpression: str (OperationKind.LocalReferenceExpression, Type: System.Collections.Generic.IEnumerable<System.String>) (Syntax: 'str')
        Body: IBlockStatement (1 statements) (OperationKind.BlockStatement) (Syntax: '{ ... }')
            IExpressionStatement (OperationKind.ExpressionStatement) (Syntax: 'System.Cons ... Line(item);')
              Expression: IInvocationExpression (void System.Console.WriteLine(System.String value)) (OperationKind.InvocationExpression, Type: System.Void) (Syntax: 'System.Cons ... eLine(item)')
                  Instance Receiver: null
                  Arguments(1):
                      IArgument (ArgumentKind.Explicit, Matching Parameter: value) (OperationKind.Argument) (Syntax: 'item')
                        ILocalReferenceExpression: item (OperationKind.LocalReferenceExpression, Type: System.String) (Syntax: 'item')
                        InConversion: CommonConversion (Exists: True, IsIdentity: True, IsNumeric: False, IsReference: False, IsUserDefined: False) (MethodSymbol: null)
                        OutConversion: CommonConversion (Exists: True, IsIdentity: True, IsNumeric: False, IsReference: False, IsUserDefined: False) (MethodSymbol: null)
        NextVariables(0)
      IReturnStatement (OperationKind.ReturnStatement) (Syntax: 'return;')
        ReturnedValue: null
";
            VerifyOperationTreeForTest<ForStatementSyntax>(source, expectedOperationTree);
        }

        [CompilerTrait(CompilerFeature.IOperation)]
        [Fact, WorkItem(17602, "https://github.com/dotnet/roslyn/issues/17602")]
        public void IForLoopStatement_QueryInBody()
        {
            string source = @"
using System.Linq;
using System.Collections.Generic;
class C
{
    static void Main(string[] args)
    {
        foreach (var item in fun())
        {
            System.Console.WriteLine(item);
        }
    }

    private static IEnumerable<string> fun()
    {
        /*<bind>*/for (int i = 0; i < 5;)
        {
            return from x in ""123""
                   let z = x.ToString()
                   select z into w
                   select w;
        }/*</bind>*/
        return null;
    }
}

";
            string expectedOperationTree = @"
IForLoopStatement (LoopKind.For) (OperationKind.LoopStatement) (Syntax: 'for (int i  ... }')
  Locals: Local_1: System.Int32 i
  Condition: IBinaryOperatorExpression (BinaryOperatorKind.LessThan) (OperationKind.BinaryOperatorExpression, Type: System.Boolean) (Syntax: 'i < 5')
      Left: ILocalReferenceExpression: i (OperationKind.LocalReferenceExpression, Type: System.Int32) (Syntax: 'i')
      Right: ILiteralExpression (OperationKind.LiteralExpression, Type: System.Int32, Constant: 5) (Syntax: '5')
  Before:
      IVariableDeclaration (1 variables) (OperationKind.VariableDeclaration) (Syntax: 'i = 0')
        Variables: Local_1: System.Int32 i
        Initializer: ILiteralExpression (OperationKind.LiteralExpression, Type: System.Int32, Constant: 0) (Syntax: '0')
  AtLoopBottom(0)
  Body: IBlockStatement (1 statements) (OperationKind.BlockStatement) (Syntax: '{ ... }')
      IReturnStatement (OperationKind.ReturnStatement) (Syntax: 'return from ... select w;')
        ReturnedValue: IOperation:  (OperationKind.None) (Syntax: 'from x in "" ... select w')
            Children(1):
                IOperation:  (OperationKind.None) (Syntax: 'into w ... select w')
                  Children(1):
                      IOperation:  (OperationKind.None) (Syntax: 'select w')
                        Children(1):
                            IOperation:  (OperationKind.None) (Syntax: 'select w')
                              Children(1):
                                  IInvocationExpression (System.Collections.Generic.IEnumerable<System.String> System.Linq.Enumerable.Select<System.String, System.String>(this System.Collections.Generic.IEnumerable<System.String> source, System.Func<System.String, System.String> selector)) (OperationKind.InvocationExpression, Type: System.Collections.Generic.IEnumerable<System.String>) (Syntax: 'select w')
                                    Instance Receiver: null
                                    Arguments(2):
                                        IArgument (ArgumentKind.Explicit, Matching Parameter: source) (OperationKind.Argument) (Syntax: 'select z')
                                          IOperation:  (OperationKind.None) (Syntax: 'select z')
                                            Children(1):
                                                IInvocationExpression (System.Collections.Generic.IEnumerable<System.String> System.Linq.Enumerable.Select<<anonymous type: System.Char x, System.String z>, System.String>(this System.Collections.Generic.IEnumerable<<anonymous type: System.Char x, System.String z>> source, System.Func<<anonymous type: System.Char x, System.String z>, System.String> selector)) (OperationKind.InvocationExpression, Type: System.Collections.Generic.IEnumerable<System.String>) (Syntax: 'select z')
                                                  Instance Receiver: null
                                                  Arguments(2):
                                                      IArgument (ArgumentKind.Explicit, Matching Parameter: source) (OperationKind.Argument) (Syntax: 'let z = x.ToString()')
                                                        IOperation:  (OperationKind.None) (Syntax: 'let z = x.ToString()')
                                                          Children(1):
                                                              IInvocationExpression (System.Collections.Generic.IEnumerable<<anonymous type: System.Char x, System.String z>> System.Linq.Enumerable.Select<System.Char, <anonymous type: System.Char x, System.String z>>(this System.Collections.Generic.IEnumerable<System.Char> source, System.Func<System.Char, <anonymous type: System.Char x, System.String z>> selector)) (OperationKind.InvocationExpression, Type: System.Collections.Generic.IEnumerable<<anonymous type: System.Char x, System.String z>>) (Syntax: 'let z = x.ToString()')
                                                                Instance Receiver: null
                                                                Arguments(2):
                                                                    IArgument (ArgumentKind.Explicit, Matching Parameter: source) (OperationKind.Argument) (Syntax: 'from x in ""123""')
                                                                      IConversionExpression (Implicit, TryCast: False, Unchecked) (OperationKind.ConversionExpression, Type: System.Collections.Generic.IEnumerable<System.Char>) (Syntax: 'from x in ""123""')
                                                                        Conversion: CommonConversion (Exists: True, IsIdentity: False, IsNumeric: False, IsReference: True, IsUserDefined: False) (MethodSymbol: null)
                                                                        Operand: IOperation:  (OperationKind.None) (Syntax: 'from x in ""123""')
                                                                            Children(1):
                                                                                ILiteralExpression (OperationKind.LiteralExpression, Type: System.String, Constant: ""123"") (Syntax: '""123""')
                                                                      InConversion: CommonConversion (Exists: True, IsIdentity: True, IsNumeric: False, IsReference: False, IsUserDefined: False) (MethodSymbol: null)
                                                                      OutConversion: CommonConversion (Exists: True, IsIdentity: True, IsNumeric: False, IsReference: False, IsUserDefined: False) (MethodSymbol: null)
                                                                    IArgument (ArgumentKind.Explicit, Matching Parameter: selector) (OperationKind.Argument) (Syntax: 'x.ToString()')
                                                                      IConversionExpression (Implicit, TryCast: False, Unchecked) (OperationKind.ConversionExpression, Type: System.Func<System.Char, <anonymous type: System.Char x, System.String z>>) (Syntax: 'x.ToString()')
                                                                        Conversion: CommonConversion (Exists: True, IsIdentity: False, IsNumeric: False, IsReference: False, IsUserDefined: False) (MethodSymbol: null)
                                                                        Operand: IAnonymousFunctionExpression (Symbol: lambda expression) (OperationKind.AnonymousFunctionExpression, Type: null) (Syntax: 'x.ToString()')
                                                                            IBlockStatement (1 statements) (OperationKind.BlockStatement) (Syntax: 'x.ToString()')
                                                                              IReturnStatement (OperationKind.ReturnStatement) (Syntax: 'x.ToString()')
                                                                                ReturnedValue: IObjectCreationExpression (Constructor: <anonymous type: System.Char x, System.String z>..ctor(System.Char x, System.String z)) (OperationKind.ObjectCreationExpression, Type: <anonymous type: System.Char x, System.String z>) (Syntax: 'let z = x.ToString()')
                                                                                    Arguments(2):
                                                                                        IArgument (ArgumentKind.Explicit, Matching Parameter: x) (OperationKind.Argument) (Syntax: 'let z = x.ToString()')
                                                                                          IParameterReferenceExpression: x (OperationKind.ParameterReferenceExpression, Type: System.Char) (Syntax: 'let z = x.ToString()')
                                                                                          InConversion: CommonConversion (Exists: True, IsIdentity: True, IsNumeric: False, IsReference: False, IsUserDefined: False) (MethodSymbol: null)
                                                                                          OutConversion: CommonConversion (Exists: True, IsIdentity: True, IsNumeric: False, IsReference: False, IsUserDefined: False) (MethodSymbol: null)
                                                                                        IArgument (ArgumentKind.Explicit, Matching Parameter: z) (OperationKind.Argument) (Syntax: 'x.ToString()')
                                                                                          IInvocationExpression (virtual System.String System.Char.ToString()) (OperationKind.InvocationExpression, Type: System.String) (Syntax: 'x.ToString()')
                                                                                            Instance Receiver: IOperation:  (OperationKind.None) (Syntax: 'x')
                                                                                            Arguments(0)
                                                                                          InConversion: CommonConversion (Exists: True, IsIdentity: True, IsNumeric: False, IsReference: False, IsUserDefined: False) (MethodSymbol: null)
                                                                                          OutConversion: CommonConversion (Exists: True, IsIdentity: True, IsNumeric: False, IsReference: False, IsUserDefined: False) (MethodSymbol: null)
                                                                                    Initializer: null
                                                                      InConversion: CommonConversion (Exists: True, IsIdentity: True, IsNumeric: False, IsReference: False, IsUserDefined: False) (MethodSymbol: null)
                                                                      OutConversion: CommonConversion (Exists: True, IsIdentity: True, IsNumeric: False, IsReference: False, IsUserDefined: False) (MethodSymbol: null)
                                                        InConversion: CommonConversion (Exists: True, IsIdentity: True, IsNumeric: False, IsReference: False, IsUserDefined: False) (MethodSymbol: null)
                                                        OutConversion: CommonConversion (Exists: True, IsIdentity: True, IsNumeric: False, IsReference: False, IsUserDefined: False) (MethodSymbol: null)
                                                      IArgument (ArgumentKind.Explicit, Matching Parameter: selector) (OperationKind.Argument) (Syntax: 'z')
                                                        IConversionExpression (Implicit, TryCast: False, Unchecked) (OperationKind.ConversionExpression, Type: System.Func<<anonymous type: System.Char x, System.String z>, System.String>) (Syntax: 'z')
                                                          Conversion: CommonConversion (Exists: True, IsIdentity: False, IsNumeric: False, IsReference: False, IsUserDefined: False) (MethodSymbol: null)
                                                          Operand: IAnonymousFunctionExpression (Symbol: lambda expression) (OperationKind.AnonymousFunctionExpression, Type: null) (Syntax: 'z')
                                                              IBlockStatement (1 statements) (OperationKind.BlockStatement) (Syntax: 'z')
                                                                IReturnStatement (OperationKind.ReturnStatement) (Syntax: 'z')
                                                                  ReturnedValue: IOperation:  (OperationKind.None) (Syntax: 'z')
                                                        InConversion: CommonConversion (Exists: True, IsIdentity: True, IsNumeric: False, IsReference: False, IsUserDefined: False) (MethodSymbol: null)
                                                        OutConversion: CommonConversion (Exists: True, IsIdentity: True, IsNumeric: False, IsReference: False, IsUserDefined: False) (MethodSymbol: null)
                                          InConversion: CommonConversion (Exists: True, IsIdentity: True, IsNumeric: False, IsReference: False, IsUserDefined: False) (MethodSymbol: null)
                                          OutConversion: CommonConversion (Exists: True, IsIdentity: True, IsNumeric: False, IsReference: False, IsUserDefined: False) (MethodSymbol: null)
                                        IArgument (ArgumentKind.Explicit, Matching Parameter: selector) (OperationKind.Argument) (Syntax: 'w')
                                          IConversionExpression (Implicit, TryCast: False, Unchecked) (OperationKind.ConversionExpression, Type: System.Func<System.String, System.String>) (Syntax: 'w')
                                            Conversion: CommonConversion (Exists: True, IsIdentity: False, IsNumeric: False, IsReference: False, IsUserDefined: False) (MethodSymbol: null)
                                            Operand: IAnonymousFunctionExpression (Symbol: lambda expression) (OperationKind.AnonymousFunctionExpression, Type: null) (Syntax: 'w')
                                                IBlockStatement (1 statements) (OperationKind.BlockStatement) (Syntax: 'w')
                                                  IReturnStatement (OperationKind.ReturnStatement) (Syntax: 'w')
                                                    ReturnedValue: IOperation:  (OperationKind.None) (Syntax: 'w')
                                          InConversion: CommonConversion (Exists: True, IsIdentity: True, IsNumeric: False, IsReference: False, IsUserDefined: False) (MethodSymbol: null)
                                          OutConversion: CommonConversion (Exists: True, IsIdentity: True, IsNumeric: False, IsReference: False, IsUserDefined: False) (MethodSymbol: null)
";
            VerifyOperationTreeForTest<ForStatementSyntax>(source, expectedOperationTree);
        }

        [CompilerTrait(CompilerFeature.IOperation)]
        [Fact, WorkItem(17602, "https://github.com/dotnet/roslyn/issues/17602")]
        public void IForLoopStatement_ExpressiontreeInInit()
        {
            string source = @"
class C
{
    static void Main(string[] args)
    {
        System.Linq.Expressions.Expression<System.Func<int, int>> e = x => x % 6;
        int i = 1;
        /*<bind>*/for (e = x => x * x; i < 5; i++)
        {
            var lambda = e.Compile();
            System.Console.WriteLine(lambda(i));
        }/*</bind>*/
    }
}

";
            string expectedOperationTree = @"
IForLoopStatement (LoopKind.For) (OperationKind.LoopStatement) (Syntax: 'for (e = x  ... }')
  Condition: IBinaryOperatorExpression (BinaryOperatorKind.LessThan) (OperationKind.BinaryOperatorExpression, Type: System.Boolean) (Syntax: 'i < 5')
      Left: ILocalReferenceExpression: i (OperationKind.LocalReferenceExpression, Type: System.Int32) (Syntax: 'i')
      Right: ILiteralExpression (OperationKind.LiteralExpression, Type: System.Int32, Constant: 5) (Syntax: '5')
  Before:
      IExpressionStatement (OperationKind.ExpressionStatement) (Syntax: 'e = x => x * x')
        Expression: ISimpleAssignmentExpression (OperationKind.SimpleAssignmentExpression, Type: System.Linq.Expressions.Expression<System.Func<System.Int32, System.Int32>>) (Syntax: 'e = x => x * x')
            Left: ILocalReferenceExpression: e (OperationKind.LocalReferenceExpression, Type: System.Linq.Expressions.Expression<System.Func<System.Int32, System.Int32>>) (Syntax: 'e')
            Right: IConversionExpression (Implicit, TryCast: False, Unchecked) (OperationKind.ConversionExpression, Type: System.Linq.Expressions.Expression<System.Func<System.Int32, System.Int32>>) (Syntax: 'x => x * x')
                Conversion: CommonConversion (Exists: True, IsIdentity: False, IsNumeric: False, IsReference: False, IsUserDefined: False) (MethodSymbol: null)
                Operand: IAnonymousFunctionExpression (Symbol: lambda expression) (OperationKind.AnonymousFunctionExpression, Type: null) (Syntax: 'x => x * x')
                    IBlockStatement (1 statements) (OperationKind.BlockStatement) (Syntax: 'x * x')
                      IReturnStatement (OperationKind.ReturnStatement) (Syntax: 'x * x')
                        ReturnedValue: IBinaryOperatorExpression (BinaryOperatorKind.Multiply) (OperationKind.BinaryOperatorExpression, Type: System.Int32) (Syntax: 'x * x')
                            Left: IParameterReferenceExpression: x (OperationKind.ParameterReferenceExpression, Type: System.Int32) (Syntax: 'x')
                            Right: IParameterReferenceExpression: x (OperationKind.ParameterReferenceExpression, Type: System.Int32) (Syntax: 'x')
  AtLoopBottom:
      IExpressionStatement (OperationKind.ExpressionStatement) (Syntax: 'i++')
        Expression: IIncrementOrDecrementExpression (Postfix) (OperationKind.IncrementExpression, Type: System.Int32) (Syntax: 'i++')
            Target: ILocalReferenceExpression: i (OperationKind.LocalReferenceExpression, Type: System.Int32) (Syntax: 'i')
  Body: IBlockStatement (2 statements, 1 locals) (OperationKind.BlockStatement) (Syntax: '{ ... }')
      Locals: Local_1: System.Func<System.Int32, System.Int32> lambda
      IVariableDeclarationStatement (1 declarations) (OperationKind.VariableDeclarationStatement) (Syntax: 'var lambda  ... .Compile();')
        IVariableDeclaration (1 variables) (OperationKind.VariableDeclaration) (Syntax: 'lambda = e.Compile()')
          Variables: Local_1: System.Func<System.Int32, System.Int32> lambda
          Initializer: IInvocationExpression ( System.Func<System.Int32, System.Int32> System.Linq.Expressions.Expression<System.Func<System.Int32, System.Int32>>.Compile()) (OperationKind.InvocationExpression, Type: System.Func<System.Int32, System.Int32>) (Syntax: 'e.Compile()')
              Instance Receiver: ILocalReferenceExpression: e (OperationKind.LocalReferenceExpression, Type: System.Linq.Expressions.Expression<System.Func<System.Int32, System.Int32>>) (Syntax: 'e')
              Arguments(0)
      IExpressionStatement (OperationKind.ExpressionStatement) (Syntax: 'System.Cons ... lambda(i));')
        Expression: IInvocationExpression (void System.Console.WriteLine(System.Int32 value)) (OperationKind.InvocationExpression, Type: System.Void) (Syntax: 'System.Cons ... (lambda(i))')
            Instance Receiver: null
            Arguments(1):
                IArgument (ArgumentKind.Explicit, Matching Parameter: value) (OperationKind.Argument) (Syntax: 'lambda(i)')
                  IInvocationExpression (virtual System.Int32 System.Func<System.Int32, System.Int32>.Invoke(System.Int32 arg)) (OperationKind.InvocationExpression, Type: System.Int32) (Syntax: 'lambda(i)')
                    Instance Receiver: ILocalReferenceExpression: lambda (OperationKind.LocalReferenceExpression, Type: System.Func<System.Int32, System.Int32>) (Syntax: 'lambda')
                    Arguments(1):
                        IArgument (ArgumentKind.Explicit, Matching Parameter: arg) (OperationKind.Argument) (Syntax: 'i')
                          ILocalReferenceExpression: i (OperationKind.LocalReferenceExpression, Type: System.Int32) (Syntax: 'i')
                          InConversion: CommonConversion (Exists: True, IsIdentity: True, IsNumeric: False, IsReference: False, IsUserDefined: False) (MethodSymbol: null)
                          OutConversion: CommonConversion (Exists: True, IsIdentity: True, IsNumeric: False, IsReference: False, IsUserDefined: False) (MethodSymbol: null)
                  InConversion: CommonConversion (Exists: True, IsIdentity: True, IsNumeric: False, IsReference: False, IsUserDefined: False) (MethodSymbol: null)
                  OutConversion: CommonConversion (Exists: True, IsIdentity: True, IsNumeric: False, IsReference: False, IsUserDefined: False) (MethodSymbol: null)
";
            VerifyOperationTreeForTest<ForStatementSyntax>(source, expectedOperationTree);
        }

        [CompilerTrait(CompilerFeature.IOperation)]
        [Fact, WorkItem(17602, "https://github.com/dotnet/roslyn/issues/17602")]
        public void IForLoopStatement_ExpressiontreeInIterator()
        {
            string source = @"
class C
{
    static void Main(string[] args)
    {
        System.Linq.Expressions.Expression<System.Func<int, int>> e = x => x % 6;
        /*<bind>*/for (int i = 1; i < 5; e = x => x * x, i = i + 1)
        {
            var lambda = e.Compile();
            System.Console.WriteLine(lambda(i));
        }/*</bind>*/
    }
}

";
            string expectedOperationTree = @"
IForLoopStatement (LoopKind.For) (OperationKind.LoopStatement) (Syntax: 'for (int i  ... }')
  Locals: Local_1: System.Int32 i
  Condition: IBinaryOperatorExpression (BinaryOperatorKind.LessThan) (OperationKind.BinaryOperatorExpression, Type: System.Boolean) (Syntax: 'i < 5')
      Left: ILocalReferenceExpression: i (OperationKind.LocalReferenceExpression, Type: System.Int32) (Syntax: 'i')
      Right: ILiteralExpression (OperationKind.LiteralExpression, Type: System.Int32, Constant: 5) (Syntax: '5')
  Before:
      IVariableDeclaration (1 variables) (OperationKind.VariableDeclaration) (Syntax: 'i = 1')
        Variables: Local_1: System.Int32 i
        Initializer: ILiteralExpression (OperationKind.LiteralExpression, Type: System.Int32, Constant: 1) (Syntax: '1')
  AtLoopBottom:
      IExpressionStatement (OperationKind.ExpressionStatement) (Syntax: 'e = x => x * x')
        Expression: ISimpleAssignmentExpression (OperationKind.SimpleAssignmentExpression, Type: System.Linq.Expressions.Expression<System.Func<System.Int32, System.Int32>>) (Syntax: 'e = x => x * x')
            Left: ILocalReferenceExpression: e (OperationKind.LocalReferenceExpression, Type: System.Linq.Expressions.Expression<System.Func<System.Int32, System.Int32>>) (Syntax: 'e')
            Right: IConversionExpression (Implicit, TryCast: False, Unchecked) (OperationKind.ConversionExpression, Type: System.Linq.Expressions.Expression<System.Func<System.Int32, System.Int32>>) (Syntax: 'x => x * x')
                Conversion: CommonConversion (Exists: True, IsIdentity: False, IsNumeric: False, IsReference: False, IsUserDefined: False) (MethodSymbol: null)
                Operand: IAnonymousFunctionExpression (Symbol: lambda expression) (OperationKind.AnonymousFunctionExpression, Type: null) (Syntax: 'x => x * x')
                    IBlockStatement (1 statements) (OperationKind.BlockStatement) (Syntax: 'x * x')
                      IReturnStatement (OperationKind.ReturnStatement) (Syntax: 'x * x')
                        ReturnedValue: IBinaryOperatorExpression (BinaryOperatorKind.Multiply) (OperationKind.BinaryOperatorExpression, Type: System.Int32) (Syntax: 'x * x')
                            Left: IParameterReferenceExpression: x (OperationKind.ParameterReferenceExpression, Type: System.Int32) (Syntax: 'x')
                            Right: IParameterReferenceExpression: x (OperationKind.ParameterReferenceExpression, Type: System.Int32) (Syntax: 'x')
      IExpressionStatement (OperationKind.ExpressionStatement) (Syntax: 'i = i + 1')
        Expression: ISimpleAssignmentExpression (OperationKind.SimpleAssignmentExpression, Type: System.Int32) (Syntax: 'i = i + 1')
            Left: ILocalReferenceExpression: i (OperationKind.LocalReferenceExpression, Type: System.Int32) (Syntax: 'i')
            Right: IBinaryOperatorExpression (BinaryOperatorKind.Add) (OperationKind.BinaryOperatorExpression, Type: System.Int32) (Syntax: 'i + 1')
                Left: ILocalReferenceExpression: i (OperationKind.LocalReferenceExpression, Type: System.Int32) (Syntax: 'i')
                Right: ILiteralExpression (OperationKind.LiteralExpression, Type: System.Int32, Constant: 1) (Syntax: '1')
  Body: IBlockStatement (2 statements, 1 locals) (OperationKind.BlockStatement) (Syntax: '{ ... }')
      Locals: Local_1: System.Func<System.Int32, System.Int32> lambda
      IVariableDeclarationStatement (1 declarations) (OperationKind.VariableDeclarationStatement) (Syntax: 'var lambda  ... .Compile();')
        IVariableDeclaration (1 variables) (OperationKind.VariableDeclaration) (Syntax: 'lambda = e.Compile()')
          Variables: Local_1: System.Func<System.Int32, System.Int32> lambda
          Initializer: IInvocationExpression ( System.Func<System.Int32, System.Int32> System.Linq.Expressions.Expression<System.Func<System.Int32, System.Int32>>.Compile()) (OperationKind.InvocationExpression, Type: System.Func<System.Int32, System.Int32>) (Syntax: 'e.Compile()')
              Instance Receiver: ILocalReferenceExpression: e (OperationKind.LocalReferenceExpression, Type: System.Linq.Expressions.Expression<System.Func<System.Int32, System.Int32>>) (Syntax: 'e')
              Arguments(0)
      IExpressionStatement (OperationKind.ExpressionStatement) (Syntax: 'System.Cons ... lambda(i));')
        Expression: IInvocationExpression (void System.Console.WriteLine(System.Int32 value)) (OperationKind.InvocationExpression, Type: System.Void) (Syntax: 'System.Cons ... (lambda(i))')
            Instance Receiver: null
            Arguments(1):
                IArgument (ArgumentKind.Explicit, Matching Parameter: value) (OperationKind.Argument) (Syntax: 'lambda(i)')
                  IInvocationExpression (virtual System.Int32 System.Func<System.Int32, System.Int32>.Invoke(System.Int32 arg)) (OperationKind.InvocationExpression, Type: System.Int32) (Syntax: 'lambda(i)')
                    Instance Receiver: ILocalReferenceExpression: lambda (OperationKind.LocalReferenceExpression, Type: System.Func<System.Int32, System.Int32>) (Syntax: 'lambda')
                    Arguments(1):
                        IArgument (ArgumentKind.Explicit, Matching Parameter: arg) (OperationKind.Argument) (Syntax: 'i')
                          ILocalReferenceExpression: i (OperationKind.LocalReferenceExpression, Type: System.Int32) (Syntax: 'i')
                          InConversion: CommonConversion (Exists: True, IsIdentity: True, IsNumeric: False, IsReference: False, IsUserDefined: False) (MethodSymbol: null)
                          OutConversion: CommonConversion (Exists: True, IsIdentity: True, IsNumeric: False, IsReference: False, IsUserDefined: False) (MethodSymbol: null)
                  InConversion: CommonConversion (Exists: True, IsIdentity: True, IsNumeric: False, IsReference: False, IsUserDefined: False) (MethodSymbol: null)
                  OutConversion: CommonConversion (Exists: True, IsIdentity: True, IsNumeric: False, IsReference: False, IsUserDefined: False) (MethodSymbol: null)
";
            VerifyOperationTreeForTest<ForStatementSyntax>(source, expectedOperationTree);
        }

        [CompilerTrait(CompilerFeature.IOperation)]
        [Fact, WorkItem(17602, "https://github.com/dotnet/roslyn/issues/17602")]
        public void IForLoopStatement_CustomerTypeInFor()
        {
            string source = @"
class C
{
    static void Main(string[] args)
    {
        /*<bind>*/for (C1 i = new C1(); i == null; i++) { }/*</bind>*/
    }
}
public class C1
{
    public static C1 operator ++(C1 obj)
    {
        return obj;
    }
}
";
            string expectedOperationTree = @"
IForLoopStatement (LoopKind.For) (OperationKind.LoopStatement) (Syntax: 'for (C1 i = ... l; i++) { }')
  Locals: Local_1: C1 i
  Condition: IBinaryOperatorExpression (BinaryOperatorKind.Equals) (OperationKind.BinaryOperatorExpression, Type: System.Boolean) (Syntax: 'i == null')
      Left: IConversionExpression (Implicit, TryCast: False, Unchecked) (OperationKind.ConversionExpression, Type: System.Object) (Syntax: 'i')
          Conversion: CommonConversion (Exists: True, IsIdentity: False, IsNumeric: False, IsReference: True, IsUserDefined: False) (MethodSymbol: null)
          Operand: ILocalReferenceExpression: i (OperationKind.LocalReferenceExpression, Type: C1) (Syntax: 'i')
      Right: IConversionExpression (Implicit, TryCast: False, Unchecked) (OperationKind.ConversionExpression, Type: System.Object, Constant: null) (Syntax: 'null')
          Conversion: CommonConversion (Exists: True, IsIdentity: False, IsNumeric: False, IsReference: True, IsUserDefined: False) (MethodSymbol: null)
          Operand: ILiteralExpression (OperationKind.LiteralExpression, Type: null, Constant: null) (Syntax: 'null')
  Before:
      IVariableDeclaration (1 variables) (OperationKind.VariableDeclaration) (Syntax: 'i = new C1()')
        Variables: Local_1: C1 i
        Initializer: IObjectCreationExpression (Constructor: C1..ctor()) (OperationKind.ObjectCreationExpression, Type: C1) (Syntax: 'new C1()')
            Arguments(0)
            Initializer: null
  AtLoopBottom:
      IExpressionStatement (OperationKind.ExpressionStatement) (Syntax: 'i++')
        Expression: IIncrementOrDecrementExpression (Postfix) (OperatorMethod: C1 C1.op_Increment(C1 obj)) (OperationKind.IncrementExpression, Type: C1) (Syntax: 'i++')
            Target: ILocalReferenceExpression: i (OperationKind.LocalReferenceExpression, Type: C1) (Syntax: 'i')
  Body: IBlockStatement (0 statements) (OperationKind.BlockStatement) (Syntax: '{ }')
";
            VerifyOperationTreeForTest<ForStatementSyntax>(source, expectedOperationTree);
        }

        [CompilerTrait(CompilerFeature.IOperation)]
        [Fact, WorkItem(17602, "https://github.com/dotnet/roslyn/issues/17602")]
        public void IForLoopStatement_PostFixIncrementInFor()
        {
            string source = @"
class Program
{
    static void Main(string[] args)
    {
        int i = 0;
        /*<bind>*/for (int j = i++; j < 5; ++j)
        {
            System.Console.WriteLine(j);
        }/*</bind>*/
    }
}
";
            string expectedOperationTree = @"
IForLoopStatement (LoopKind.For) (OperationKind.LoopStatement) (Syntax: 'for (int j  ... }')
  Locals: Local_1: System.Int32 j
  Condition: IBinaryOperatorExpression (BinaryOperatorKind.LessThan) (OperationKind.BinaryOperatorExpression, Type: System.Boolean) (Syntax: 'j < 5')
      Left: ILocalReferenceExpression: j (OperationKind.LocalReferenceExpression, Type: System.Int32) (Syntax: 'j')
      Right: ILiteralExpression (OperationKind.LiteralExpression, Type: System.Int32, Constant: 5) (Syntax: '5')
  Before:
<<<<<<< HEAD
      IVariableDeclaration (1 variables) (OperationKind.VariableDeclaration) (Syntax: 'j = i++')
        Variables: Local_1: System.Int32 j
        Initializer: IIncrementExpression (PostfixIncrement) (OperationKind.IncrementExpression, Type: System.Int32) (Syntax: 'i++')
            Target: ILocalReferenceExpression: i (OperationKind.LocalReferenceExpression, Type: System.Int32) (Syntax: 'i')
=======
      IVariableDeclarationStatement (1 declarations) (OperationKind.VariableDeclarationStatement) (Syntax: 'j = i++')
        IVariableDeclaration (1 variables) (OperationKind.VariableDeclaration) (Syntax: 'j = i++')
          Variables: Local_1: System.Int32 j
          Initializer: IIncrementOrDecrementExpression (Postfix) (OperationKind.IncrementExpression, Type: System.Int32) (Syntax: 'i++')
              Target: ILocalReferenceExpression: i (OperationKind.LocalReferenceExpression, Type: System.Int32) (Syntax: 'i')
>>>>>>> bc932374
  AtLoopBottom:
      IExpressionStatement (OperationKind.ExpressionStatement) (Syntax: '++j')
        Expression: IIncrementOrDecrementExpression (Prefix) (OperationKind.IncrementExpression, Type: System.Int32) (Syntax: '++j')
            Target: ILocalReferenceExpression: j (OperationKind.LocalReferenceExpression, Type: System.Int32) (Syntax: 'j')
  Body: IBlockStatement (1 statements) (OperationKind.BlockStatement) (Syntax: '{ ... }')
      IExpressionStatement (OperationKind.ExpressionStatement) (Syntax: 'System.Cons ... iteLine(j);')
        Expression: IInvocationExpression (void System.Console.WriteLine(System.Int32 value)) (OperationKind.InvocationExpression, Type: System.Void) (Syntax: 'System.Cons ... riteLine(j)')
            Instance Receiver: null
            Arguments(1):
                IArgument (ArgumentKind.Explicit, Matching Parameter: value) (OperationKind.Argument) (Syntax: 'j')
                  ILocalReferenceExpression: j (OperationKind.LocalReferenceExpression, Type: System.Int32) (Syntax: 'j')
                  InConversion: CommonConversion (Exists: True, IsIdentity: True, IsNumeric: False, IsReference: False, IsUserDefined: False) (MethodSymbol: null)
                  OutConversion: CommonConversion (Exists: True, IsIdentity: True, IsNumeric: False, IsReference: False, IsUserDefined: False) (MethodSymbol: null)
";
            VerifyOperationTreeForTest<ForStatementSyntax>(source, expectedOperationTree);
        }

        [CompilerTrait(CompilerFeature.IOperation)]
        [Fact, WorkItem(17602, "https://github.com/dotnet/roslyn/issues/17602")]
        public void IForLoopStatement_PreFixIncrementInFor()
        {
            string source = @"
class Program
{
    static void Main(string[] args)
    {
        int i = 0;
        /*<bind>*/for (int j = ++i; j < 5; ++j)
        {
            System.Console.WriteLine(j);
        }/*</bind>*/
    }
}

";
            string expectedOperationTree = @"
IForLoopStatement (LoopKind.For) (OperationKind.LoopStatement) (Syntax: 'for (int j  ... }')
  Locals: Local_1: System.Int32 j
  Condition: IBinaryOperatorExpression (BinaryOperatorKind.LessThan) (OperationKind.BinaryOperatorExpression, Type: System.Boolean) (Syntax: 'j < 5')
      Left: ILocalReferenceExpression: j (OperationKind.LocalReferenceExpression, Type: System.Int32) (Syntax: 'j')
      Right: ILiteralExpression (OperationKind.LiteralExpression, Type: System.Int32, Constant: 5) (Syntax: '5')
  Before:
<<<<<<< HEAD
      IVariableDeclaration (1 variables) (OperationKind.VariableDeclaration) (Syntax: 'j = ++i')
        Variables: Local_1: System.Int32 j
        Initializer: IIncrementExpression (PrefixIncrement) (OperationKind.IncrementExpression, Type: System.Int32) (Syntax: '++i')
            Target: ILocalReferenceExpression: i (OperationKind.LocalReferenceExpression, Type: System.Int32) (Syntax: 'i')
=======
      IVariableDeclarationStatement (1 declarations) (OperationKind.VariableDeclarationStatement) (Syntax: 'j = ++i')
        IVariableDeclaration (1 variables) (OperationKind.VariableDeclaration) (Syntax: 'j = ++i')
          Variables: Local_1: System.Int32 j
          Initializer: IIncrementOrDecrementExpression (Prefix) (OperationKind.IncrementExpression, Type: System.Int32) (Syntax: '++i')
              Target: ILocalReferenceExpression: i (OperationKind.LocalReferenceExpression, Type: System.Int32) (Syntax: 'i')
>>>>>>> bc932374
  AtLoopBottom:
      IExpressionStatement (OperationKind.ExpressionStatement) (Syntax: '++j')
        Expression: IIncrementOrDecrementExpression (Prefix) (OperationKind.IncrementExpression, Type: System.Int32) (Syntax: '++j')
            Target: ILocalReferenceExpression: j (OperationKind.LocalReferenceExpression, Type: System.Int32) (Syntax: 'j')
  Body: IBlockStatement (1 statements) (OperationKind.BlockStatement) (Syntax: '{ ... }')
      IExpressionStatement (OperationKind.ExpressionStatement) (Syntax: 'System.Cons ... iteLine(j);')
        Expression: IInvocationExpression (void System.Console.WriteLine(System.Int32 value)) (OperationKind.InvocationExpression, Type: System.Void) (Syntax: 'System.Cons ... riteLine(j)')
            Instance Receiver: null
            Arguments(1):
                IArgument (ArgumentKind.Explicit, Matching Parameter: value) (OperationKind.Argument) (Syntax: 'j')
                  ILocalReferenceExpression: j (OperationKind.LocalReferenceExpression, Type: System.Int32) (Syntax: 'j')
                  InConversion: CommonConversion (Exists: True, IsIdentity: True, IsNumeric: False, IsReference: False, IsUserDefined: False) (MethodSymbol: null)
                  OutConversion: CommonConversion (Exists: True, IsIdentity: True, IsNumeric: False, IsReference: False, IsUserDefined: False) (MethodSymbol: null)
";
            VerifyOperationTreeForTest<ForStatementSyntax>(source, expectedOperationTree);
        }

        [CompilerTrait(CompilerFeature.IOperation)]
        [Fact, WorkItem(17602, "https://github.com/dotnet/roslyn/issues/17602")]
        public void IForLoopStatement_PreFixIncrementInCondition()
        {
            string source = @"
class Program
{
    static void Main(string[] args)
    {
        /*<bind>*/for (int i = 0; ++i < 5;)
        {
            System.Console.WriteLine(i);
        }/*</bind>*/
    }
}
";
            string expectedOperationTree = @"
IForLoopStatement (LoopKind.For) (OperationKind.LoopStatement) (Syntax: 'for (int i  ... }')
  Locals: Local_1: System.Int32 i
  Condition: IBinaryOperatorExpression (BinaryOperatorKind.LessThan) (OperationKind.BinaryOperatorExpression, Type: System.Boolean) (Syntax: '++i < 5')
      Left: IIncrementOrDecrementExpression (Prefix) (OperationKind.IncrementExpression, Type: System.Int32) (Syntax: '++i')
          Target: ILocalReferenceExpression: i (OperationKind.LocalReferenceExpression, Type: System.Int32) (Syntax: 'i')
      Right: ILiteralExpression (OperationKind.LiteralExpression, Type: System.Int32, Constant: 5) (Syntax: '5')
  Before:
      IVariableDeclaration (1 variables) (OperationKind.VariableDeclaration) (Syntax: 'i = 0')
        Variables: Local_1: System.Int32 i
        Initializer: ILiteralExpression (OperationKind.LiteralExpression, Type: System.Int32, Constant: 0) (Syntax: '0')
  AtLoopBottom(0)
  Body: IBlockStatement (1 statements) (OperationKind.BlockStatement) (Syntax: '{ ... }')
      IExpressionStatement (OperationKind.ExpressionStatement) (Syntax: 'System.Cons ... iteLine(i);')
        Expression: IInvocationExpression (void System.Console.WriteLine(System.Int32 value)) (OperationKind.InvocationExpression, Type: System.Void) (Syntax: 'System.Cons ... riteLine(i)')
            Instance Receiver: null
            Arguments(1):
                IArgument (ArgumentKind.Explicit, Matching Parameter: value) (OperationKind.Argument) (Syntax: 'i')
                  ILocalReferenceExpression: i (OperationKind.LocalReferenceExpression, Type: System.Int32) (Syntax: 'i')
                  InConversion: CommonConversion (Exists: True, IsIdentity: True, IsNumeric: False, IsReference: False, IsUserDefined: False) (MethodSymbol: null)
                  OutConversion: CommonConversion (Exists: True, IsIdentity: True, IsNumeric: False, IsReference: False, IsUserDefined: False) (MethodSymbol: null)
";
            VerifyOperationTreeForTest<ForStatementSyntax>(source, expectedOperationTree);
        }

        [CompilerTrait(CompilerFeature.IOperation)]
        [Fact, WorkItem(17602, "https://github.com/dotnet/roslyn/issues/17602")]
        public void IForLoopStatement_PostFixDecrementInCondition()
        {
            string source = @"
class Program
{
    static void Main(string[] args)
    {
        /*<bind>*/for (int i = 0; foo(i--) > -5;)
        {
            System.Console.WriteLine(i);
        }/*</bind>*/
    }
    static int foo(int x)
    {
        return x;
    }
}

";
            string expectedOperationTree = @"
IForLoopStatement (LoopKind.For) (OperationKind.LoopStatement) (Syntax: 'for (int i  ... }')
  Locals: Local_1: System.Int32 i
  Condition: IBinaryOperatorExpression (BinaryOperatorKind.GreaterThan) (OperationKind.BinaryOperatorExpression, Type: System.Boolean) (Syntax: 'foo(i--) > -5')
      Left: IInvocationExpression (System.Int32 Program.foo(System.Int32 x)) (OperationKind.InvocationExpression, Type: System.Int32) (Syntax: 'foo(i--)')
          Instance Receiver: null
          Arguments(1):
              IArgument (ArgumentKind.Explicit, Matching Parameter: x) (OperationKind.Argument) (Syntax: 'i--')
                IIncrementOrDecrementExpression (Postfix) (OperationKind.DecrementExpression, Type: System.Int32) (Syntax: 'i--')
                  Target: ILocalReferenceExpression: i (OperationKind.LocalReferenceExpression, Type: System.Int32) (Syntax: 'i')
                InConversion: CommonConversion (Exists: True, IsIdentity: True, IsNumeric: False, IsReference: False, IsUserDefined: False) (MethodSymbol: null)
                OutConversion: CommonConversion (Exists: True, IsIdentity: True, IsNumeric: False, IsReference: False, IsUserDefined: False) (MethodSymbol: null)
      Right: IUnaryOperatorExpression (UnaryOperatorKind.Minus) (OperationKind.UnaryOperatorExpression, Type: System.Int32, Constant: -5) (Syntax: '-5')
          Operand: ILiteralExpression (OperationKind.LiteralExpression, Type: System.Int32, Constant: 5) (Syntax: '5')
  Before:
      IVariableDeclaration (1 variables) (OperationKind.VariableDeclaration) (Syntax: 'i = 0')
        Variables: Local_1: System.Int32 i
        Initializer: ILiteralExpression (OperationKind.LiteralExpression, Type: System.Int32, Constant: 0) (Syntax: '0')
  AtLoopBottom(0)
  Body: IBlockStatement (1 statements) (OperationKind.BlockStatement) (Syntax: '{ ... }')
      IExpressionStatement (OperationKind.ExpressionStatement) (Syntax: 'System.Cons ... iteLine(i);')
        Expression: IInvocationExpression (void System.Console.WriteLine(System.Int32 value)) (OperationKind.InvocationExpression, Type: System.Void) (Syntax: 'System.Cons ... riteLine(i)')
            Instance Receiver: null
            Arguments(1):
                IArgument (ArgumentKind.Explicit, Matching Parameter: value) (OperationKind.Argument) (Syntax: 'i')
                  ILocalReferenceExpression: i (OperationKind.LocalReferenceExpression, Type: System.Int32) (Syntax: 'i')
                  InConversion: CommonConversion (Exists: True, IsIdentity: True, IsNumeric: False, IsReference: False, IsUserDefined: False) (MethodSymbol: null)
                  OutConversion: CommonConversion (Exists: True, IsIdentity: True, IsNumeric: False, IsReference: False, IsUserDefined: False) (MethodSymbol: null)
";
            VerifyOperationTreeForTest<ForStatementSyntax>(source, expectedOperationTree);
        }

        [CompilerTrait(CompilerFeature.IOperation)]
        [Fact, WorkItem(17602, "https://github.com/dotnet/roslyn/issues/17602")]
        public void IForLoopStatement_InfiniteLoopVerify()
        {
            string source = @"
class Program
{
    static void Main(string[] args)
    {
        /*<bind>*/for (; true;)
        {
            System.Console.WriteLine(""z"");
        }/*</bind>*/
    }
}
";
            string expectedOperationTree = @"
IForLoopStatement (LoopKind.For) (OperationKind.LoopStatement) (Syntax: 'for (; true ... }')
  Condition: ILiteralExpression (OperationKind.LiteralExpression, Type: System.Boolean, Constant: True) (Syntax: 'true')
  Before(0)
  AtLoopBottom(0)
  Body: IBlockStatement (1 statements) (OperationKind.BlockStatement) (Syntax: '{ ... }')
      IExpressionStatement (OperationKind.ExpressionStatement) (Syntax: 'System.Cons ... eLine(""z"");')
        Expression: IInvocationExpression (void System.Console.WriteLine(System.String value)) (OperationKind.InvocationExpression, Type: System.Void) (Syntax: 'System.Cons ... teLine(""z"")')
            Instance Receiver: null
            Arguments(1):
                IArgument (ArgumentKind.Explicit, Matching Parameter: value) (OperationKind.Argument) (Syntax: '""z""')
                  ILiteralExpression (OperationKind.LiteralExpression, Type: System.String, Constant: ""z"") (Syntax: '""z""')
                  InConversion: CommonConversion (Exists: True, IsIdentity: True, IsNumeric: False, IsReference: False, IsUserDefined: False) (MethodSymbol: null)
                  OutConversion: CommonConversion (Exists: True, IsIdentity: True, IsNumeric: False, IsReference: False, IsUserDefined: False) (MethodSymbol: null)
";
            VerifyOperationTreeForTest<ForStatementSyntax>(source, expectedOperationTree);
        }

        [CompilerTrait(CompilerFeature.IOperation)]
        [Fact, WorkItem(17602, "https://github.com/dotnet/roslyn/issues/17602")]
        public void IForLoopStatement_InvalidExpression()
        {
            string source = @"
class C
{
    static void Main(string[] args)
    {
        /*<bind>*/for (int k = 0, j = 0; k < 100, j > 5;/*</bind>*/ k++)
        {
        }
    }
}
";
            string expectedOperationTree = @"
IForLoopStatement (LoopKind.For) (OperationKind.LoopStatement, IsInvalid) (Syntax: 'for (int k  ... 100, j > 5;')
  Locals: Local_1: System.Int32 k
    Local_2: System.Int32 j
  Condition: IBinaryOperatorExpression (BinaryOperatorKind.LessThan) (OperationKind.BinaryOperatorExpression, Type: System.Boolean, IsInvalid) (Syntax: 'k < 100')
      Left: ILocalReferenceExpression: k (OperationKind.LocalReferenceExpression, Type: System.Int32) (Syntax: 'k')
      Right: ILiteralExpression (OperationKind.LiteralExpression, Type: System.Int32, Constant: 100, IsInvalid) (Syntax: '100')
  Before:
      IVariableDeclarationStatement (2 declarations) (OperationKind.VariableDeclarationStatement) (Syntax: 'int k = 0, j = 0')
        IVariableDeclaration (1 variables) (OperationKind.VariableDeclaration) (Syntax: 'k = 0')
          Variables: Local_1: System.Int32 k
          Initializer: ILiteralExpression (OperationKind.LiteralExpression, Type: System.Int32, Constant: 0) (Syntax: '0')
        IVariableDeclaration (1 variables) (OperationKind.VariableDeclaration) (Syntax: 'j = 0')
          Variables: Local_1: System.Int32 j
          Initializer: ILiteralExpression (OperationKind.LiteralExpression, Type: System.Int32, Constant: 0) (Syntax: '0')
  AtLoopBottom:
      IExpressionStatement (OperationKind.ExpressionStatement, IsInvalid) (Syntax: '')
        Expression: IInvalidExpression (OperationKind.InvalidExpression, Type: null, IsInvalid) (Syntax: '')
            Children(0)
      IExpressionStatement (OperationKind.ExpressionStatement, IsInvalid) (Syntax: 'j > 5')
        Expression: IBinaryOperatorExpression (BinaryOperatorKind.GreaterThan) (OperationKind.BinaryOperatorExpression, Type: System.Boolean, IsInvalid) (Syntax: 'j > 5')
            Left: ILocalReferenceExpression: j (OperationKind.LocalReferenceExpression, Type: System.Int32, IsInvalid) (Syntax: 'j')
            Right: ILiteralExpression (OperationKind.LiteralExpression, Type: System.Int32, Constant: 5, IsInvalid) (Syntax: '5')
  Body: IEmptyStatement (OperationKind.EmptyStatement, IsInvalid) (Syntax: ';')
";
            VerifyOperationTreeForTest<ForStatementSyntax>(source, expectedOperationTree);
        }

        [CompilerTrait(CompilerFeature.IOperation)]
        [Fact, WorkItem(17602, "https://github.com/dotnet/roslyn/issues/17602")]
        public void IForLoopStatement_ConditionOutVar()
        {
            string source = @"
class P
{
    private void M()
    {
        var s = """";
        /*<bind>*/for (var j = int.TryParse(s, out var i) ? i : 0; i < 10; i++)
        {
            System.Console.WriteLine($""i={i}, s={s}"");
        }/*</bind>*/
    }
}
";
            string expectedOperationTree = @"
IForLoopStatement (LoopKind.For) (OperationKind.LoopStatement) (Syntax: 'for (var j  ... }')
  Locals: Local_1: System.Int32 j
    Local_2: System.Int32 i
  Condition: IBinaryOperatorExpression (BinaryOperatorKind.LessThan) (OperationKind.BinaryOperatorExpression, Type: System.Boolean) (Syntax: 'i < 10')
      Left: ILocalReferenceExpression: i (OperationKind.LocalReferenceExpression, Type: System.Int32) (Syntax: 'i')
      Right: ILiteralExpression (OperationKind.LiteralExpression, Type: System.Int32, Constant: 10) (Syntax: '10')
  Before:
      IVariableDeclaration (1 variables) (OperationKind.VariableDeclaration) (Syntax: 'j = int.Try ...  i) ? i : 0')
        Variables: Local_1: System.Int32 j
        Initializer: IConditionalExpression (OperationKind.ConditionalExpression, Type: System.Int32) (Syntax: 'int.TryPars ...  i) ? i : 0')
            Condition: IInvocationExpression (System.Boolean System.Int32.TryParse(System.String s, out System.Int32 result)) (OperationKind.InvocationExpression, Type: System.Boolean) (Syntax: 'int.TryPars ...  out var i)')
                Instance Receiver: null
                Arguments(2):
                    IArgument (ArgumentKind.Explicit, Matching Parameter: s) (OperationKind.Argument) (Syntax: 's')
                      ILocalReferenceExpression: s (OperationKind.LocalReferenceExpression, Type: System.String) (Syntax: 's')
                      InConversion: CommonConversion (Exists: True, IsIdentity: True, IsNumeric: False, IsReference: False, IsUserDefined: False) (MethodSymbol: null)
                      OutConversion: CommonConversion (Exists: True, IsIdentity: True, IsNumeric: False, IsReference: False, IsUserDefined: False) (MethodSymbol: null)
                    IArgument (ArgumentKind.Explicit, Matching Parameter: result) (OperationKind.Argument) (Syntax: 'out var i')
                      ILocalReferenceExpression: i (IsDeclaration: True) (OperationKind.LocalReferenceExpression, Type: System.Int32) (Syntax: 'var i')
                      InConversion: CommonConversion (Exists: True, IsIdentity: True, IsNumeric: False, IsReference: False, IsUserDefined: False) (MethodSymbol: null)
                      OutConversion: CommonConversion (Exists: True, IsIdentity: True, IsNumeric: False, IsReference: False, IsUserDefined: False) (MethodSymbol: null)
            WhenTrue: ILocalReferenceExpression: i (OperationKind.LocalReferenceExpression, Type: System.Int32) (Syntax: 'i')
            WhenFalse: ILiteralExpression (OperationKind.LiteralExpression, Type: System.Int32, Constant: 0) (Syntax: '0')
  AtLoopBottom:
      IExpressionStatement (OperationKind.ExpressionStatement) (Syntax: 'i++')
        Expression: IIncrementOrDecrementExpression (Postfix) (OperationKind.IncrementExpression, Type: System.Int32) (Syntax: 'i++')
            Target: ILocalReferenceExpression: i (OperationKind.LocalReferenceExpression, Type: System.Int32) (Syntax: 'i')
  Body: IBlockStatement (1 statements) (OperationKind.BlockStatement) (Syntax: '{ ... }')
      IExpressionStatement (OperationKind.ExpressionStatement) (Syntax: 'System.Cons ... }, s={s}"");')
        Expression: IInvocationExpression (void System.Console.WriteLine(System.String value)) (OperationKind.InvocationExpression, Type: System.Void) (Syntax: 'System.Cons ... i}, s={s}"")')
            Instance Receiver: null
            Arguments(1):
                IArgument (ArgumentKind.Explicit, Matching Parameter: value) (OperationKind.Argument) (Syntax: '$""i={i}, s={s}""')
                  IInterpolatedStringExpression (OperationKind.InterpolatedStringExpression, Type: System.String) (Syntax: '$""i={i}, s={s}""')
                    Parts(4):
                        IInterpolatedStringText (OperationKind.InterpolatedStringText) (Syntax: 'i=')
                          Text: ILiteralExpression (OperationKind.LiteralExpression, Type: System.String, Constant: ""i="") (Syntax: 'i=')
                        IInterpolation (OperationKind.Interpolation) (Syntax: '{i}')
                          Expression: ILocalReferenceExpression: i (OperationKind.LocalReferenceExpression, Type: System.Int32) (Syntax: 'i')
                          Alignment: null
                          FormatString: null
                        IInterpolatedStringText (OperationKind.InterpolatedStringText) (Syntax: ', s=')
                          Text: ILiteralExpression (OperationKind.LiteralExpression, Type: System.String, Constant: "", s="") (Syntax: ', s=')
                        IInterpolation (OperationKind.Interpolation) (Syntax: '{s}')
                          Expression: ILocalReferenceExpression: s (OperationKind.LocalReferenceExpression, Type: System.String) (Syntax: 's')
                          Alignment: null
                          FormatString: null
                  InConversion: CommonConversion (Exists: True, IsIdentity: True, IsNumeric: False, IsReference: False, IsUserDefined: False) (MethodSymbol: null)
                  OutConversion: CommonConversion (Exists: True, IsIdentity: True, IsNumeric: False, IsReference: False, IsUserDefined: False) (MethodSymbol: null)
";
            VerifyOperationTreeForTest<ForStatementSyntax>(source, expectedOperationTree);
        }

    }
}<|MERGE_RESOLUTION|>--- conflicted
+++ resolved
@@ -1777,18 +1777,10 @@
       Left: ILocalReferenceExpression: j (OperationKind.LocalReferenceExpression, Type: System.Int32) (Syntax: 'j')
       Right: ILiteralExpression (OperationKind.LiteralExpression, Type: System.Int32, Constant: 5) (Syntax: '5')
   Before:
-<<<<<<< HEAD
       IVariableDeclaration (1 variables) (OperationKind.VariableDeclaration) (Syntax: 'j = i++')
         Variables: Local_1: System.Int32 j
-        Initializer: IIncrementExpression (PostfixIncrement) (OperationKind.IncrementExpression, Type: System.Int32) (Syntax: 'i++')
+        Initializer: IIncrementOrDecrementExpression (Postfix) (OperationKind.IncrementExpression, Type: System.Int32) (Syntax: 'i++')
             Target: ILocalReferenceExpression: i (OperationKind.LocalReferenceExpression, Type: System.Int32) (Syntax: 'i')
-=======
-      IVariableDeclarationStatement (1 declarations) (OperationKind.VariableDeclarationStatement) (Syntax: 'j = i++')
-        IVariableDeclaration (1 variables) (OperationKind.VariableDeclaration) (Syntax: 'j = i++')
-          Variables: Local_1: System.Int32 j
-          Initializer: IIncrementOrDecrementExpression (Postfix) (OperationKind.IncrementExpression, Type: System.Int32) (Syntax: 'i++')
-              Target: ILocalReferenceExpression: i (OperationKind.LocalReferenceExpression, Type: System.Int32) (Syntax: 'i')
->>>>>>> bc932374
   AtLoopBottom:
       IExpressionStatement (OperationKind.ExpressionStatement) (Syntax: '++j')
         Expression: IIncrementOrDecrementExpression (Prefix) (OperationKind.IncrementExpression, Type: System.Int32) (Syntax: '++j')
@@ -1831,18 +1823,10 @@
       Left: ILocalReferenceExpression: j (OperationKind.LocalReferenceExpression, Type: System.Int32) (Syntax: 'j')
       Right: ILiteralExpression (OperationKind.LiteralExpression, Type: System.Int32, Constant: 5) (Syntax: '5')
   Before:
-<<<<<<< HEAD
       IVariableDeclaration (1 variables) (OperationKind.VariableDeclaration) (Syntax: 'j = ++i')
         Variables: Local_1: System.Int32 j
-        Initializer: IIncrementExpression (PrefixIncrement) (OperationKind.IncrementExpression, Type: System.Int32) (Syntax: '++i')
+        Initializer: IIncrementOrDecrementExpression (Prefix) (OperationKind.IncrementExpression, Type: System.Int32) (Syntax: '++i')
             Target: ILocalReferenceExpression: i (OperationKind.LocalReferenceExpression, Type: System.Int32) (Syntax: 'i')
-=======
-      IVariableDeclarationStatement (1 declarations) (OperationKind.VariableDeclarationStatement) (Syntax: 'j = ++i')
-        IVariableDeclaration (1 variables) (OperationKind.VariableDeclaration) (Syntax: 'j = ++i')
-          Variables: Local_1: System.Int32 j
-          Initializer: IIncrementOrDecrementExpression (Prefix) (OperationKind.IncrementExpression, Type: System.Int32) (Syntax: '++i')
-              Target: ILocalReferenceExpression: i (OperationKind.LocalReferenceExpression, Type: System.Int32) (Syntax: 'i')
->>>>>>> bc932374
   AtLoopBottom:
       IExpressionStatement (OperationKind.ExpressionStatement) (Syntax: '++j')
         Expression: IIncrementOrDecrementExpression (Prefix) (OperationKind.IncrementExpression, Type: System.Int32) (Syntax: '++j')
