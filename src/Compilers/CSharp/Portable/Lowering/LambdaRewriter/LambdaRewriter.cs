--- conflicted
+++ resolved
@@ -339,27 +339,11 @@
                     CompilationState.ModuleBuilderOpt.AddSynthesizedDefinition(ContainingType, frame);
                     if (frame.Constructor != null)
                     {
-<<<<<<< HEAD
-                        var hoistedField = LambdaCapturedVariable.Create(frame, captured, ref _synthesizedFieldNameIdDispenser);
-                        proxies.Add(captured, new CapturedToFrameSymbolReplacement(hoistedField, isReusable: false));
-                        CompilationState.ModuleBuilderOpt.AddSynthesizedDefinition(frame, hoistedField);
-
-                        //PROTOTYPE(span): move the check to the binding?
-                        if (hoistedField.Type.IsRestrictedType())
-                        {
-                            foreach (CSharpSyntaxNode syntax in _analysis.CapturedVariables[captured])
-                            {
-                                // CS4013: Instance of type '{0}' cannot be used inside an anonymous function, query expression, iterator block or async method
-                                this.Diagnostics.Add(ErrorCode.ERR_SpecialByRefInLambda, syntax.Location, hoistedField.Type);
-                            }
-                        }
-=======
                         AddSynthesizedMethod(
                             frame.Constructor,
                             FlowAnalysisPass.AppendImplicitReturn(
                                 MethodCompiler.BindMethodBody(frame.Constructor, CompilationState, null),
                                 frame.Constructor));
->>>>>>> 8dd264ba
                     }
 
                     _frames.Add(scope.BoundNode, env);
