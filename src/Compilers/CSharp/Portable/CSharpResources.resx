--- conflicted
+++ resolved
@@ -4896,7 +4896,6 @@
   <data name="ERR_TypeInferenceFailedForImplicitlyTypedOutVariable" xml:space="preserve">
     <value>Cannot infer the type of implicitly-typed out variable.</value>
   </data>
-<<<<<<< HEAD
   <data name="ERR_ConceptConstraintOnNonOverride" xml:space="preserve">
     <value>Constraint 'concept' may only be used on overrides of methods with concepts.</value>
   </data>
@@ -4908,7 +4907,7 @@
   </data>
   <data name="ERR_BadConceptBinaryOperatorSignature" xml:space="preserve">
     <value>One of the parameters of a binary operator must be a type parameter on the concept</value>
-=======
+  </data>
   <data name="ERR_DeconstructWrongCardinality" xml:space="preserve">
     <value>Cannot deconstruct a tuple of '{0}' elements into '{1}' variables.</value>
   </data>
@@ -4923,6 +4922,5 @@
   </data>
   <data name="ERR_DeconstructionVarFormDisallowsSpecificType" xml:space="preserve">
     <value>Deconstruction `var (...)` form disallows a specific type for 'var'.</value>
->>>>>>> 3466e42a
   </data>
 </root>