﻿<?xml version="1.0" encoding="utf-8"?>
<root>
  <!-- 
    Microsoft ResX Schema 
    
    Version 2.0
    
    The primary goals of this format is to allow a simple XML format 
    that is mostly human readable. The generation and parsing of the 
    various data types are done through the TypeConverter classes 
    associated with the data types.
    
    Example:
    
    ... ado.net/XML headers & schema ...
    <resheader name="resmimetype">text/microsoft-resx</resheader>
    <resheader name="version">2.0</resheader>
    <resheader name="reader">System.Resources.ResXResourceReader, System.Windows.Forms, ...</resheader>
    <resheader name="writer">System.Resources.ResXResourceWriter, System.Windows.Forms, ...</resheader>
    <data name="Name1"><value>this is my long string</value><comment>this is a comment</comment></data>
    <data name="Color1" type="System.Drawing.Color, System.Drawing">Blue</data>
    <data name="Bitmap1" mimetype="application/x-microsoft.net.object.binary.base64">
        <value>[base64 mime encoded serialized .NET Framework object]</value>
    </data>
    <data name="Icon1" type="System.Drawing.Icon, System.Drawing" mimetype="application/x-microsoft.net.object.bytearray.base64">
        <value>[base64 mime encoded string representing a byte array form of the .NET Framework object]</value>
        <comment>This is a comment</comment>
    </data>
                
    There are any number of "resheader" rows that contain simple 
    name/value pairs.
    
    Each data row contains a name, and value. The row also contains a 
    type or mimetype. Type corresponds to a .NET class that support 
    text/value conversion through the TypeConverter architecture. 
    Classes that don't support this are serialized and stored with the 
    mimetype set.
    
    The mimetype is used for serialized objects, and tells the 
    ResXResourceReader how to depersist the object. This is currently not 
    extensible. For a given mimetype the value must be set accordingly:
    
    Note - application/x-microsoft.net.object.binary.base64 is the format 
    that the ResXResourceWriter will generate, however the reader can 
    read any of the formats listed below.
    
    mimetype: application/x-microsoft.net.object.binary.base64
    value   : The object must be serialized with 
            : System.Runtime.Serialization.Formatters.Binary.BinaryFormatter
            : and then encoded with base64 encoding.
    
    mimetype: application/x-microsoft.net.object.soap.base64
    value   : The object must be serialized with 
            : System.Runtime.Serialization.Formatters.Soap.SoapFormatter
            : and then encoded with base64 encoding.

    mimetype: application/x-microsoft.net.object.bytearray.base64
    value   : The object must be serialized into a byte array 
            : using a System.ComponentModel.TypeConverter
            : and then encoded with base64 encoding.
    -->
  <xsd:schema id="root" xmlns="" xmlns:xsd="http://www.w3.org/2001/XMLSchema" xmlns:msdata="urn:schemas-microsoft-com:xml-msdata">
    <xsd:import namespace="http://www.w3.org/XML/1998/namespace" />
    <xsd:element name="root" msdata:IsDataSet="true">
      <xsd:complexType>
        <xsd:choice maxOccurs="unbounded">
          <xsd:element name="metadata">
            <xsd:complexType>
              <xsd:sequence>
                <xsd:element name="value" type="xsd:string" minOccurs="0" />
              </xsd:sequence>
              <xsd:attribute name="name" use="required" type="xsd:string" />
              <xsd:attribute name="type" type="xsd:string" />
              <xsd:attribute name="mimetype" type="xsd:string" />
              <xsd:attribute ref="xml:space" />
            </xsd:complexType>
          </xsd:element>
          <xsd:element name="assembly">
            <xsd:complexType>
              <xsd:attribute name="alias" type="xsd:string" />
              <xsd:attribute name="name" type="xsd:string" />
            </xsd:complexType>
          </xsd:element>
          <xsd:element name="data">
            <xsd:complexType>
              <xsd:sequence>
                <xsd:element name="value" type="xsd:string" minOccurs="0" msdata:Ordinal="1" />
                <xsd:element name="comment" type="xsd:string" minOccurs="0" msdata:Ordinal="2" />
              </xsd:sequence>
              <xsd:attribute name="name" type="xsd:string" use="required" msdata:Ordinal="1" />
              <xsd:attribute name="type" type="xsd:string" msdata:Ordinal="3" />
              <xsd:attribute name="mimetype" type="xsd:string" msdata:Ordinal="4" />
              <xsd:attribute ref="xml:space" />
            </xsd:complexType>
          </xsd:element>
          <xsd:element name="resheader">
            <xsd:complexType>
              <xsd:sequence>
                <xsd:element name="value" type="xsd:string" minOccurs="0" msdata:Ordinal="1" />
              </xsd:sequence>
              <xsd:attribute name="name" type="xsd:string" use="required" />
            </xsd:complexType>
          </xsd:element>
        </xsd:choice>
      </xsd:complexType>
    </xsd:element>
  </xsd:schema>
  <resheader name="resmimetype">
    <value>text/microsoft-resx</value>
  </resheader>
  <resheader name="version">
    <value>2.0</value>
  </resheader>
  <resheader name="reader">
    <value>System.Resources.ResXResourceReader, System.Windows.Forms, Version=4.0.0.0, Culture=neutral, PublicKeyToken=b77a5c561934e089</value>
  </resheader>
  <resheader name="writer">
    <value>System.Resources.ResXResourceWriter, System.Windows.Forms, Version=4.0.0.0, Culture=neutral, PublicKeyToken=b77a5c561934e089</value>
  </resheader>
  <data name="IDS_NULL" xml:space="preserve">
    <value>&lt;null&gt;</value>
  </data>
  <data name="IDS_RELATEDERROR" xml:space="preserve">
    <value>(Location of symbol related to previous error)</value>
  </data>
  <data name="IDS_RELATEDWARNING" xml:space="preserve">
    <value>(Location of symbol related to previous warning)</value>
  </data>
  <data name="IDS_XMLIGNORED" xml:space="preserve">
    <value>&lt;!-- Badly formed XML comment ignored for member "{0}" --&gt;</value>
  </data>
  <data name="IDS_XMLIGNORED2" xml:space="preserve">
    <value> Badly formed XML file "{0}" cannot be included </value>
  </data>
  <data name="IDS_XMLFAILEDINCLUDE" xml:space="preserve">
    <value> Failed to insert some or all of included XML </value>
  </data>
  <data name="IDS_XMLBADINCLUDE" xml:space="preserve">
    <value> Include tag is invalid </value>
  </data>
  <data name="IDS_XMLNOINCLUDE" xml:space="preserve">
    <value> No matching elements were found for the following include tag </value>
  </data>
  <data name="IDS_XMLMISSINGINCLUDEFILE" xml:space="preserve">
    <value>Missing file attribute</value>
  </data>
  <data name="IDS_XMLMISSINGINCLUDEPATH" xml:space="preserve">
    <value>Missing path attribute</value>
  </data>
  <data name="IDS_GlobalNamespace" xml:space="preserve">
    <value>&lt;global namespace&gt;</value>
  </data>
  <data name="IDS_FeatureGenerics" xml:space="preserve">
    <value>generics</value>
  </data>
  <data name="IDS_FeatureAnonDelegates" xml:space="preserve">
    <value>anonymous methods</value>
  </data>
  <data name="IDS_FeatureModuleAttrLoc" xml:space="preserve">
    <value>module as an attribute target specifier</value>
  </data>
  <data name="IDS_FeatureGlobalNamespace" xml:space="preserve">
    <value>namespace alias qualifier</value>
  </data>
  <data name="IDS_FeatureFixedBuffer" xml:space="preserve">
    <value>fixed size buffers</value>
  </data>
  <data name="IDS_FeaturePragma" xml:space="preserve">
    <value>#pragma</value>
  </data>
  <data name="IDS_FeatureStaticClasses" xml:space="preserve">
    <value>static classes</value>
  </data>
  <data name="IDS_FeaturePartialTypes" xml:space="preserve">
    <value>partial types</value>
  </data>
  <data name="IDS_FeatureAsync" xml:space="preserve">
    <value>async function</value>
  </data>
  <data name="IDS_FeatureSwitchOnBool" xml:space="preserve">
    <value>switch on boolean type</value>
  </data>
  <data name="IDS_MethodGroup" xml:space="preserve">
    <value>method group</value>
  </data>
  <data name="IDS_AnonMethod" xml:space="preserve">
    <value>anonymous method</value>
  </data>
  <data name="IDS_Lambda" xml:space="preserve">
    <value>lambda expression</value>
  </data>
  <data name="IDS_Collection" xml:space="preserve">
    <value>collection</value>
  </data>
  <data name="IDS_FeaturePropertyAccessorMods" xml:space="preserve">
    <value>access modifiers on properties</value>
  </data>
  <data name="IDS_FeatureExternAlias" xml:space="preserve">
    <value>extern alias</value>
  </data>
  <data name="IDS_FeatureIterators" xml:space="preserve">
    <value>iterators</value>
  </data>
  <data name="IDS_FeatureDefault" xml:space="preserve">
    <value>default operator</value>
  </data>
  <data name="IDS_FeatureNullable" xml:space="preserve">
    <value>nullable types</value>
  </data>
  <data name="IDS_FeaturePatternMatching" xml:space="preserve">
    <value>pattern matching</value>
  </data>
  <data name="IDS_FeatureImplicitArray" xml:space="preserve">
    <value>implicitly typed array</value>
  </data>
  <data name="IDS_FeatureImplicitLocal" xml:space="preserve">
    <value>implicitly typed local variable</value>
  </data>
  <data name="IDS_FeatureAnonymousTypes" xml:space="preserve">
    <value>anonymous types</value>
  </data>
  <data name="IDS_FeatureAutoImplementedProperties" xml:space="preserve">
    <value>automatically implemented properties</value>
  </data>
  <data name="IDS_FeatureReadonlyAutoImplementedProperties" xml:space="preserve">
    <value>readonly automatically implemented properties</value>
  </data>
  <data name="IDS_FeatureObjectInitializer" xml:space="preserve">
    <value>object initializer</value>
  </data>
  <data name="IDS_FeatureCollectionInitializer" xml:space="preserve">
    <value>collection initializer</value>
  </data>
  <data name="IDS_FeatureQueryExpression" xml:space="preserve">
    <value>query expression</value>
  </data>
  <data name="IDS_FeatureExtensionMethod" xml:space="preserve">
    <value>extension method</value>
  </data>
  <data name="IDS_FeaturePartialMethod" xml:space="preserve">
    <value>partial method</value>
  </data>
  <data name="IDS_FeatureReplace" xml:space="preserve">
    <value>replaced members</value>
  </data>  
  <data name="IDS_SK_METHOD" xml:space="preserve">
    <value>method</value>
  </data>
  <data name="IDS_SK_TYPE" xml:space="preserve">
    <value>type</value>
  </data>
  <data name="IDS_SK_NAMESPACE" xml:space="preserve">
    <value>namespace</value>
  </data>
  <data name="IDS_SK_FIELD" xml:space="preserve">
    <value>field</value>
  </data>
  <data name="IDS_SK_PROPERTY" xml:space="preserve">
    <value>property</value>
  </data>
  <data name="IDS_SK_UNKNOWN" xml:space="preserve">
    <value>element</value>
  </data>
  <data name="IDS_SK_VARIABLE" xml:space="preserve">
    <value>variable</value>
  </data>
  <data name="IDS_SK_LABEL" xml:space="preserve">
    <value>label</value>
  </data>
  <data name="IDS_SK_EVENT" xml:space="preserve">
    <value>event</value>
  </data>
  <data name="IDS_SK_TYVAR" xml:space="preserve">
    <value>type parameter</value>
  </data>
  <data name="IDS_SK_ALIAS" xml:space="preserve">
    <value>using alias</value>
  </data>
  <data name="IDS_SK_EXTERNALIAS" xml:space="preserve">
    <value>extern alias</value>
  </data>
  <data name="IDS_FOREACHLOCAL" xml:space="preserve">
    <value>foreach iteration variable</value>
  </data>
  <data name="IDS_FIXEDLOCAL" xml:space="preserve">
    <value>fixed variable</value>
  </data>
  <data name="IDS_USINGLOCAL" xml:space="preserve">
    <value>using variable</value>
  </data>
  <data name="IDS_Contravariant" xml:space="preserve">
    <value>contravariant</value>
  </data>
  <data name="IDS_Contravariantly" xml:space="preserve">
    <value>contravariantly</value>
  </data>
  <data name="IDS_Covariant" xml:space="preserve">
    <value>covariant</value>
  </data>
  <data name="IDS_Covariantly" xml:space="preserve">
    <value>covariantly</value>
  </data>
  <data name="IDS_Invariantly" xml:space="preserve">
    <value>invariantly</value>
  </data>
  <data name="IDS_FeatureDynamic" xml:space="preserve">
    <value>dynamic</value>
  </data>
  <data name="IDS_FeatureNamedArgument" xml:space="preserve">
    <value>named argument</value>
  </data>
  <data name="IDS_FeatureOptionalParameter" xml:space="preserve">
    <value>optional parameter</value>
  </data>
  <data name="IDS_FeatureExceptionFilter" xml:space="preserve">
    <value>exception filter</value>
  </data>
  <data name="IDS_FeatureTypeVariance" xml:space="preserve">
    <value>type variance</value>
  </data>
  <data name="XML_InvalidToken" xml:space="preserve">
    <value>The character(s) '{0}' cannot be used at this location.</value>
  </data>
  <data name="XML_IncorrectComment" xml:space="preserve">
    <value>Incorrect syntax was used in a comment.</value>
  </data>
  <data name="XML_InvalidCharEntity" xml:space="preserve">
    <value>An invalid character was found inside an entity reference.</value>
  </data>
  <data name="XML_ExpectedEndOfTag" xml:space="preserve">
    <value>Expected '&gt;' or '/&gt;' to close tag '{0}'.</value>
  </data>
  <data name="XML_ExpectedIdentifier" xml:space="preserve">
    <value>An identifier was expected.</value>
  </data>
  <data name="XML_InvalidUnicodeChar" xml:space="preserve">
    <value>Invalid unicode character.</value>
  </data>
  <data name="XML_InvalidWhitespace" xml:space="preserve">
    <value>Whitespace is not allowed at this location.</value>
  </data>
  <data name="XML_LessThanInAttributeValue" xml:space="preserve">
    <value>The character '&lt;' cannot be used in an attribute value.</value>
  </data>
  <data name="XML_MissingEqualsAttribute" xml:space="preserve">
    <value>Missing equals sign between attribute and attribute value.</value>
  </data>
  <data name="XML_RefUndefinedEntity_1" xml:space="preserve">
    <value>Reference to undefined entity '{0}'.</value>
  </data>
  <data name="XML_StringLiteralNoStartQuote" xml:space="preserve">
    <value>A string literal was expected, but no opening quotation mark was found.</value>
  </data>
  <data name="XML_StringLiteralNoEndQuote" xml:space="preserve">
    <value>Missing closing quotation mark for string literal.</value>
  </data>
  <data name="XML_StringLiteralNonAsciiQuote" xml:space="preserve">
    <value>Non-ASCII quotations marks may not be used around string literals.</value>
  </data>
  <data name="XML_EndTagNotExpected" xml:space="preserve">
    <value>End tag was not expected at this location.</value>
  </data>
  <data name="XML_ElementTypeMatch" xml:space="preserve">
    <value>End tag '{0}' does not match the start tag '{1}'.</value>
  </data>
  <data name="XML_EndTagExpected" xml:space="preserve">
    <value>Expected an end tag for element '{0}'.</value>
  </data>
  <data name="XML_WhitespaceMissing" xml:space="preserve">
    <value>Required white space was missing.</value>
  </data>
  <data name="XML_ExpectedEndOfXml" xml:space="preserve">
    <value>Unexpected character at this location.</value>
  </data>
  <data name="XML_CDataEndTagNotAllowed" xml:space="preserve">
    <value>The literal string ']]&gt;' is not allowed in element content.</value>
  </data>
  <data name="XML_DuplicateAttribute" xml:space="preserve">
    <value>Duplicate '{0}' attribute</value>
  </data>
  <data name="ERR_NoMetadataFile" xml:space="preserve">
    <value>Metadata file '{0}' could not be found</value>
  </data>
  <data name="ERR_MetadataReferencesNotSupported" xml:space="preserve">
    <value>Metadata references are not supported.</value>
  </data>
  <data name="FTL_MetadataCantOpenFile" xml:space="preserve">
    <value>Metadata file '{0}' could not be opened -- {1}</value>
  </data>
  <data name="ERR_NoTypeDef" xml:space="preserve">
    <value>The type '{0}' is defined in an assembly that is not referenced. You must add a reference to assembly '{1}'.</value>
  </data>
  <data name="ERR_NoTypeDefFromModule" xml:space="preserve">
    <value>The type '{0}' is defined in a module that has not been added. You must add the module '{1}'.</value>
  </data>
  <data name="ERR_OutputWriteFailed" xml:space="preserve">
    <value>Could not write to output file '{0}' -- '{1}'</value>
  </data>
  <data name="ERR_MultipleEntryPoints" xml:space="preserve">
    <value>Program has more than one entry point defined. Compile with /main to specify the type that contains the entry point.</value>
  </data>
  <data name="ERR_BadBinaryOps" xml:space="preserve">
    <value>Operator '{0}' cannot be applied to operands of type '{1}' and '{2}'</value>
  </data>
  <data name="ERR_IntDivByZero" xml:space="preserve">
    <value>Division by constant zero</value>
  </data>
  <data name="ERR_BadIndexLHS" xml:space="preserve">
    <value>Cannot apply indexing with [] to an expression of type '{0}'</value>
  </data>
  <data name="ERR_BadIndexCount" xml:space="preserve">
    <value>Wrong number of indices inside []; expected {0}</value>
  </data>
  <data name="ERR_BadUnaryOp" xml:space="preserve">
    <value>Operator '{0}' cannot be applied to operand of type '{1}'</value>
  </data>
  <data name="ERR_ThisInStaticMeth" xml:space="preserve">
    <value>Keyword 'this' is not valid in a static property, static method, or static field initializer</value>
  </data>
  <data name="ERR_ThisInBadContext" xml:space="preserve">
    <value>Keyword 'this' is not available in the current context</value>
  </data>
  <data name="WRN_InvalidMainSig" xml:space="preserve">
    <value>'{0}' has the wrong signature to be an entry point</value>
  </data>
  <data name="WRN_InvalidMainSig_Title" xml:space="preserve">
    <value>Method has the wrong signature to be an entry point</value>
  </data>
  <data name="ERR_NoImplicitConv" xml:space="preserve">
    <value>Cannot implicitly convert type '{0}' to '{1}'</value>
  </data>
  <data name="ERR_NoExplicitConv" xml:space="preserve">
    <value>Cannot convert type '{0}' to '{1}'</value>
  </data>
  <data name="ERR_ConstOutOfRange" xml:space="preserve">
    <value>Constant value '{0}' cannot be converted to a '{1}'</value>
  </data>
  <data name="ERR_AmbigBinaryOps" xml:space="preserve">
    <value>Operator '{0}' is ambiguous on operands of type '{1}' and '{2}'</value>
  </data>
  <data name="ERR_AmbigUnaryOp" xml:space="preserve">
    <value>Operator '{0}' is ambiguous on an operand of type '{1}'</value>
  </data>
  <data name="ERR_InAttrOnOutParam" xml:space="preserve">
    <value>An out parameter cannot have the In attribute</value>
  </data>
  <data name="ERR_ValueCantBeNull" xml:space="preserve">
    <value>Cannot convert null to '{0}' because it is a non-nullable value type</value>
  </data>
  <data name="ERR_NoExplicitBuiltinConv" xml:space="preserve">
    <value>Cannot convert type '{0}' to '{1}' via a reference conversion, boxing conversion, unboxing conversion, wrapping conversion, or null type conversion</value>
  </data>
  <data name="FTL_DebugEmitFailure" xml:space="preserve">
    <value>Unexpected error writing debug information -- '{0}'</value>
  </data>
  <data name="ERR_BadVisReturnType" xml:space="preserve">
    <value>Inconsistent accessibility: return type '{1}' is less accessible than method '{0}'</value>
  </data>
  <data name="ERR_BadVisParamType" xml:space="preserve">
    <value>Inconsistent accessibility: parameter type '{1}' is less accessible than method '{0}'</value>
  </data>
  <data name="ERR_BadVisFieldType" xml:space="preserve">
    <value>Inconsistent accessibility: field type '{1}' is less accessible than field '{0}'</value>
  </data>
  <data name="ERR_BadVisPropertyType" xml:space="preserve">
    <value>Inconsistent accessibility: property type '{1}' is less accessible than property '{0}'</value>
  </data>
  <data name="ERR_BadVisIndexerReturn" xml:space="preserve">
    <value>Inconsistent accessibility: indexer return type '{1}' is less accessible than indexer '{0}'</value>
  </data>
  <data name="ERR_BadVisIndexerParam" xml:space="preserve">
    <value>Inconsistent accessibility: parameter type '{1}' is less accessible than indexer '{0}'</value>
  </data>
  <data name="ERR_BadVisOpReturn" xml:space="preserve">
    <value>Inconsistent accessibility: return type '{1}' is less accessible than operator '{0}'</value>
  </data>
  <data name="ERR_BadVisOpParam" xml:space="preserve">
    <value>Inconsistent accessibility: parameter type '{1}' is less accessible than operator '{0}'</value>
  </data>
  <data name="ERR_BadVisDelegateReturn" xml:space="preserve">
    <value>Inconsistent accessibility: return type '{1}' is less accessible than delegate '{0}'</value>
  </data>
  <data name="ERR_BadVisDelegateParam" xml:space="preserve">
    <value>Inconsistent accessibility: parameter type '{1}' is less accessible than delegate '{0}'</value>
  </data>
  <data name="ERR_BadVisBaseClass" xml:space="preserve">
    <value>Inconsistent accessibility: base class '{1}' is less accessible than class '{0}'</value>
  </data>
  <data name="ERR_BadVisBaseInterface" xml:space="preserve">
    <value>Inconsistent accessibility: base interface '{1}' is less accessible than interface '{0}'</value>
  </data>
  <data name="ERR_EventNeedsBothAccessors" xml:space="preserve">
    <value>'{0}': event property must have both add and remove accessors</value>
  </data>
  <data name="ERR_EventNotDelegate" xml:space="preserve">
    <value>'{0}': event must be of a delegate type</value>
  </data>
  <data name="WRN_UnreferencedEvent" xml:space="preserve">
    <value>The event '{0}' is never used</value>
  </data>
  <data name="WRN_UnreferencedEvent_Title" xml:space="preserve">
    <value>Event is never used</value>
  </data>
  <data name="ERR_InterfaceEventInitializer" xml:space="preserve">
    <value>'{0}': event in interface cannot have initializer</value>
  </data>
  <data name="ERR_EventPropertyInInterface" xml:space="preserve">
    <value>An event in an interface cannot have add or remove accessors</value>
  </data>
  <data name="ERR_BadEventUsage" xml:space="preserve">
    <value>The event '{0}' can only appear on the left hand side of += or -= (except when used from within the type '{1}')</value>
  </data>
  <data name="ERR_ExplicitEventFieldImpl" xml:space="preserve">
    <value>An explicit interface implementation of an event must use event accessor syntax</value>
  </data>
  <data name="ERR_CantOverrideNonEvent" xml:space="preserve">
    <value>'{0}': cannot override; '{1}' is not an event</value>
  </data>
  <data name="ERR_AddRemoveMustHaveBody" xml:space="preserve">
    <value>An add or remove accessor must have a body</value>
  </data>
  <data name="ERR_AbstractEventInitializer" xml:space="preserve">
    <value>'{0}': abstract event cannot have initializer</value>
  </data>
  <data name="ERR_ReservedAssemblyName" xml:space="preserve">
    <value>The assembly name '{0}' is reserved and cannot be used as a reference in an interactive session</value>
  </data>
  <data name="ERR_ReservedEnumerator" xml:space="preserve">
    <value>The enumerator name '{0}' is reserved and cannot be used</value>
  </data>
  <data name="ERR_AsMustHaveReferenceType" xml:space="preserve">
    <value>The as operator must be used with a reference type or nullable type ('{0}' is a non-nullable value type)</value>
  </data>
  <data name="WRN_LowercaseEllSuffix" xml:space="preserve">
    <value>The 'l' suffix is easily confused with the digit '1' -- use 'L' for clarity</value>
  </data>
  <data name="WRN_LowercaseEllSuffix_Title" xml:space="preserve">
    <value>The 'l' suffix is easily confused with the digit '1'</value>
  </data>
  <data name="ERR_BadEventUsageNoField" xml:space="preserve">
    <value>The event '{0}' can only appear on the left hand side of += or -=</value>
  </data>
  <data name="ERR_ConstraintOnlyAllowedOnGenericDecl" xml:space="preserve">
    <value>Constraints are not allowed on non-generic declarations</value>
  </data>
  <data name="ERR_TypeParamMustBeIdentifier" xml:space="preserve">
    <value>Type parameter declaration must be an identifier not a type</value>
  </data>
  <data name="ERR_MemberReserved" xml:space="preserve">
    <value>Type '{1}' already reserves a member called '{0}' with the same parameter types</value>
  </data>
  <data name="ERR_DuplicateParamName" xml:space="preserve">
    <value>The parameter name '{0}' is a duplicate</value>
  </data>
  <data name="ERR_DuplicateNameInNS" xml:space="preserve">
    <value>The namespace '{1}' already contains a definition for '{0}'</value>
  </data>
  <data name="ERR_DuplicateNameInClass" xml:space="preserve">
    <value>The type '{0}' already contains a definition for '{1}'</value>
  </data>
  <data name="ERR_NameNotInContext" xml:space="preserve">
    <value>The name '{0}' does not exist in the current context</value>
  </data>
  <data name="ERR_NameNotInContextPossibleMissingReference" xml:space="preserve">
    <value>The name '{0}' does not exist in the current context (are you missing a reference to assembly '{1}'?)</value>
  </data>
  <data name="ERR_AmbigContext" xml:space="preserve">
    <value>'{0}' is an ambiguous reference between '{1}' and '{2}'</value>
  </data>
  <data name="WRN_DuplicateUsing" xml:space="preserve">
    <value>The using directive for '{0}' appeared previously in this namespace</value>
  </data>
  <data name="WRN_DuplicateUsing_Title" xml:space="preserve">
    <value>Using directive appeared previously in this namespace</value>
  </data>
  <data name="ERR_BadMemberFlag" xml:space="preserve">
    <value>The modifier '{0}' is not valid for this item</value>
  </data>
  <data name="ERR_BadMemberProtection" xml:space="preserve">
    <value>More than one protection modifier</value>
  </data>
  <data name="WRN_NewRequired" xml:space="preserve">
    <value>'{0}' hides inherited member '{1}'. Use the new keyword if hiding was intended.</value>
  </data>
  <data name="WRN_NewRequired_Title" xml:space="preserve">
    <value>Member hides inherited member; missing new keyword</value>
  </data>
  <data name="WRN_NewRequired_Description" xml:space="preserve">
    <value>A variable was declared with the same name as a variable in a base class. However, the new keyword was not used. This warning informs you that you should use new; the variable is declared as if new had been used in the declaration.</value>
  </data>
  <data name="WRN_NewNotRequired" xml:space="preserve">
    <value>The member '{0}' does not hide an inherited member. The new keyword is not required.</value>
  </data>
  <data name="WRN_NewNotRequired_Title" xml:space="preserve">
    <value>Member does not hide an inherited member; new keyword is not required</value>
  </data>
  <data name="ERR_CircConstValue" xml:space="preserve">
    <value>The evaluation of the constant value for '{0}' involves a circular definition</value>
  </data>
  <data name="ERR_MemberAlreadyExists" xml:space="preserve">
    <value>Type '{1}' already defines a member called '{0}' with the same parameter types</value>
  </data>
  <data name="ERR_StaticNotVirtual" xml:space="preserve">
    <value>A static member '{0}' cannot be marked as override, virtual, or abstract</value>
  </data>
  <data name="ERR_OverrideNotNew" xml:space="preserve">
    <value>A member '{0}' marked as override cannot be marked as new or virtual</value>
  </data>
  <data name="WRN_NewOrOverrideExpected" xml:space="preserve">
    <value>'{0}' hides inherited member '{1}'. To make the current member override that implementation, add the override keyword. Otherwise add the new keyword.</value>
  </data>
  <data name="WRN_NewOrOverrideExpected_Title" xml:space="preserve">
    <value>Member hides inherited member; missing override keyword</value>
  </data>
  <data name="ERR_OverrideNotExpected" xml:space="preserve">
    <value>'{0}': no suitable method found to override</value>
  </data>
  <data name="ERR_NamespaceUnexpected" xml:space="preserve">
    <value>A namespace cannot directly contain members such as fields or methods</value>
  </data>
  <data name="ERR_NoSuchMember" xml:space="preserve">
    <value>'{0}' does not contain a definition for '{1}'</value>
  </data>
  <data name="ERR_BadSKknown" xml:space="preserve">
    <value>'{0}' is a {1} but is used like a {2}</value>
  </data>
  <data name="ERR_BadSKunknown" xml:space="preserve">
    <value>'{0}' is a {1}, which is not valid in the given context</value>
  </data>
  <data name="ERR_ObjectRequired" xml:space="preserve">
    <value>An object reference is required for the non-static field, method, or property '{0}'</value>
  </data>
  <data name="ERR_AmbigCall" xml:space="preserve">
    <value>The call is ambiguous between the following methods or properties: '{0}' and '{1}'</value>
  </data>
  <data name="ERR_BadAccess" xml:space="preserve">
    <value>'{0}' is inaccessible due to its protection level</value>
  </data>
  <data name="ERR_MethDelegateMismatch" xml:space="preserve">
    <value>No overload for '{0}' matches delegate '{1}'</value>
  </data>
  <data name="ERR_RetObjectRequired" xml:space="preserve">
    <value>An object of a type convertible to '{0}' is required</value>
  </data>
  <data name="ERR_RetNoObjectRequired" xml:space="preserve">
    <value>Since '{0}' returns void, a return keyword must not be followed by an object expression</value>
  </data>
  <data name="ERR_LocalDuplicate" xml:space="preserve">
    <value>A local variable named '{0}' is already defined in this scope</value>
  </data>
  <data name="ERR_AssgLvalueExpected" xml:space="preserve">
    <value>The left-hand side of an assignment must be a variable, property or indexer</value>
  </data>
  <data name="ERR_StaticConstParam" xml:space="preserve">
    <value>'{0}': a static constructor must be parameterless</value>
  </data>
  <data name="ERR_NotConstantExpression" xml:space="preserve">
    <value>The expression being assigned to '{0}' must be constant</value>
  </data>
  <data name="ERR_NotNullConstRefField" xml:space="preserve">
    <value>'{0}' is of type '{1}'. A const field of a reference type other than string can only be initialized with null.</value>
  </data>
  <data name="ERR_LocalIllegallyOverrides" xml:space="preserve">
    <value>A local or parameter named '{0}' cannot be declared in this scope because that name is used in an enclosing local scope to define a local or parameter</value>
  </data>
  <data name="ERR_BadUsingNamespace" xml:space="preserve">
    <value>A 'using namespace' directive can only be applied to namespaces; '{0}' is a type not a namespace. Consider a 'using static' directive instead</value>
  </data>
  <data name="ERR_BadUsingType" xml:space="preserve">
    <value>A 'using static' directive can only be applied to types; '{0}' is a namespace not a type. Consider a 'using namespace' directive instead</value>
  </data>
  <data name="ERR_NoAliasHere" xml:space="preserve">
    <value>A 'using static' directive cannot be used to declare an alias</value>
  </data>
  <data name="ERR_NoBreakOrCont" xml:space="preserve">
    <value>No enclosing loop out of which to break or continue</value>
  </data>
  <data name="ERR_DuplicateLabel" xml:space="preserve">
    <value>The label '{0}' is a duplicate</value>
  </data>
  <data name="ERR_NoConstructors" xml:space="preserve">
    <value>The type '{0}' has no constructors defined</value>
  </data>
  <data name="ERR_NoNewAbstract" xml:space="preserve">
    <value>Cannot create an instance of the abstract class or interface '{0}'</value>
  </data>
  <data name="ERR_ConstValueRequired" xml:space="preserve">
    <value>A const field requires a value to be provided</value>
  </data>
  <data name="ERR_CircularBase" xml:space="preserve">
    <value>Circular base class dependency involving '{0}' and '{1}'</value>
  </data>
  <data name="ERR_BadDelegateConstructor" xml:space="preserve">
    <value>The delegate '{0}' does not have a valid constructor</value>
  </data>
  <data name="ERR_MethodNameExpected" xml:space="preserve">
    <value>Method name expected</value>
  </data>
  <data name="ERR_ConstantExpected" xml:space="preserve">
    <value>A constant value is expected</value>
  </data>
  <data name="ERR_SwitchGoverningTypeValueExpected" xml:space="preserve">
    <value>A switch expression or case label must be a bool, char, string, integral, enum, or corresponding nullable type</value>
  </data>
  <data name="ERR_IntegralTypeValueExpected" xml:space="preserve">
    <value>A value of an integral type expected</value>
  </data>
  <data name="ERR_DuplicateCaseLabel" xml:space="preserve">
    <value>The switch statement contains multiple cases with the label value '{0}'</value>
  </data>
  <data name="ERR_InvalidGotoCase" xml:space="preserve">
    <value>A goto case is only valid inside a switch statement</value>
  </data>
  <data name="ERR_PropertyLacksGet" xml:space="preserve">
    <value>The property or indexer '{0}' cannot be used in this context because it lacks the get accessor</value>
  </data>
  <data name="ERR_BadExceptionType" xml:space="preserve">
    <value>The type caught or thrown must be derived from System.Exception</value>
  </data>
  <data name="ERR_BadEmptyThrow" xml:space="preserve">
    <value>A throw statement with no arguments is not allowed outside of a catch clause</value>
  </data>
  <data name="ERR_BadFinallyLeave" xml:space="preserve">
    <value>Control cannot leave the body of a finally clause</value>
  </data>
  <data name="ERR_LabelShadow" xml:space="preserve">
    <value>The label '{0}' shadows another label by the same name in a contained scope</value>
  </data>
  <data name="ERR_LabelNotFound" xml:space="preserve">
    <value>No such label '{0}' within the scope of the goto statement</value>
  </data>
  <data name="ERR_UnreachableCatch" xml:space="preserve">
    <value>A previous catch clause already catches all exceptions of this or of a super type ('{0}')</value>
  </data>
  <data name="WRN_FilterIsConstant" xml:space="preserve">
    <value>Filter expression is a constant, consider removing the filter</value>
  </data>
  <data name="WRN_FilterIsConstant_Title" xml:space="preserve">
    <value>Filter expression is a constant</value>
  </data>
  <data name="ERR_ReturnExpected" xml:space="preserve">
    <value>'{0}': not all code paths return a value</value>
  </data>
  <data name="WRN_UnreachableCode" xml:space="preserve">
    <value>Unreachable code detected</value>
  </data>
  <data name="WRN_UnreachableCode_Title" xml:space="preserve">
    <value>Unreachable code detected</value>
  </data>
  <data name="ERR_SwitchFallThrough" xml:space="preserve">
    <value>Control cannot fall through from one case label ('{0}') to another</value>
  </data>
  <data name="WRN_UnreferencedLabel" xml:space="preserve">
    <value>This label has not been referenced</value>
  </data>
  <data name="WRN_UnreferencedLabel_Title" xml:space="preserve">
    <value>This label has not been referenced</value>
  </data>
  <data name="ERR_UseDefViolation" xml:space="preserve">
    <value>Use of unassigned local variable '{0}'</value>
  </data>
  <data name="WRN_UnreferencedVar" xml:space="preserve">
    <value>The variable '{0}' is declared but never used</value>
  </data>
  <data name="WRN_UnreferencedVar_Title" xml:space="preserve">
    <value>Variable is declared but never used</value>
  </data>
  <data name="WRN_UnreferencedField" xml:space="preserve">
    <value>The field '{0}' is never used</value>
  </data>
  <data name="WRN_UnreferencedField_Title" xml:space="preserve">
    <value>Field is never used</value>
  </data>
  <data name="ERR_UseDefViolationField" xml:space="preserve">
    <value>Use of possibly unassigned field '{0}'</value>
  </data>
  <data name="ERR_UseDefViolationProperty" xml:space="preserve">
    <value>Use of possibly unassigned auto-implemented property '{0}'</value>
  </data>
  <data name="ERR_UnassignedThis" xml:space="preserve">
    <value>Field '{0}' must be fully assigned before control is returned to the caller</value>
  </data>
  <data name="ERR_AmbigQM" xml:space="preserve">
    <value>Type of conditional expression cannot be determined because '{0}' and '{1}' implicitly convert to one another</value>
  </data>
  <data name="ERR_InvalidQM" xml:space="preserve">
    <value>Type of conditional expression cannot be determined because there is no implicit conversion between '{0}' and '{1}'</value>
  </data>
  <data name="ERR_NoBaseClass" xml:space="preserve">
    <value>A base class is required for a 'base' reference</value>
  </data>
  <data name="ERR_BaseIllegal" xml:space="preserve">
    <value>Use of keyword 'base' is not valid in this context</value>
  </data>
  <data name="ERR_ObjectProhibited" xml:space="preserve">
    <value>Member '{0}' cannot be accessed with an instance reference; qualify it with a type name instead</value>
  </data>
  <data name="ERR_ParamUnassigned" xml:space="preserve">
    <value>The out parameter '{0}' must be assigned to before control leaves the current method</value>
  </data>
  <data name="ERR_InvalidArray" xml:space="preserve">
    <value>Invalid rank specifier: expected ',' or ']'</value>
  </data>
  <data name="ERR_ExternHasBody" xml:space="preserve">
    <value>'{0}' cannot be extern and declare a body</value>
  </data>
  <data name="ERR_ExternHasConstructorInitializer" xml:space="preserve">
    <value>'{0}' cannot be extern and have a constructor initializer</value>
  </data>
  <data name="ERR_AbstractAndExtern" xml:space="preserve">
    <value>'{0}' cannot be both extern and abstract</value>
  </data>
  <data name="ERR_BadAttributeParamType" xml:space="preserve">
    <value>Attribute constructor parameter '{0}' has type '{1}', which is not a valid attribute parameter type</value>
  </data>
  <data name="ERR_BadAttributeArgument" xml:space="preserve">
    <value>An attribute argument must be a constant expression, typeof expression or array creation expression of an attribute parameter type</value>
  </data>
  <data name="ERR_BadAttributeParamDefaultArgument" xml:space="preserve">
    <value>Attribute constructor parameter '{0}' is optional, but no default parameter value was specified.</value>
  </data>
  <data name="WRN_IsAlwaysTrue" xml:space="preserve">
    <value>The given expression is always of the provided ('{0}') type</value>
  </data>
  <data name="WRN_IsAlwaysTrue_Title" xml:space="preserve">
    <value>'is' expression's given expression is always of the provided type</value>
  </data>
  <data name="WRN_IsAlwaysFalse" xml:space="preserve">
    <value>The given expression is never of the provided ('{0}') type</value>
  </data>
  <data name="WRN_IsAlwaysFalse_Title" xml:space="preserve">
    <value>'is' expression's given expression is never of the provided type</value>
  </data>
  <data name="ERR_LockNeedsReference" xml:space="preserve">
    <value>'{0}' is not a reference type as required by the lock statement</value>
  </data>
  <data name="ERR_NullNotValid" xml:space="preserve">
    <value>Use of null is not valid in this context</value>
  </data>
  <data name="ERR_UseDefViolationThis" xml:space="preserve">
    <value>The 'this' object cannot be used before all of its fields are assigned to</value>
  </data>
  <data name="ERR_ArgsInvalid" xml:space="preserve">
    <value>The __arglist construct is valid only within a variable argument method</value>
  </data>
  <data name="ERR_AssgReadonly" xml:space="preserve">
    <value>A readonly field cannot be assigned to (except in a constructor or a variable initializer)</value>
  </data>
  <data name="ERR_RefReadonly" xml:space="preserve">
    <value>A readonly field cannot be used as a ref or out value (except in a constructor)</value>
  </data>
  <data name="ERR_PtrExpected" xml:space="preserve">
    <value>The * or -&gt; operator must be applied to a pointer</value>
  </data>
  <data name="ERR_PtrIndexSingle" xml:space="preserve">
    <value>A pointer must be indexed by only one value</value>
  </data>
  <data name="WRN_ByRefNonAgileField" xml:space="preserve">
    <value>Using '{0}' as a ref or out value or taking its address may cause a runtime exception because it is a field of a marshal-by-reference class</value>
  </data>
  <data name="WRN_ByRefNonAgileField_Title" xml:space="preserve">
    <value>Using a field of a marshal-by-reference class as a ref or out value or taking its address may cause a runtime exception</value>
  </data>
  <data name="ERR_AssgReadonlyStatic" xml:space="preserve">
    <value>A static readonly field cannot be assigned to (except in a static constructor or a variable initializer)</value>
  </data>
  <data name="ERR_RefReadonlyStatic" xml:space="preserve">
    <value>A static readonly field cannot be used as a ref or out value (except in a static constructor)</value>
  </data>
  <data name="ERR_AssgReadonlyProp" xml:space="preserve">
    <value>Property or indexer '{0}' cannot be assigned to -- it is read only</value>
  </data>
  <data name="ERR_IllegalStatement" xml:space="preserve">
    <value>Only assignment, call, increment, decrement, and new object expressions can be used as a statement</value>
  </data>
  <data name="ERR_BadGetEnumerator" xml:space="preserve">
    <value>foreach requires that the return type '{0}' of '{1}' must have a suitable public MoveNext method and public Current property</value>
  </data>
  <data name="ERR_TooManyLocals" xml:space="preserve">
    <value>Only 65534 locals, including those generated by the compiler, are allowed</value>
  </data>
  <data name="ERR_AbstractBaseCall" xml:space="preserve">
    <value>Cannot call an abstract base member: '{0}'</value>
  </data>
  <data name="ERR_RefProperty" xml:space="preserve">
    <value>A property or indexer may not be passed as an out or ref parameter</value>
  </data>
  <data name="ERR_ManagedAddr" xml:space="preserve">
    <value>Cannot take the address of, get the size of, or declare a pointer to a managed type ('{0}')</value>
  </data>
  <data name="ERR_BadFixedInitType" xml:space="preserve">
    <value>The type of a local declared in a fixed statement must be a pointer type</value>
  </data>
  <data name="ERR_FixedMustInit" xml:space="preserve">
    <value>You must provide an initializer in a fixed or using statement declaration</value>
  </data>
  <data name="ERR_InvalidAddrOp" xml:space="preserve">
    <value>Cannot take the address of the given expression</value>
  </data>
  <data name="ERR_FixedNeeded" xml:space="preserve">
    <value>You can only take the address of an unfixed expression inside of a fixed statement initializer</value>
  </data>
  <data name="ERR_FixedNotNeeded" xml:space="preserve">
    <value>You cannot use the fixed statement to take the address of an already fixed expression</value>
  </data>
  <data name="ERR_UnsafeNeeded" xml:space="preserve">
    <value>Pointers and fixed size buffers may only be used in an unsafe context</value>
  </data>
  <data name="ERR_OpTFRetType" xml:space="preserve">
    <value>The return type of operator True or False must be bool</value>
  </data>
  <data name="ERR_OperatorNeedsMatch" xml:space="preserve">
    <value>The operator '{0}' requires a matching operator '{1}' to also be defined</value>
  </data>
  <data name="ERR_BadBoolOp" xml:space="preserve">
    <value>In order to be applicable as a short circuit operator a user-defined logical operator ('{0}') must have the same return type and parameter types</value>
  </data>
  <data name="ERR_MustHaveOpTF" xml:space="preserve">
    <value>In order for '{0}' to be applicable as a short circuit operator, its declaring type '{1}' must define operator true and operator false</value>
  </data>
  <data name="WRN_UnreferencedVarAssg" xml:space="preserve">
    <value>The variable '{0}' is assigned but its value is never used</value>
  </data>
  <data name="WRN_UnreferencedVarAssg_Title" xml:space="preserve">
    <value>Variable is assigned but its value is never used</value>
  </data>
  <data name="ERR_CheckedOverflow" xml:space="preserve">
    <value>The operation overflows at compile time in checked mode</value>
  </data>
  <data name="ERR_ConstOutOfRangeChecked" xml:space="preserve">
    <value>Constant value '{0}' cannot be converted to a '{1}' (use 'unchecked' syntax to override)</value>
  </data>
  <data name="ERR_BadVarargs" xml:space="preserve">
    <value>A method with vararg cannot be generic, be in a generic type, or have a params parameter</value>
  </data>
  <data name="ERR_ParamsMustBeArray" xml:space="preserve">
    <value>The params parameter must be a single dimensional array</value>
  </data>
  <data name="ERR_IllegalArglist" xml:space="preserve">
    <value>An __arglist expression may only appear inside of a call or new expression</value>
  </data>
  <data name="ERR_IllegalUnsafe" xml:space="preserve">
    <value>Unsafe code may only appear if compiling with /unsafe</value>
  </data>
  <data name="ERR_AmbigMember" xml:space="preserve">
    <value>Ambiguity between '{0}' and '{1}'</value>
  </data>
  <data name="ERR_BadForeachDecl" xml:space="preserve">
    <value>Type and identifier are both required in a foreach statement</value>
  </data>
  <data name="ERR_ParamsLast" xml:space="preserve">
    <value>A params parameter must be the last parameter in a formal parameter list</value>
  </data>
  <data name="ERR_SizeofUnsafe" xml:space="preserve">
    <value>'{0}' does not have a predefined size, therefore sizeof can only be used in an unsafe context (consider using System.Runtime.InteropServices.Marshal.SizeOf)</value>
  </data>
  <data name="ERR_DottedTypeNameNotFoundInNS" xml:space="preserve">
    <value>The type or namespace name '{0}' does not exist in the namespace '{1}' (are you missing an assembly reference?)</value>
  </data>
  <data name="ERR_FieldInitRefNonstatic" xml:space="preserve">
    <value>A field initializer cannot reference the non-static field, method, or property '{0}'</value>
  </data>
  <data name="ERR_SealedNonOverride" xml:space="preserve">
    <value>'{0}' cannot be sealed because it is not an override</value>
  </data>
  <data name="ERR_CantOverrideSealed" xml:space="preserve">
    <value>'{0}': cannot override inherited member '{1}' because it is sealed</value>
  </data>
  <data name="ERR_VoidError" xml:space="preserve">
    <value>The operation in question is undefined on void pointers</value>
  </data>
  <data name="ERR_ConditionalOnOverride" xml:space="preserve">
    <value>The Conditional attribute is not valid on '{0}' because it is an override method</value>
  </data>
  <data name="ERR_PointerInAsOrIs" xml:space="preserve">
    <value>Neither 'is' nor 'as' is valid on pointer types</value>
  </data>
  <data name="ERR_CallingFinalizeDeprecated" xml:space="preserve">
    <value>Destructors and object.Finalize cannot be called directly. Consider calling IDisposable.Dispose if available.</value>
  </data>
  <data name="ERR_SingleTypeNameNotFound" xml:space="preserve">
    <value>The type or namespace name '{0}' could not be found (are you missing a using directive or an assembly reference?)</value>
  </data>
  <data name="ERR_NegativeStackAllocSize" xml:space="preserve">
    <value>Cannot use a negative size with stackalloc</value>
  </data>
  <data name="ERR_NegativeArraySize" xml:space="preserve">
    <value>Cannot create an array with a negative size</value>
  </data>
  <data name="ERR_OverrideFinalizeDeprecated" xml:space="preserve">
    <value>Do not override object.Finalize. Instead, provide a destructor.</value>
  </data>
  <data name="ERR_CallingBaseFinalizeDeprecated" xml:space="preserve">
    <value>Do not directly call your base class Finalize method. It is called automatically from your destructor.</value>
  </data>
  <data name="WRN_NegativeArrayIndex" xml:space="preserve">
    <value>Indexing an array with a negative index (array indices always start at zero)</value>
  </data>
  <data name="WRN_NegativeArrayIndex_Title" xml:space="preserve">
    <value>Indexing an array with a negative index</value>
  </data>
  <data name="WRN_BadRefCompareLeft" xml:space="preserve">
    <value>Possible unintended reference comparison; to get a value comparison, cast the left hand side to type '{0}'</value>
  </data>
  <data name="WRN_BadRefCompareLeft_Title" xml:space="preserve">
    <value>Possible unintended reference comparison; left hand side needs cast</value>
  </data>
  <data name="WRN_BadRefCompareRight" xml:space="preserve">
    <value>Possible unintended reference comparison; to get a value comparison, cast the right hand side to type '{0}'</value>
  </data>
  <data name="WRN_BadRefCompareRight_Title" xml:space="preserve">
    <value>Possible unintended reference comparison; right hand side needs cast</value>
  </data>
  <data name="ERR_BadCastInFixed" xml:space="preserve">
    <value>The right hand side of a fixed statement assignment may not be a cast expression</value>
  </data>
  <data name="ERR_StackallocInCatchFinally" xml:space="preserve">
    <value>stackalloc may not be used in a catch or finally block</value>
  </data>
  <data name="ERR_VarargsLast" xml:space="preserve">
    <value>An __arglist parameter must be the last parameter in a formal parameter list</value>
  </data>
  <data name="ERR_MissingPartial" xml:space="preserve">
    <value>Missing partial modifier on declaration of type '{0}'; another partial declaration of this type exists</value>
  </data>
  <data name="ERR_PartialTypeKindConflict" xml:space="preserve">
    <value>Partial declarations of '{0}' must be all classes, all structs, or all interfaces</value>
  </data>
  <data name="ERR_PartialModifierConflict" xml:space="preserve">
    <value>Partial declarations of '{0}' have conflicting accessibility modifiers</value>
  </data>
  <data name="ERR_PartialMultipleBases" xml:space="preserve">
    <value>Partial declarations of '{0}' must not specify different base classes</value>
  </data>
  <data name="ERR_PartialWrongTypeParams" xml:space="preserve">
    <value>Partial declarations of '{0}' must have the same type parameter names in the same order</value>
  </data>
  <data name="ERR_PartialWrongConstraints" xml:space="preserve">
    <value>Partial declarations of '{0}' have inconsistent constraints for type parameter '{1}'</value>
  </data>
  <data name="ERR_NoImplicitConvCast" xml:space="preserve">
    <value>Cannot implicitly convert type '{0}' to '{1}'. An explicit conversion exists (are you missing a cast?)</value>
  </data>
  <data name="ERR_PartialMisplaced" xml:space="preserve">
    <value>The 'partial' modifier can only appear immediately before 'class', 'struct', 'interface', or 'void'</value>
  </data>
  <data name="ERR_ImportedCircularBase" xml:space="preserve">
    <value>Imported type '{0}' is invalid. It contains a circular base class dependency.</value>
  </data>
  <data name="ERR_UseDefViolationOut" xml:space="preserve">
    <value>Use of unassigned out parameter '{0}'</value>
  </data>
  <data name="ERR_ArraySizeInDeclaration" xml:space="preserve">
    <value>Array size cannot be specified in a variable declaration (try initializing with a 'new' expression)</value>
  </data>
  <data name="ERR_InaccessibleGetter" xml:space="preserve">
    <value>The property or indexer '{0}' cannot be used in this context because the get accessor is inaccessible</value>
  </data>
  <data name="ERR_InaccessibleSetter" xml:space="preserve">
    <value>The property or indexer '{0}' cannot be used in this context because the set accessor is inaccessible</value>
  </data>
  <data name="ERR_InvalidPropertyAccessMod" xml:space="preserve">
    <value>The accessibility modifier of the '{0}' accessor must be more restrictive than the property or indexer '{1}'</value>
  </data>
  <data name="ERR_DuplicatePropertyAccessMods" xml:space="preserve">
    <value>Cannot specify accessibility modifiers for both accessors of the property or indexer '{0}'</value>
  </data>
  <data name="ERR_PropertyAccessModInInterface" xml:space="preserve">
    <value>'{0}': accessibility modifiers may not be used on accessors in an interface</value>
  </data>
  <data name="ERR_AccessModMissingAccessor" xml:space="preserve">
    <value>'{0}': accessibility modifiers on accessors may only be used if the property or indexer has both a get and a set accessor</value>
  </data>
  <data name="ERR_UnimplementedInterfaceAccessor" xml:space="preserve">
    <value>'{0}' does not implement interface member '{1}'. '{2}' is not public.</value>
  </data>
  <data name="WRN_PatternIsAmbiguous" xml:space="preserve">
    <value>'{0}' does not implement the '{1}' pattern. '{2}' is ambiguous with '{3}'.</value>
  </data>
  <data name="WRN_PatternIsAmbiguous_Title" xml:space="preserve">
    <value>Type does not implement the collection pattern; members are ambiguous</value>
  </data>
  <data name="WRN_PatternStaticOrInaccessible" xml:space="preserve">
    <value>'{0}' does not implement the '{1}' pattern. '{2}' is either static or not public.</value>
  </data>
  <data name="WRN_PatternStaticOrInaccessible_Title" xml:space="preserve">
    <value>Type does not implement the collection pattern; member is either static or not public</value>
  </data>
  <data name="WRN_PatternBadSignature" xml:space="preserve">
    <value>'{0}' does not implement the '{1}' pattern. '{2}' has the wrong signature.</value>
  </data>
  <data name="WRN_PatternBadSignature_Title" xml:space="preserve">
    <value>Type does not implement the collection pattern; member has the wrong signature</value>
  </data>
  <data name="ERR_FriendRefNotEqualToThis" xml:space="preserve">
    <value>Friend access was granted by '{0}', but the public key of the output assembly does not match that specified by the attribute in the granting assembly.</value>
  </data>
  <data name="ERR_FriendRefSigningMismatch" xml:space="preserve">
    <value>Friend access was granted by '{0}', but the strong name signing state of the output assembly does not match that of the granting assembly.</value>
  </data>
  <data name="WRN_SequentialOnPartialClass" xml:space="preserve">
    <value>There is no defined ordering between fields in multiple declarations of partial struct '{0}'. To specify an ordering, all instance fields must be in the same declaration.</value>
  </data>
  <data name="WRN_SequentialOnPartialClass_Title" xml:space="preserve">
    <value>There is no defined ordering between fields in multiple declarations of partial struct</value>
  </data>
  <data name="ERR_BadConstType" xml:space="preserve">
    <value>The type '{0}' cannot be declared const</value>
  </data>
  <data name="ERR_NoNewTyvar" xml:space="preserve">
    <value>Cannot create an instance of the variable type '{0}' because it does not have the new() constraint</value>
  </data>
  <data name="ERR_BadArity" xml:space="preserve">
    <value>Using the generic {1} '{0}' requires {2} type arguments</value>
  </data>
  <data name="ERR_BadTypeArgument" xml:space="preserve">
    <value>The type '{0}' may not be used as a type argument</value>
  </data>
  <data name="ERR_TypeArgsNotAllowed" xml:space="preserve">
    <value>The {1} '{0}' cannot be used with type arguments</value>
  </data>
  <data name="ERR_HasNoTypeVars" xml:space="preserve">
    <value>The non-generic {1} '{0}' cannot be used with type arguments</value>
  </data>
  <data name="ERR_NewConstraintNotSatisfied" xml:space="preserve">
    <value>'{2}' must be a non-abstract type with a public parameterless constructor in order to use it as parameter '{1}' in the generic type or method '{0}'</value>
  </data>
  <data name="ERR_GenericConstraintNotSatisfiedRefType" xml:space="preserve">
    <value>The type '{3}' cannot be used as type parameter '{2}' in the generic type or method '{0}'. There is no implicit reference conversion from '{3}' to '{1}'.</value>
  </data>
  <data name="ERR_GenericConstraintNotSatisfiedNullableEnum" xml:space="preserve">
    <value>The type '{3}' cannot be used as type parameter '{2}' in the generic type or method '{0}'. The nullable type '{3}' does not satisfy the constraint of '{1}'.</value>
  </data>
  <data name="ERR_GenericConstraintNotSatisfiedNullableInterface" xml:space="preserve">
    <value>The type '{3}' cannot be used as type parameter '{2}' in the generic type or method '{0}'. The nullable type '{3}' does not satisfy the constraint of '{1}'. Nullable types can not satisfy any interface constraints.</value>
  </data>
  <data name="ERR_GenericConstraintNotSatisfiedTyVar" xml:space="preserve">
    <value>The type '{3}' cannot be used as type parameter '{2}' in the generic type or method '{0}'. There is no boxing conversion or type parameter conversion from '{3}' to '{1}'.</value>
  </data>
  <data name="ERR_GenericConstraintNotSatisfiedValType" xml:space="preserve">
    <value>The type '{3}' cannot be used as type parameter '{2}' in the generic type or method '{0}'. There is no boxing conversion from '{3}' to '{1}'.</value>
  </data>
  <data name="ERR_DuplicateGeneratedName" xml:space="preserve">
    <value>The parameter name '{0}' conflicts with an automatically-generated parameter name</value>
  </data>
  <data name="ERR_GlobalSingleTypeNameNotFound" xml:space="preserve">
    <value>The type or namespace name '{0}' could not be found in the global namespace (are you missing an assembly reference?)</value>
  </data>
  <data name="ERR_NewBoundMustBeLast" xml:space="preserve">
    <value>The new() constraint must be the last constraint specified</value>
  </data>
  <data name="WRN_MainCantBeGeneric" xml:space="preserve">
    <value>'{0}': an entry point cannot be generic or in a generic type</value>
  </data>
  <data name="WRN_MainCantBeGeneric_Title" xml:space="preserve">
    <value>An entry point cannot be generic or in a generic type</value>
  </data>
  <data name="ERR_TypeVarCantBeNull" xml:space="preserve">
    <value>Cannot convert null to type parameter '{0}' because it could be a non-nullable value type. Consider using 'default({0})' instead.</value>
  </data>
  <data name="ERR_AttributeCantBeGeneric" xml:space="preserve">
    <value>Cannot apply attribute class '{0}' because it is generic</value>
  </data>
  <data name="ERR_DuplicateBound" xml:space="preserve">
    <value>Duplicate constraint '{0}' for type parameter '{1}'</value>
  </data>
  <data name="ERR_ClassBoundNotFirst" xml:space="preserve">
    <value>The class type constraint '{0}' must come before any other constraints</value>
  </data>
  <data name="ERR_BadRetType" xml:space="preserve">
    <value>'{1} {0}' has the wrong return type</value>
  </data>
  <data name="ERR_DuplicateConstraintClause" xml:space="preserve">
    <value>A constraint clause has already been specified for type parameter '{0}'. All of the constraints for a type parameter must be specified in a single where clause.</value>
  </data>
  <data name="ERR_CantInferMethTypeArgs" xml:space="preserve">
    <value>The type arguments for method '{0}' cannot be inferred from the usage. Try specifying the type arguments explicitly.</value>
  </data>
  <data name="ERR_LocalSameNameAsTypeParam" xml:space="preserve">
    <value>'{0}': a parameter or local variable cannot have the same name as a method type parameter</value>
  </data>
  <data name="ERR_AsWithTypeVar" xml:space="preserve">
    <value>The type parameter '{0}' cannot be used with the 'as' operator because it does not have a class type constraint nor a 'class' constraint</value>
  </data>
  <data name="WRN_UnreferencedFieldAssg" xml:space="preserve">
    <value>The field '{0}' is assigned but its value is never used</value>
  </data>
  <data name="WRN_UnreferencedFieldAssg_Title" xml:space="preserve">
    <value>Field is assigned but its value is never used</value>
  </data>
  <data name="ERR_BadIndexerNameAttr" xml:space="preserve">
    <value>The '{0}' attribute is valid only on an indexer that is not an explicit interface member declaration</value>
  </data>
  <data name="ERR_AttrArgWithTypeVars" xml:space="preserve">
    <value>'{0}': an attribute argument cannot use type parameters</value>
  </data>
  <data name="ERR_NewTyvarWithArgs" xml:space="preserve">
    <value>'{0}': cannot provide arguments when creating an instance of a variable type</value>
  </data>
  <data name="ERR_AbstractSealedStatic" xml:space="preserve">
    <value>'{0}': an abstract class cannot be sealed or static</value>
  </data>
  <data name="WRN_AmbiguousXMLReference" xml:space="preserve">
    <value>Ambiguous reference in cref attribute: '{0}'. Assuming '{1}', but could have also matched other overloads including '{2}'.</value>
  </data>
  <data name="WRN_AmbiguousXMLReference_Title" xml:space="preserve">
    <value>Ambiguous reference in cref attribute</value>
  </data>
  <data name="WRN_VolatileByRef" xml:space="preserve">
    <value>'{0}': a reference to a volatile field will not be treated as volatile</value>
  </data>
  <data name="WRN_VolatileByRef_Title" xml:space="preserve">
    <value>A reference to a volatile field will not be treated as volatile</value>
  </data>
  <data name="WRN_VolatileByRef_Description" xml:space="preserve">
    <value>A volatile field should not normally be used as a ref or out value, since it will not be treated as volatile. There are exceptions to this, such as when calling an interlocked API.</value>
  </data>
  <data name="ERR_ComImportWithImpl" xml:space="preserve">
    <value>Since '{1}' has the ComImport attribute, '{0}' must be extern or abstract</value>
  </data>
  <data name="ERR_ComImportWithBase" xml:space="preserve">
    <value>'{0}': a class with the ComImport attribute cannot specify a base class</value>
  </data>
  <data name="ERR_ImplBadConstraints" xml:space="preserve">
    <value>The constraints for type parameter '{0}' of method '{1}' must match the constraints for type parameter '{2}' of interface method '{3}'. Consider using an explicit interface implementation instead.</value>
  </data>
  <data name="ERR_DottedTypeNameNotFoundInAgg" xml:space="preserve">
    <value>The type name '{0}' does not exist in the type '{1}'</value>
  </data>
  <data name="ERR_MethGrpToNonDel" xml:space="preserve">
    <value>Cannot convert method group '{0}' to non-delegate type '{1}'. Did you intend to invoke the method?</value>
  </data>
  <data name="ERR_BadExternAlias" xml:space="preserve">
    <value>The extern alias '{0}' was not specified in a /reference option</value>
  </data>
  <data name="ERR_ColColWithTypeAlias" xml:space="preserve">
    <value>Cannot use alias '{0}' with '::' since the alias references a type. Use '.' instead.</value>
  </data>
  <data name="ERR_AliasNotFound" xml:space="preserve">
    <value>Alias '{0}' not found</value>
  </data>
  <data name="ERR_SameFullNameAggAgg" xml:space="preserve">
    <value>The type '{1}' exists in both '{0}' and '{2}'</value>
  </data>
  <data name="ERR_SameFullNameNsAgg" xml:space="preserve">
    <value>The namespace '{1}' in '{0}' conflicts with the type '{3}' in '{2}'</value>
  </data>
  <data name="WRN_SameFullNameThisNsAgg" xml:space="preserve">
    <value>The namespace '{1}' in '{0}' conflicts with the imported type '{3}' in '{2}'. Using the namespace defined in '{0}'.</value>
  </data>
  <data name="WRN_SameFullNameThisNsAgg_Title" xml:space="preserve">
    <value>Namespace conflicts with imported type</value>
  </data>
  <data name="WRN_SameFullNameThisAggAgg" xml:space="preserve">
    <value>The type '{1}' in '{0}' conflicts with the imported type '{3}' in '{2}'. Using the type defined in '{0}'.</value>
  </data>
  <data name="WRN_SameFullNameThisAggAgg_Title" xml:space="preserve">
    <value>Type conflicts with imported type</value>
  </data>
  <data name="WRN_SameFullNameThisAggNs" xml:space="preserve">
    <value>The type '{1}' in '{0}' conflicts with the imported namespace '{3}' in '{2}'. Using the type defined in '{0}'.</value>
  </data>
  <data name="WRN_SameFullNameThisAggNs_Title" xml:space="preserve">
    <value>Type conflicts with imported namespace</value>
  </data>
  <data name="ERR_SameFullNameThisAggThisNs" xml:space="preserve">
    <value>The type '{1}' in '{0}' conflicts with the namespace '{3}' in '{2}'</value>
  </data>
  <data name="ERR_ExternAfterElements" xml:space="preserve">
    <value>An extern alias declaration must precede all other elements defined in the namespace</value>
  </data>
  <data name="WRN_GlobalAliasDefn" xml:space="preserve">
    <value>Defining an alias named 'global' is ill-advised since 'global::' always references the global namespace and not an alias</value>
  </data>
  <data name="WRN_GlobalAliasDefn_Title" xml:space="preserve">
    <value>Defining an alias named 'global' is ill-advised</value>
  </data>
  <data name="ERR_SealedStaticClass" xml:space="preserve">
    <value>'{0}': a class cannot be both static and sealed</value>
  </data>
  <data name="ERR_PrivateAbstractAccessor" xml:space="preserve">
    <value>'{0}': abstract properties cannot have private accessors</value>
  </data>
  <data name="ERR_ValueExpected" xml:space="preserve">
    <value>Syntax error; value expected</value>
  </data>
  <data name="ERR_UnboxNotLValue" xml:space="preserve">
    <value>Cannot modify the result of an unboxing conversion</value>
  </data>
  <data name="ERR_AnonMethGrpInForEach" xml:space="preserve">
    <value>Foreach cannot operate on a '{0}'. Did you intend to invoke the '{0}'?</value>
  </data>
  <data name="ERR_BadIncDecRetType" xml:space="preserve">
    <value>The return type for ++ or -- operator must match the parameter type or be derived from the parameter type</value>
  </data>
  <data name="ERR_RefValBoundMustBeFirst" xml:space="preserve">
    <value>The 'class' or 'struct' constraint must come before any other constraints</value>
  </data>
  <data name="ERR_RefValBoundWithClass" xml:space="preserve">
    <value>'{0}': cannot specify both a constraint class and the 'class' or 'struct' constraint</value>
  </data>
  <data name="ERR_NewBoundWithVal" xml:space="preserve">
    <value>The 'new()' constraint cannot be used with the 'struct' constraint</value>
  </data>
  <data name="ERR_RefConstraintNotSatisfied" xml:space="preserve">
    <value>The type '{2}' must be a reference type in order to use it as parameter '{1}' in the generic type or method '{0}'</value>
  </data>
  <data name="ERR_ValConstraintNotSatisfied" xml:space="preserve">
    <value>The type '{2}' must be a non-nullable value type in order to use it as parameter '{1}' in the generic type or method '{0}'</value>
  </data>
  <data name="ERR_CircularConstraint" xml:space="preserve">
    <value>Circular constraint dependency involving '{0}' and '{1}'</value>
  </data>
  <data name="ERR_BaseConstraintConflict" xml:space="preserve">
    <value>Type parameter '{0}' inherits conflicting constraints '{1}' and '{2}'</value>
  </data>
  <data name="ERR_ConWithValCon" xml:space="preserve">
    <value>Type parameter '{1}' has the 'struct' constraint so '{1}' cannot be used as a constraint for '{0}'</value>
  </data>
  <data name="ERR_AmbigUDConv" xml:space="preserve">
    <value>Ambiguous user defined conversions '{0}' and '{1}' when converting from '{2}' to '{3}'</value>
  </data>
  <data name="WRN_AlwaysNull" xml:space="preserve">
    <value>The result of the expression is always 'null' of type '{0}'</value>
  </data>
  <data name="WRN_AlwaysNull_Title" xml:space="preserve">
    <value>The result of the expression is always 'null'</value>
  </data>
  <data name="ERR_AddrOnReadOnlyLocal" xml:space="preserve">
    <value>Cannot take the address of a read-only local variable</value>
  </data>
  <data name="ERR_OverrideWithConstraints" xml:space="preserve">
    <value>Constraints for override and explicit interface implementation methods are inherited from the base method, so they cannot be specified directly</value>
  </data>
  <data name="ERR_AmbigOverride" xml:space="preserve">
    <value>The inherited members '{0}' and '{1}' have the same signature in type '{2}', so they cannot be overridden</value>
  </data>
  <data name="ERR_DecConstError" xml:space="preserve">
    <value>Evaluation of the decimal constant expression failed</value>
  </data>
  <data name="WRN_CmpAlwaysFalse" xml:space="preserve">
    <value>Comparing with null of type '{0}' always produces 'false'</value>
  </data>
  <data name="WRN_CmpAlwaysFalse_Title" xml:space="preserve">
    <value>Comparing with null of struct type always produces 'false'</value>
  </data>
  <data name="WRN_FinalizeMethod" xml:space="preserve">
    <value>Introducing a 'Finalize' method can interfere with destructor invocation. Did you intend to declare a destructor?</value>
  </data>
  <data name="WRN_FinalizeMethod_Title" xml:space="preserve">
    <value>Introducing a 'Finalize' method can interfere with destructor invocation</value>
  </data>
  <data name="WRN_FinalizeMethod_Description" xml:space="preserve">
    <value>This warning occurs when you create a class with a method whose signature is public virtual void Finalize.

If such a class is used as a base class and if the deriving class defines a destructor, the destructor will override the base class Finalize method, not Finalize.</value>
  </data>
  <data name="ERR_ExplicitImplParams" xml:space="preserve">
    <value>'{0}' should not have a params parameter since '{1}' does not</value>
  </data>
  <data name="WRN_GotoCaseShouldConvert" xml:space="preserve">
    <value>The 'goto case' value is not implicitly convertible to type '{0}'</value>
  </data>
  <data name="WRN_GotoCaseShouldConvert_Title" xml:space="preserve">
    <value>The 'goto case' value is not implicitly convertible to the switch type</value>
  </data>
  <data name="ERR_MethodImplementingAccessor" xml:space="preserve">
    <value>Method '{0}' cannot implement interface accessor '{1}' for type '{2}'. Use an explicit interface implementation.</value>
  </data>
  <data name="WRN_NubExprIsConstBool" xml:space="preserve">
    <value>The result of the expression is always '{0}' since a value of type '{1}' is never equal to 'null' of type '{2}'</value>
  </data>
  <data name="WRN_NubExprIsConstBool_Title" xml:space="preserve">
    <value>The result of the expression is always the same since a value of this type is never equal to 'null'</value>
  </data>
  <data name="WRN_NubExprIsConstBool2" xml:space="preserve">
    <value>The result of the expression is always '{0}' since a value of type '{1}' is never equal to 'null' of type '{2}'</value>
  </data>
  <data name="WRN_NubExprIsConstBool2_Title" xml:space="preserve">
    <value>The result of the expression is always the same since a value of this type is never equal to 'null'</value>
  </data>
  <data name="WRN_ExplicitImplCollision" xml:space="preserve">
    <value>Explicit interface implementation '{0}' matches more than one interface member. Which interface member is actually chosen is implementation-dependent. Consider using a non-explicit implementation instead.</value>
  </data>
  <data name="WRN_ExplicitImplCollision_Title" xml:space="preserve">
    <value>Explicit interface implementation matches more than one interface member</value>
  </data>
  <data name="ERR_AbstractHasBody" xml:space="preserve">
    <value>'{0}' cannot declare a body because it is marked abstract</value>
  </data>
  <data name="ERR_ConcreteMissingBody" xml:space="preserve">
    <value>'{0}' must declare a body because it is not marked abstract, extern, or partial</value>
  </data>
  <data name="ERR_AbstractAndSealed" xml:space="preserve">
    <value>'{0}' cannot be both abstract and sealed</value>
  </data>
  <data name="ERR_AbstractNotVirtual" xml:space="preserve">
    <value>The abstract method '{0}' cannot be marked virtual</value>
  </data>
  <data name="ERR_StaticConstant" xml:space="preserve">
    <value>The constant '{0}' cannot be marked static</value>
  </data>
  <data name="ERR_CantOverrideNonFunction" xml:space="preserve">
    <value>'{0}': cannot override because '{1}' is not a function</value>
  </data>
  <data name="ERR_CantOverrideNonVirtual" xml:space="preserve">
    <value>'{0}': cannot override inherited member '{1}' because it is not marked virtual, abstract, or override</value>
  </data>
  <data name="ERR_CantChangeAccessOnOverride" xml:space="preserve">
    <value>'{0}': cannot change access modifiers when overriding '{1}' inherited member '{2}'</value>
  </data>
  <data name="ERR_CantChangeReturnTypeOnOverride" xml:space="preserve">
    <value>'{0}': return type must be '{2}' to match overridden member '{1}'</value>
  </data>
  <data name="ERR_CantDeriveFromSealedType" xml:space="preserve">
    <value>'{0}': cannot derive from sealed type '{1}'</value>
  </data>
  <data name="ERR_AbstractInConcreteClass" xml:space="preserve">
    <value>'{0}' is abstract but it is contained in non-abstract class '{1}'</value>
  </data>
  <data name="ERR_StaticConstructorWithExplicitConstructorCall" xml:space="preserve">
    <value>'{0}': static constructor cannot have an explicit 'this' or 'base' constructor call</value>
  </data>
  <data name="ERR_StaticConstructorWithAccessModifiers" xml:space="preserve">
    <value>'{0}': access modifiers are not allowed on static constructors</value>
  </data>
  <data name="ERR_RecursiveConstructorCall" xml:space="preserve">
    <value>Constructor '{0}' cannot call itself</value>
  </data>
  <data name="ERR_IndirectRecursiveConstructorCall" xml:space="preserve">
    <value>Constructor '{0}' cannot call itself through another constructor</value>
  </data>
  <data name="ERR_ObjectCallingBaseConstructor" xml:space="preserve">
    <value>'{0}' has no base class and cannot call a base constructor</value>
  </data>
  <data name="ERR_PredefinedTypeNotFound" xml:space="preserve">
    <value>Predefined type '{0}' is not defined or imported</value>
  </data>
  <data name="ERR_StructWithBaseConstructorCall" xml:space="preserve">
    <value>'{0}': structs cannot call base class constructors</value>
  </data>
  <data name="ERR_StructLayoutCycle" xml:space="preserve">
    <value>Struct member '{0}' of type '{1}' causes a cycle in the struct layout</value>
  </data>
  <data name="ERR_InterfacesCannotContainTypes" xml:space="preserve">
    <value>'{0}': interfaces cannot declare types</value>
  </data>
  <data name="ERR_InterfacesCantContainFields" xml:space="preserve">
    <value>Interfaces cannot contain fields</value>
  </data>
  <data name="ERR_InterfacesCantContainConstructors" xml:space="preserve">
    <value>Interfaces cannot contain constructors</value>
  </data>
  <data name="ERR_NonInterfaceInInterfaceList" xml:space="preserve">
    <value>Type '{0}' in interface list is not an interface</value>
  </data>
  <data name="ERR_DuplicateInterfaceInBaseList" xml:space="preserve">
    <value>'{0}' is already listed in interface list</value>
  </data>
  <data name="ERR_CycleInInterfaceInheritance" xml:space="preserve">
    <value>Inherited interface '{1}' causes a cycle in the interface hierarchy of '{0}'</value>
  </data>
  <data name="ERR_InterfaceMemberHasBody" xml:space="preserve">
    <value>'{0}': interface members cannot have a definition</value>
  </data>
  <data name="ERR_HidingAbstractMethod" xml:space="preserve">
    <value>'{0}' hides inherited abstract member '{1}'</value>
  </data>
  <data name="ERR_UnimplementedAbstractMethod" xml:space="preserve">
    <value>'{0}' does not implement inherited abstract member '{1}'</value>
  </data>
  <data name="ERR_UnimplementedInterfaceMember" xml:space="preserve">
    <value>'{0}' does not implement interface member '{1}'</value>
  </data>
  <data name="ERR_ObjectCantHaveBases" xml:space="preserve">
    <value>The class System.Object cannot have a base class or implement an interface</value>
  </data>
  <data name="ERR_ExplicitInterfaceImplementationNotInterface" xml:space="preserve">
    <value>'{0}' in explicit interface declaration is not an interface</value>
  </data>
  <data name="ERR_InterfaceMemberNotFound" xml:space="preserve">
    <value>'{0}' in explicit interface declaration is not a member of interface</value>
  </data>
  <data name="ERR_ClassDoesntImplementInterface" xml:space="preserve">
    <value>'{0}': containing type does not implement interface '{1}'</value>
  </data>
  <data name="ERR_ExplicitInterfaceImplementationInNonClassOrStruct" xml:space="preserve">
    <value>'{0}': explicit interface declaration can only be declared in a class or struct</value>
  </data>
  <data name="ERR_MemberNameSameAsType" xml:space="preserve">
    <value>'{0}': member names cannot be the same as their enclosing type</value>
  </data>
  <data name="ERR_EnumeratorOverflow" xml:space="preserve">
    <value>'{0}': the enumerator value is too large to fit in its type</value>
  </data>
  <data name="ERR_CantOverrideNonProperty" xml:space="preserve">
    <value>'{0}': cannot override because '{1}' is not a property</value>
  </data>
  <data name="ERR_NoGetToOverride" xml:space="preserve">
    <value>'{0}': cannot override because '{1}' does not have an overridable get accessor</value>
  </data>
  <data name="ERR_NoSetToOverride" xml:space="preserve">
    <value>'{0}': cannot override because '{1}' does not have an overridable set accessor</value>
  </data>
  <data name="ERR_PropertyCantHaveVoidType" xml:space="preserve">
    <value>'{0}': property or indexer cannot have void type</value>
  </data>
  <data name="ERR_PropertyWithNoAccessors" xml:space="preserve">
    <value>'{0}': property or indexer must have at least one accessor</value>
  </data>
  <data name="ERR_NewVirtualInSealed" xml:space="preserve">
    <value>'{0}' is a new virtual member in sealed class '{1}'</value>
  </data>
  <data name="ERR_ExplicitPropertyAddingAccessor" xml:space="preserve">
    <value>'{0}' adds an accessor not found in interface member '{1}'</value>
  </data>
  <data name="ERR_ExplicitPropertyMissingAccessor" xml:space="preserve">
    <value>Explicit interface implementation '{0}' is missing accessor '{1}'</value>
  </data>
  <data name="ERR_ConversionWithInterface" xml:space="preserve">
    <value>'{0}': user-defined conversions to or from an interface are not allowed</value>
  </data>
  <data name="ERR_ConversionWithBase" xml:space="preserve">
    <value>'{0}': user-defined conversions to or from a base class are not allowed</value>
  </data>
  <data name="ERR_ConversionWithDerived" xml:space="preserve">
    <value>'{0}': user-defined conversions to or from a derived class are not allowed</value>
  </data>
  <data name="ERR_IdentityConversion" xml:space="preserve">
    <value>User-defined operator cannot take an object of the enclosing type and convert to an object of the enclosing type</value>
  </data>
  <data name="ERR_ConversionNotInvolvingContainedType" xml:space="preserve">
    <value>User-defined conversion must convert to or from the enclosing type</value>
  </data>
  <data name="ERR_DuplicateConversionInClass" xml:space="preserve">
    <value>Duplicate user-defined conversion in type '{0}'</value>
  </data>
  <data name="ERR_OperatorsMustBeStatic" xml:space="preserve">
    <value>User-defined operator '{0}' must be declared static and public</value>
  </data>
  <data name="ERR_BadIncDecSignature" xml:space="preserve">
    <value>The parameter type for ++ or -- operator must be the containing type</value>
  </data>
  <data name="ERR_BadUnaryOperatorSignature" xml:space="preserve">
    <value>The parameter of a unary operator must be the containing type</value>
  </data>
  <data name="ERR_BadBinaryOperatorSignature" xml:space="preserve">
    <value>One of the parameters of a binary operator must be the containing type</value>
  </data>
  <data name="ERR_BadShiftOperatorSignature" xml:space="preserve">
    <value>The first operand of an overloaded shift operator must have the same type as the containing type, and the type of the second operand must be int</value>
  </data>
  <data name="ERR_InterfacesCantContainOperators" xml:space="preserve">
    <value>Interfaces cannot contain operators</value>
  </data>
  <data name="ERR_StructsCantContainDefaultConstructor" xml:space="preserve">
    <value>Structs cannot contain explicit parameterless constructors</value>
  </data>
  <data name="ERR_EnumsCantContainDefaultConstructor" xml:space="preserve">
    <value>Enums cannot contain explicit parameterless constructors</value>
  </data>
  <data name="ERR_CantOverrideBogusMethod" xml:space="preserve">
    <value>'{0}': cannot override '{1}' because it is not supported by the language</value>
  </data>
  <data name="ERR_BindToBogus" xml:space="preserve">
    <value>'{0}' is not supported by the language</value>
  </data>
  <data name="ERR_CantCallSpecialMethod" xml:space="preserve">
    <value>'{0}': cannot explicitly call operator or accessor</value>
  </data>
  <data name="ERR_BadTypeReference" xml:space="preserve">
    <value>'{0}': cannot reference a type through an expression; try '{1}' instead</value>
  </data>
  <data name="ERR_FieldInitializerInStruct" xml:space="preserve">
    <value>'{0}': cannot have instance property or field initializers in structs</value>
  </data>
  <data name="ERR_BadDestructorName" xml:space="preserve">
    <value>Name of destructor must match name of class</value>
  </data>
  <data name="ERR_OnlyClassesCanContainDestructors" xml:space="preserve">
    <value>Only class types can contain destructors</value>
  </data>
  <data name="ERR_ConflictAliasAndMember" xml:space="preserve">
    <value>Namespace '{1}' contains a definition conflicting with alias '{0}'</value>
  </data>
  <data name="ERR_ConflictingAliasAndDefinition" xml:space="preserve">
    <value>Alias '{0}' conflicts with {1} definition</value>
  </data>
  <data name="ERR_ConditionalOnSpecialMethod" xml:space="preserve">
    <value>The Conditional attribute is not valid on '{0}' because it is a constructor, destructor, operator, or explicit interface implementation</value>
  </data>
  <data name="ERR_ConditionalMustReturnVoid" xml:space="preserve">
    <value>The Conditional attribute is not valid on '{0}' because its return type is not void</value>
  </data>
  <data name="ERR_DuplicateAttribute" xml:space="preserve">
    <value>Duplicate '{0}' attribute</value>
  </data>
  <data name="ERR_DuplicateAttributeInNetModule" xml:space="preserve">
    <value>Duplicate '{0}' attribute in '{1}'</value>
  </data>
  <data name="ERR_ConditionalOnInterfaceMethod" xml:space="preserve">
    <value>The Conditional attribute is not valid on interface members</value>
  </data>
  <data name="ERR_OperatorCantReturnVoid" xml:space="preserve">
    <value>User-defined operators cannot return void</value>
  </data>
  <data name="ERR_BadDynamicConversion" xml:space="preserve">
    <value>'{0}': user-defined conversions to or from the dynamic type are not allowed</value>
  </data>
  <data name="ERR_InvalidAttributeArgument" xml:space="preserve">
    <value>Invalid value for argument to '{0}' attribute</value>
  </data>
  <data name="ERR_ParameterNotValidForType" xml:space="preserve">
    <value>Parameter not valid for the specified unmanaged type.</value>
  </data>
  <data name="ERR_AttributeParameterRequired1" xml:space="preserve">
    <value>Attribute parameter '{0}' must be specified.</value>
  </data>
  <data name="ERR_AttributeParameterRequired2" xml:space="preserve">
    <value>Attribute parameter '{0}' or '{1}' must be specified.</value>
  </data>
  <data name="ERR_MarshalUnmanagedTypeNotValidForFields" xml:space="preserve">
    <value>Unmanaged type '{0}' not valid for fields.</value>
  </data>
  <data name="ERR_MarshalUnmanagedTypeOnlyValidForFields" xml:space="preserve">
    <value>Unmanaged type '{0}' is only valid for fields.</value>
  </data>
  <data name="ERR_AttributeOnBadSymbolType" xml:space="preserve">
    <value>Attribute '{0}' is not valid on this declaration type. It is only valid on '{1}' declarations.</value>
  </data>
  <data name="ERR_FloatOverflow" xml:space="preserve">
    <value>Floating-point constant is outside the range of type '{0}'</value>
  </data>
  <data name="ERR_ComImportWithoutUuidAttribute" xml:space="preserve">
    <value>The Guid attribute must be specified with the ComImport attribute</value>
  </data>
  <data name="ERR_InvalidNamedArgument" xml:space="preserve">
    <value>Invalid value for named attribute argument '{0}'</value>
  </data>
  <data name="ERR_DllImportOnInvalidMethod" xml:space="preserve">
    <value>The DllImport attribute must be specified on a method marked 'static' and 'extern'</value>
  </data>
  <data name="ERR_DllImportOnGenericMethod" xml:space="preserve">
    <value>The DllImport attribute cannot be applied to a method that is generic or contained in a generic type.</value>
  </data>
  <data name="ERR_FieldCantBeRefAny" xml:space="preserve">
    <value>Field or property cannot be of type '{0}'</value>
  </data>
  <data name="ERR_ArrayElementCantBeRefAny" xml:space="preserve">
    <value>Array elements cannot be of type '{0}'</value>
  </data>
  <data name="WRN_DeprecatedSymbol" xml:space="preserve">
    <value>'{0}' is obsolete</value>
  </data>
  <data name="WRN_DeprecatedSymbol_Title" xml:space="preserve">
    <value>Type or member is obsolete</value>
  </data>
  <data name="ERR_NotAnAttributeClass" xml:space="preserve">
    <value>'{0}' is not an attribute class</value>
  </data>
  <data name="ERR_BadNamedAttributeArgument" xml:space="preserve">
    <value>'{0}' is not a valid named attribute argument. Named attribute arguments must be fields which are not readonly, static, or const, or read-write properties which are public and not static.</value>
  </data>
  <data name="WRN_DeprecatedSymbolStr" xml:space="preserve">
    <value>'{0}' is obsolete: '{1}'</value>
  </data>
  <data name="WRN_DeprecatedSymbolStr_Title" xml:space="preserve">
    <value>Type or member is obsolete</value>
  </data>
  <data name="ERR_DeprecatedSymbolStr" xml:space="preserve">
    <value>'{0}' is obsolete: '{1}'</value>
  </data>
  <data name="ERR_IndexerCantHaveVoidType" xml:space="preserve">
    <value>Indexers cannot have void type</value>
  </data>
  <data name="ERR_VirtualPrivate" xml:space="preserve">
    <value>'{0}': virtual or abstract members cannot be private</value>
  </data>
  <data name="ERR_ArrayInitToNonArrayType" xml:space="preserve">
    <value>Can only use array initializer expressions to assign to array types. Try using a new expression instead.</value>
  </data>
  <data name="ERR_ArrayInitInBadPlace" xml:space="preserve">
    <value>Array initializers can only be used in a variable or field initializer. Try using a new expression instead.</value>
  </data>
  <data name="ERR_MissingStructOffset" xml:space="preserve">
    <value>'{0}': instance field types marked with StructLayout(LayoutKind.Explicit) must have a FieldOffset attribute</value>
  </data>
  <data name="WRN_ExternMethodNoImplementation" xml:space="preserve">
    <value>Method, operator, or accessor '{0}' is marked external and has no attributes on it. Consider adding a DllImport attribute to specify the external implementation.</value>
  </data>
  <data name="WRN_ExternMethodNoImplementation_Title" xml:space="preserve">
    <value>Method, operator, or accessor is marked external and has no attributes on it</value>
  </data>
  <data name="WRN_ProtectedInSealed" xml:space="preserve">
    <value>'{0}': new protected member declared in sealed class</value>
  </data>
  <data name="WRN_ProtectedInSealed_Title" xml:space="preserve">
    <value>New protected member declared in sealed class</value>
  </data>
  <data name="ERR_InterfaceImplementedByConditional" xml:space="preserve">
    <value>Conditional member '{0}' cannot implement interface member '{1}' in type '{2}'</value>
  </data>
  <data name="ERR_IllegalRefParam" xml:space="preserve">
    <value>ref and out are not valid in this context</value>
  </data>
  <data name="ERR_BadArgumentToAttribute" xml:space="preserve">
    <value>The argument to the '{0}' attribute must be a valid identifier</value>
  </data>
  <data name="ERR_StructOffsetOnBadStruct" xml:space="preserve">
    <value>The FieldOffset attribute can only be placed on members of types marked with the StructLayout(LayoutKind.Explicit)</value>
  </data>
  <data name="ERR_StructOffsetOnBadField" xml:space="preserve">
    <value>The FieldOffset attribute is not allowed on static or const fields</value>
  </data>
  <data name="ERR_AttributeUsageOnNonAttributeClass" xml:space="preserve">
    <value>Attribute '{0}' is only valid on classes derived from System.Attribute</value>
  </data>
  <data name="WRN_PossibleMistakenNullStatement" xml:space="preserve">
    <value>Possible mistaken empty statement</value>
  </data>
  <data name="WRN_PossibleMistakenNullStatement_Title" xml:space="preserve">
    <value>Possible mistaken empty statement</value>
  </data>
  <data name="ERR_DuplicateNamedAttributeArgument" xml:space="preserve">
    <value>'{0}' duplicate named attribute argument</value>
  </data>
  <data name="ERR_DeriveFromEnumOrValueType" xml:space="preserve">
    <value>'{0}' cannot derive from special class '{1}'</value>
  </data>
  <data name="ERR_DefaultMemberOnIndexedType" xml:space="preserve">
    <value>Cannot specify the DefaultMember attribute on a type containing an indexer</value>
  </data>
  <data name="ERR_BogusType" xml:space="preserve">
    <value>'{0}' is a type not supported by the language</value>
  </data>
  <data name="WRN_UnassignedInternalField" xml:space="preserve">
    <value>Field '{0}' is never assigned to, and will always have its default value {1}</value>
  </data>
  <data name="WRN_UnassignedInternalField_Title" xml:space="preserve">
    <value>Field is never assigned to, and will always have its default value</value>
  </data>
  <data name="ERR_CStyleArray" xml:space="preserve">
    <value>Bad array declarator: To declare a managed array the rank specifier precedes the variable's identifier. To declare a fixed size buffer field, use the fixed keyword before the field type.</value>
  </data>
  <data name="WRN_VacuousIntegralComp" xml:space="preserve">
    <value>Comparison to integral constant is useless; the constant is outside the range of type '{0}'</value>
  </data>
  <data name="WRN_VacuousIntegralComp_Title" xml:space="preserve">
    <value>Comparison to integral constant is useless; the constant is outside the range of the type</value>
  </data>
  <data name="ERR_AbstractAttributeClass" xml:space="preserve">
    <value>Cannot apply attribute class '{0}' because it is abstract</value>
  </data>
  <data name="ERR_BadNamedAttributeArgumentType" xml:space="preserve">
    <value>'{0}' is not a valid named attribute argument because it is not a valid attribute parameter type</value>
  </data>
  <data name="ERR_MissingPredefinedMember" xml:space="preserve">
    <value>Missing compiler required member '{0}.{1}'</value>
  </data>
  <data name="WRN_AttributeLocationOnBadDeclaration" xml:space="preserve">
    <value>'{0}' is not a valid attribute location for this declaration. Valid attribute locations for this declaration are '{1}'. All attributes in this block will be ignored.</value>
  </data>
  <data name="WRN_AttributeLocationOnBadDeclaration_Title" xml:space="preserve">
    <value>Not a valid attribute location for this declaration</value>
  </data>
  <data name="WRN_InvalidAttributeLocation" xml:space="preserve">
    <value>'{0}' is not a recognized attribute location. Valid attribute locations for this declaration are '{1}'. All attributes in this block will be ignored.</value>
  </data>
  <data name="WRN_InvalidAttributeLocation_Title" xml:space="preserve">
    <value>Not a recognized attribute location</value>
  </data>
  <data name="WRN_EqualsWithoutGetHashCode" xml:space="preserve">
    <value>'{0}' overrides Object.Equals(object o) but does not override Object.GetHashCode()</value>
  </data>
  <data name="WRN_EqualsWithoutGetHashCode_Title" xml:space="preserve">
    <value>Type overrides Object.Equals(object o) but does not override Object.GetHashCode()</value>
  </data>
  <data name="WRN_EqualityOpWithoutEquals" xml:space="preserve">
    <value>'{0}' defines operator == or operator != but does not override Object.Equals(object o)</value>
  </data>
  <data name="WRN_EqualityOpWithoutEquals_Title" xml:space="preserve">
    <value>Type defines operator == or operator != but does not override Object.Equals(object o)</value>
  </data>
  <data name="WRN_EqualityOpWithoutGetHashCode" xml:space="preserve">
    <value>'{0}' defines operator == or operator != but does not override Object.GetHashCode()</value>
  </data>
  <data name="WRN_EqualityOpWithoutGetHashCode_Title" xml:space="preserve">
    <value>Type defines operator == or operator != but does not override Object.GetHashCode()</value>
  </data>
  <data name="ERR_OutAttrOnRefParam" xml:space="preserve">
    <value>Cannot specify only Out attribute on a ref parameter. Use both In and Out attributes, or neither.</value>
  </data>
  <data name="ERR_OverloadRefOut" xml:space="preserve">
    <value>'{0}' cannot define overloaded methods that differ only on ref and out</value>
  </data>
  <data name="ERR_LiteralDoubleCast" xml:space="preserve">
    <value>Literal of type double cannot be implicitly converted to type '{1}'; use an '{0}' suffix to create a literal of this type</value>
  </data>
  <data name="WRN_IncorrectBooleanAssg" xml:space="preserve">
    <value>Assignment in conditional expression is always constant; did you mean to use == instead of = ?</value>
  </data>
  <data name="WRN_IncorrectBooleanAssg_Title" xml:space="preserve">
    <value>Assignment in conditional expression is always constant</value>
  </data>
  <data name="ERR_ProtectedInStruct" xml:space="preserve">
    <value>'{0}': new protected member declared in struct</value>
  </data>
  <data name="ERR_InconsistentIndexerNames" xml:space="preserve">
    <value>Two indexers have different names; the IndexerName attribute must be used with the same name on every indexer within a type</value>
  </data>
  <data name="ERR_ComImportWithUserCtor" xml:space="preserve">
    <value>A class with the ComImport attribute cannot have a user-defined constructor</value>
  </data>
  <data name="ERR_FieldCantHaveVoidType" xml:space="preserve">
    <value>Field cannot have void type</value>
  </data>
  <data name="WRN_NonObsoleteOverridingObsolete" xml:space="preserve">
    <value>Member '{0}' overrides obsolete member '{1}'. Add the Obsolete attribute to '{0}'.</value>
  </data>
  <data name="WRN_NonObsoleteOverridingObsolete_Title" xml:space="preserve">
    <value>Member overrides obsolete member</value>
  </data>
  <data name="ERR_SystemVoid" xml:space="preserve">
    <value>System.Void cannot be used from C# -- use typeof(void) to get the void type object</value>
  </data>
  <data name="ERR_ExplicitParamArray" xml:space="preserve">
    <value>Do not use 'System.ParamArrayAttribute'. Use the 'params' keyword instead.</value>
  </data>
  <data name="WRN_BitwiseOrSignExtend" xml:space="preserve">
    <value>Bitwise-or operator used on a sign-extended operand; consider casting to a smaller unsigned type first</value>
  </data>
  <data name="WRN_BitwiseOrSignExtend_Title" xml:space="preserve">
    <value>Bitwise-or operator used on a sign-extended operand</value>
  </data>
  <data name="WRN_BitwiseOrSignExtend_Description" xml:space="preserve">
    <value>The compiler implicitly widened and sign-extended a variable, and then used the resulting value in a bitwise OR operation. This can result in unexpected behavior.</value>
  </data>
  <data name="ERR_VolatileStruct" xml:space="preserve">
    <value>'{0}': a volatile field cannot be of the type '{1}'</value>
  </data>
  <data name="ERR_VolatileAndReadonly" xml:space="preserve">
    <value>'{0}': a field cannot be both volatile and readonly</value>
  </data>
  <data name="ERR_AbstractField" xml:space="preserve">
    <value>The modifier 'abstract' is not valid on fields. Try using a property instead.</value>
  </data>
  <data name="ERR_BogusExplicitImpl" xml:space="preserve">
    <value>'{0}' cannot implement '{1}' because it is not supported by the language</value>
  </data>
  <data name="ERR_ExplicitMethodImplAccessor" xml:space="preserve">
    <value>'{0}' explicit method implementation cannot implement '{1}' because it is an accessor</value>
  </data>
  <data name="WRN_CoClassWithoutComImport" xml:space="preserve">
    <value>'{0}' interface marked with 'CoClassAttribute' not marked with 'ComImportAttribute'</value>
  </data>
  <data name="WRN_CoClassWithoutComImport_Title" xml:space="preserve">
    <value>Interface marked with 'CoClassAttribute' not marked with 'ComImportAttribute'</value>
  </data>
  <data name="ERR_ConditionalWithOutParam" xml:space="preserve">
    <value>Conditional member '{0}' cannot have an out parameter</value>
  </data>
  <data name="ERR_AccessorImplementingMethod" xml:space="preserve">
    <value>Accessor '{0}' cannot implement interface member '{1}' for type '{2}'. Use an explicit interface implementation.</value>
  </data>
  <data name="ERR_AliasQualAsExpression" xml:space="preserve">
    <value>The namespace alias qualifier '::' always resolves to a type or namespace so is illegal here. Consider using '.' instead.</value>
  </data>
  <data name="ERR_DerivingFromATyVar" xml:space="preserve">
    <value>Cannot derive from '{0}' because it is a type parameter</value>
  </data>
  <data name="ERR_DuplicateTypeParameter" xml:space="preserve">
    <value>Duplicate type parameter '{0}'</value>
  </data>
  <data name="WRN_TypeParameterSameAsOuterTypeParameter" xml:space="preserve">
    <value>Type parameter '{0}' has the same name as the type parameter from outer type '{1}'</value>
  </data>
  <data name="WRN_TypeParameterSameAsOuterTypeParameter_Title" xml:space="preserve">
    <value>Type parameter has the same name as the type parameter from outer type</value>
  </data>
  <data name="ERR_TypeVariableSameAsParent" xml:space="preserve">
    <value>Type parameter '{0}' has the same name as the containing type, or method</value>
  </data>
  <data name="ERR_UnifyingInterfaceInstantiations" xml:space="preserve">
    <value>'{0}' cannot implement both '{1}' and '{2}' because they may unify for some type parameter substitutions</value>
  </data>
  <data name="ERR_GenericDerivingFromAttribute" xml:space="preserve">
    <value>A generic type cannot derive from '{0}' because it is an attribute class</value>
  </data>
  <data name="ERR_TyVarNotFoundInConstraint" xml:space="preserve">
    <value>'{1}' does not define type parameter '{0}'</value>
  </data>
  <data name="ERR_BadBoundType" xml:space="preserve">
    <value>'{0}' is not a valid constraint. A type used as a constraint must be an interface, a non-sealed class or a type parameter.</value>
  </data>
  <data name="ERR_SpecialTypeAsBound" xml:space="preserve">
    <value>Constraint cannot be special class '{0}'</value>
  </data>
  <data name="ERR_BadVisBound" xml:space="preserve">
    <value>Inconsistent accessibility: constraint type '{1}' is less accessible than '{0}'</value>
  </data>
  <data name="ERR_LookupInTypeVariable" xml:space="preserve">
    <value>Cannot do member lookup in '{0}' because it is a type parameter</value>
  </data>
  <data name="ERR_BadConstraintType" xml:space="preserve">
    <value>Invalid constraint type. A type used as a constraint must be an interface, a non-sealed class or a type parameter.</value>
  </data>
  <data name="ERR_InstanceMemberInStaticClass" xml:space="preserve">
    <value>'{0}': cannot declare instance members in a static class</value>
  </data>
  <data name="ERR_StaticBaseClass" xml:space="preserve">
    <value>'{1}': cannot derive from static class '{0}'</value>
  </data>
  <data name="ERR_ConstructorInStaticClass" xml:space="preserve">
    <value>Static classes cannot have instance constructors</value>
  </data>
  <data name="ERR_DestructorInStaticClass" xml:space="preserve">
    <value>Static classes cannot contain destructors</value>
  </data>
  <data name="ERR_InstantiatingStaticClass" xml:space="preserve">
    <value>Cannot create an instance of the static class '{0}'</value>
  </data>
  <data name="ERR_StaticDerivedFromNonObject" xml:space="preserve">
    <value>Static class '{0}' cannot derive from type '{1}'. Static classes must derive from object.</value>
  </data>
  <data name="ERR_StaticClassInterfaceImpl" xml:space="preserve">
    <value>'{0}': static classes cannot implement interfaces</value>
  </data>
  <data name="ERR_OperatorInStaticClass" xml:space="preserve">
    <value>'{0}': static classes cannot contain user-defined operators</value>
  </data>
  <data name="ERR_ConvertToStaticClass" xml:space="preserve">
    <value>Cannot convert to static type '{0}'</value>
  </data>
  <data name="ERR_ConstraintIsStaticClass" xml:space="preserve">
    <value>'{0}': static classes cannot be used as constraints</value>
  </data>
  <data name="ERR_GenericArgIsStaticClass" xml:space="preserve">
    <value>'{0}': static types cannot be used as type arguments</value>
  </data>
  <data name="ERR_ArrayOfStaticClass" xml:space="preserve">
    <value>'{0}': array elements cannot be of static type</value>
  </data>
  <data name="ERR_IndexerInStaticClass" xml:space="preserve">
    <value>'{0}': cannot declare indexers in a static class</value>
  </data>
  <data name="ERR_ParameterIsStaticClass" xml:space="preserve">
    <value>'{0}': static types cannot be used as parameters</value>
  </data>
  <data name="ERR_ReturnTypeIsStaticClass" xml:space="preserve">
    <value>'{0}': static types cannot be used as return types</value>
  </data>
  <data name="ERR_VarDeclIsStaticClass" xml:space="preserve">
    <value>Cannot declare a variable of static type '{0}'</value>
  </data>
  <data name="ERR_BadEmptyThrowInFinally" xml:space="preserve">
    <value>A throw statement with no arguments is not allowed in a finally clause that is nested inside the nearest enclosing catch clause</value>
  </data>
  <data name="ERR_InvalidSpecifier" xml:space="preserve">
    <value>'{0}' is not a valid format specifier</value>
  </data>
  <data name="WRN_AssignmentToLockOrDispose" xml:space="preserve">
    <value>Possibly incorrect assignment to local '{0}' which is the argument to a using or lock statement. The Dispose call or unlocking will happen on the original value of the local.</value>
  </data>
  <data name="WRN_AssignmentToLockOrDispose_Title" xml:space="preserve">
    <value>Possibly incorrect assignment to local which is the argument to a using or lock statement</value>
  </data>
  <data name="ERR_ForwardedTypeInThisAssembly" xml:space="preserve">
    <value>Type '{0}' is defined in this assembly, but a type forwarder is specified for it</value>
  </data>
  <data name="ERR_ForwardedTypeIsNested" xml:space="preserve">
    <value>Cannot forward type '{0}' because it is a nested type of '{1}'</value>
  </data>
  <data name="ERR_CycleInTypeForwarder" xml:space="preserve">
    <value>The type forwarder for type '{0}' in assembly '{1}' causes a cycle</value>
  </data>
  <data name="ERR_AssemblyNameOnNonModule" xml:space="preserve">
    <value>The /moduleassemblyname option may only be specified when building a target type of 'module'</value>
  </data>
  <data name="ERR_InvalidAssemblyName" xml:space="preserve">
    <value>Assembly reference '{0}' is invalid and cannot be resolved</value>
  </data>
  <data name="ERR_InvalidFwdType" xml:space="preserve">
    <value>Invalid type specified as an argument for TypeForwardedTo attribute</value>
  </data>
  <data name="ERR_CloseUnimplementedInterfaceMemberStatic" xml:space="preserve">
    <value>'{0}' does not implement interface member '{1}'. '{2}' cannot implement an interface member because it is static.</value>
  </data>
  <data name="ERR_CloseUnimplementedInterfaceMemberNotPublic" xml:space="preserve">
    <value>'{0}' does not implement interface member '{1}'. '{2}' cannot implement an interface member because it is not public.</value>
  </data>
  <data name="ERR_CloseUnimplementedInterfaceMemberWrongReturnType" xml:space="preserve">
    <value>'{0}' does not implement interface member '{1}'. '{2}' cannot implement '{1}' because it does not have the matching return type of '{3}'.</value>
  </data>
  <data name="ERR_DuplicateTypeForwarder" xml:space="preserve">
    <value>'{0}' duplicate TypeForwardedToAttribute</value>
  </data>
  <data name="ERR_ExpectedSelectOrGroup" xml:space="preserve">
    <value>A query body must end with a select clause or a group clause</value>
  </data>
  <data name="ERR_ExpectedContextualKeywordOn" xml:space="preserve">
    <value>Expected contextual keyword 'on'</value>
  </data>
  <data name="ERR_ExpectedContextualKeywordEquals" xml:space="preserve">
    <value>Expected contextual keyword 'equals'</value>
  </data>
  <data name="ERR_ExpectedContextualKeywordBy" xml:space="preserve">
    <value>Expected contextual keyword 'by'</value>
  </data>
  <data name="ERR_InvalidAnonymousTypeMemberDeclarator" xml:space="preserve">
    <value>Invalid anonymous type member declarator. Anonymous type members must be declared with a member assignment, simple name or member access.</value>
  </data>
  <data name="ERR_InvalidInitializerElementInitializer" xml:space="preserve">
    <value>Invalid initializer member declarator</value>
  </data>
  <data name="ERR_InconsistentLambdaParameterUsage" xml:space="preserve">
    <value>Inconsistent lambda parameter usage; parameter types must be all explicit or all implicit</value>
  </data>
  <data name="ERR_PartialMethodInvalidModifier" xml:space="preserve">
    <value>A partial method cannot have access modifiers or the virtual, abstract, override, new, sealed, or extern modifiers</value>
  </data>
  <data name="ERR_PartialMethodOnlyInPartialClass" xml:space="preserve">
    <value>A partial method must be declared within a partial class or partial struct</value>
  </data>
  <data name="ERR_PartialMethodCannotHaveOutParameters" xml:space="preserve">
    <value>A partial method cannot have out parameters</value>
  </data>
  <data name="ERR_PartialMethodOnlyMethods" xml:space="preserve">
    <value>Only methods, classes, structs, or interfaces may be partial</value>
  </data>
  <data name="ERR_PartialMethodNotExplicit" xml:space="preserve">
    <value>A partial method may not explicitly implement an interface method</value>
  </data>
  <data name="ERR_PartialMethodExtensionDifference" xml:space="preserve">
    <value>Both partial method declarations must be extension methods or neither may be an extension method</value>
  </data>
  <data name="ERR_PartialMethodOnlyOneLatent" xml:space="preserve">
    <value>A partial method may not have multiple defining declarations</value>
  </data>
  <data name="ERR_PartialMethodOnlyOneActual" xml:space="preserve">
    <value>A partial method may not have multiple implementing declarations</value>
  </data>
  <data name="ERR_PartialMethodParamsDifference" xml:space="preserve">
    <value>Both partial method declarations must use a params parameter or neither may use a params parameter</value>
  </data>
  <data name="ERR_PartialMethodMustHaveLatent" xml:space="preserve">
    <value>No defining declaration found for implementing declaration of partial method '{0}'</value>
  </data>
  <data name="ERR_PartialMethodInconsistentConstraints" xml:space="preserve">
    <value>Partial method declarations of '{0}' have inconsistent type parameter constraints</value>
  </data>
  <data name="ERR_PartialMethodToDelegate" xml:space="preserve">
    <value>Cannot create delegate from method '{0}' because it is a partial method without an implementing declaration</value>
  </data>
  <data name="ERR_PartialMethodStaticDifference" xml:space="preserve">
    <value>Both partial method declarations must be static or neither may be static</value>
  </data>
  <data name="ERR_PartialMethodUnsafeDifference" xml:space="preserve">
    <value>Both partial method declarations must be unsafe or neither may be unsafe</value>
  </data>
  <data name="ERR_PartialMethodInExpressionTree" xml:space="preserve">
    <value>Partial methods with only a defining declaration or removed conditional methods cannot be used in expression trees</value>
  </data>
  <data name="ERR_PartialMethodMustReturnVoid" xml:space="preserve">
    <value>Partial methods must have a void return type</value>
  </data>
  <data name="WRN_ObsoleteOverridingNonObsolete" xml:space="preserve">
    <value>Obsolete member '{0}' overrides non-obsolete member '{1}'</value>
  </data>
  <data name="WRN_ObsoleteOverridingNonObsolete_Title" xml:space="preserve">
    <value>Obsolete member overrides non-obsolete member</value>
  </data>
  <data name="WRN_DebugFullNameTooLong" xml:space="preserve">
    <value>The fully qualified name for '{0}' is too long for debug information. Compile without '/debug' option.</value>
  </data>
  <data name="WRN_DebugFullNameTooLong_Title" xml:space="preserve">
    <value>Fully qualified name is too long for debug information</value>
  </data>
  <data name="ERR_ImplicitlyTypedVariableAssignedBadValue" xml:space="preserve">
    <value>Cannot assign {0} to an implicitly-typed variable</value>
  </data>
  <data name="ERR_ImplicitlyTypedVariableWithNoInitializer" xml:space="preserve">
    <value>Implicitly-typed variables must be initialized</value>
  </data>
  <data name="ERR_ImplicitlyTypedVariableMultipleDeclarator" xml:space="preserve">
    <value>Implicitly-typed variables cannot have multiple declarators</value>
  </data>
  <data name="ERR_ImplicitlyTypedVariableAssignedArrayInitializer" xml:space="preserve">
    <value>Cannot initialize an implicitly-typed variable with an array initializer</value>
  </data>
  <data name="ERR_ImplicitlyTypedLocalCannotBeFixed" xml:space="preserve">
    <value>Implicitly-typed local variables cannot be fixed</value>
  </data>
  <data name="ERR_ImplicitlyTypedVariableCannotBeConst" xml:space="preserve">
    <value>Implicitly-typed variables cannot be constant</value>
  </data>
  <data name="WRN_ExternCtorNoImplementation" xml:space="preserve">
    <value>Constructor '{0}' is marked external</value>
  </data>
  <data name="WRN_ExternCtorNoImplementation_Title" xml:space="preserve">
    <value>Constructor is marked external</value>
  </data>
  <data name="ERR_TypeVarNotFound" xml:space="preserve">
    <value>The contextual keyword 'var' may only appear within a local variable declaration or in script code</value>
  </data>
  <data name="ERR_ImplicitlyTypedArrayNoBestType" xml:space="preserve">
    <value>No best type found for implicitly-typed array</value>
  </data>
  <data name="ERR_AnonymousTypePropertyAssignedBadValue" xml:space="preserve">
    <value>Cannot assign {0} to anonymous type property</value>
  </data>
  <data name="ERR_ExpressionTreeContainsBaseAccess" xml:space="preserve">
    <value>An expression tree may not contain a base access</value>
  </data>
  <data name="ERR_ExpressionTreeContainsAssignment" xml:space="preserve">
    <value>An expression tree may not contain an assignment operator</value>
  </data>
  <data name="ERR_AnonymousTypeDuplicatePropertyName" xml:space="preserve">
    <value>An anonymous type cannot have multiple properties with the same name</value>
  </data>
  <data name="ERR_StatementLambdaToExpressionTree" xml:space="preserve">
    <value>A lambda expression with a statement body cannot be converted to an expression tree</value>
  </data>
  <data name="ERR_ExpressionTreeMustHaveDelegate" xml:space="preserve">
    <value>Cannot convert lambda to an expression tree whose type argument '{0}' is not a delegate type</value>
  </data>
  <data name="ERR_AnonymousTypeNotAvailable" xml:space="preserve">
    <value>Cannot use anonymous type in a constant expression</value>
  </data>
  <data name="ERR_LambdaInIsAs" xml:space="preserve">
    <value>The first operand of an 'is' or 'as' operator may not be a lambda expression, anonymous method, or method group.</value>
  </data>
  <data name="ERR_ExpressionTreeContainsMultiDimensionalArrayInitializer" xml:space="preserve">
    <value>An expression tree may not contain a multidimensional array initializer</value>
  </data>
  <data name="ERR_MissingArgument" xml:space="preserve">
    <value>Argument missing</value>
  </data>
  <data name="ERR_VariableUsedBeforeDeclaration" xml:space="preserve">
    <value>Cannot use local variable '{0}' before it is declared</value>
  </data>
  <data name="ERR_RecursivelyTypedVariable" xml:space="preserve">
    <value>Type of '{0}' cannot be inferred since its initializer directly or indirectly refers to the definition.</value>
  </data>
  <data name="ERR_ExplicitLayoutAndAutoImplementedProperty" xml:space="preserve">
    <value>'{0}': Auto-implemented properties cannot be used inside a type marked with StructLayout(LayoutKind.Explicit)</value>
  </data>
  <data name="ERR_UnassignedThisAutoProperty" xml:space="preserve">
    <value>Auto-implemented property '{0}' must be fully assigned before control is returned to the caller.</value>
  </data>
  <data name="ERR_VariableUsedBeforeDeclarationAndHidesField" xml:space="preserve">
    <value>Cannot use local variable '{0}' before it is declared. The declaration of the local variable hides the field '{1}'.</value>
  </data>
  <data name="ERR_ExpressionTreeContainsBadCoalesce" xml:space="preserve">
    <value>An expression tree lambda may not contain a coalescing operator with a null literal left-hand side</value>
  </data>
  <data name="ERR_IdentifierExpected" xml:space="preserve">
    <value>Identifier expected</value>
  </data>
  <data name="ERR_SemicolonExpected" xml:space="preserve">
    <value>; expected</value>
  </data>
  <data name="ERR_SyntaxError" xml:space="preserve">
    <value>Syntax error, '{0}' expected</value>
  </data>
  <data name="ERR_DuplicateModifier" xml:space="preserve">
    <value>Duplicate '{0}' modifier</value>
  </data>
  <data name="ERR_DuplicateAccessor" xml:space="preserve">
    <value>Property accessor already defined</value>
  </data>
  <data name="ERR_IntegralTypeExpected" xml:space="preserve">
    <value>Type byte, sbyte, short, ushort, int, uint, long, or ulong expected</value>
  </data>
  <data name="ERR_IllegalEscape" xml:space="preserve">
    <value>Unrecognized escape sequence</value>
  </data>
  <data name="ERR_NewlineInConst" xml:space="preserve">
    <value>Newline in constant</value>
  </data>
  <data name="ERR_EmptyCharConst" xml:space="preserve">
    <value>Empty character literal</value>
  </data>
  <data name="ERR_TooManyCharsInConst" xml:space="preserve">
    <value>Too many characters in character literal</value>
  </data>
  <data name="ERR_InvalidNumber" xml:space="preserve">
    <value>Invalid number</value>
  </data>
  <data name="ERR_GetOrSetExpected" xml:space="preserve">
    <value>A get or set accessor expected</value>
  </data>
  <data name="ERR_ClassTypeExpected" xml:space="preserve">
    <value>An object, string, or class type expected</value>
  </data>
  <data name="ERR_NamedArgumentExpected" xml:space="preserve">
    <value>Named attribute argument expected</value>
  </data>
  <data name="ERR_TooManyCatches" xml:space="preserve">
    <value>Catch clauses cannot follow the general catch clause of a try statement</value>
  </data>
  <data name="ERR_ThisOrBaseExpected" xml:space="preserve">
    <value>Keyword 'this' or 'base' expected</value>
  </data>
  <data name="ERR_OvlUnaryOperatorExpected" xml:space="preserve">
    <value>Overloadable unary operator expected</value>
  </data>
  <data name="ERR_OvlBinaryOperatorExpected" xml:space="preserve">
    <value>Overloadable binary operator expected</value>
  </data>
  <data name="ERR_IntOverflow" xml:space="preserve">
    <value>Integral constant is too large</value>
  </data>
  <data name="ERR_EOFExpected" xml:space="preserve">
    <value>Type or namespace definition, or end-of-file expected</value>
  </data>
  <data name="ERR_GlobalDefinitionOrStatementExpected" xml:space="preserve">
    <value>Member definition, statement, or end-of-file expected</value>
  </data>
  <data name="ERR_BadEmbeddedStmt" xml:space="preserve">
    <value>Embedded statement cannot be a declaration or labeled statement</value>
  </data>
  <data name="ERR_PPDirectiveExpected" xml:space="preserve">
    <value>Preprocessor directive expected</value>
  </data>
  <data name="ERR_EndOfPPLineExpected" xml:space="preserve">
    <value>Single-line comment or end-of-line expected</value>
  </data>
  <data name="ERR_CloseParenExpected" xml:space="preserve">
    <value>) expected</value>
  </data>
  <data name="ERR_EndifDirectiveExpected" xml:space="preserve">
    <value>#endif directive expected</value>
  </data>
  <data name="ERR_UnexpectedDirective" xml:space="preserve">
    <value>Unexpected preprocessor directive</value>
  </data>
  <data name="ERR_ErrorDirective" xml:space="preserve">
    <value>#error: '{0}'</value>
  </data>
  <data name="WRN_WarningDirective" xml:space="preserve">
    <value>#warning: '{0}'</value>
  </data>
  <data name="WRN_WarningDirective_Title" xml:space="preserve">
    <value>#warning directive</value>
  </data>
  <data name="ERR_TypeExpected" xml:space="preserve">
    <value>Type expected</value>
  </data>
  <data name="ERR_PPDefFollowsToken" xml:space="preserve">
    <value>Cannot define/undefine preprocessor symbols after first token in file</value>
  </data>
  <data name="ERR_PPReferenceFollowsToken" xml:space="preserve">
    <value>Cannot use #r after first token in file</value>
  </data>
  <data name="ERR_OpenEndedComment" xml:space="preserve">
    <value>End-of-file found, '*/' expected</value>
  </data>
  <data name="ERR_OvlOperatorExpected" xml:space="preserve">
    <value>Overloadable operator expected</value>
  </data>
  <data name="ERR_EndRegionDirectiveExpected" xml:space="preserve">
    <value>#endregion directive expected</value>
  </data>
  <data name="ERR_UnterminatedStringLit" xml:space="preserve">
    <value>Unterminated string literal</value>
  </data>
  <data name="ERR_BadDirectivePlacement" xml:space="preserve">
    <value>Preprocessor directives must appear as the first non-whitespace character on a line</value>
  </data>
  <data name="ERR_IdentifierExpectedKW" xml:space="preserve">
    <value>Identifier expected; '{1}' is a keyword</value>
  </data>
  <data name="ERR_SemiOrLBraceExpected" xml:space="preserve">
    <value>{ or ; expected</value>
  </data>
  <data name="ERR_MultiTypeInDeclaration" xml:space="preserve">
    <value>Cannot use more than one type in a for, using, fixed, or declaration statement</value>
  </data>
  <data name="ERR_AddOrRemoveExpected" xml:space="preserve">
    <value>An add or remove accessor expected</value>
  </data>
  <data name="ERR_UnexpectedCharacter" xml:space="preserve">
    <value>Unexpected character '{0}'</value>
  </data>
  <data name="ERR_UnexpectedToken" xml:space="preserve">
    <value>Unexpected token '{0}'</value>
  </data>
  <data name="ERR_ProtectedInStatic" xml:space="preserve">
    <value>'{0}': static classes cannot contain protected members</value>
  </data>
  <data name="WRN_UnreachableGeneralCatch" xml:space="preserve">
    <value>A previous catch clause already catches all exceptions. All non-exceptions thrown will be wrapped in a System.Runtime.CompilerServices.RuntimeWrappedException.</value>
  </data>
  <data name="WRN_UnreachableGeneralCatch_Title" xml:space="preserve">
    <value>A previous catch clause already catches all exceptions</value>
  </data>
  <data name="WRN_UnreachableGeneralCatch_Description" xml:space="preserve">
    <value>This warning is caused when a catch() block has no specified exception type after a catch (System.Exception e) block. The warning advises that the catch() block will not catch any exceptions.

A catch() block after a catch (System.Exception e) block can catch non-CLS exceptions if the RuntimeCompatibilityAttribute is set to false in the AssemblyInfo.cs file: [assembly: RuntimeCompatibilityAttribute(WrapNonExceptionThrows = false)]. If this attribute is not set explicitly to false, all thrown non-CLS exceptions are wrapped as Exceptions and the catch (System.Exception e) block catches them.</value>
  </data>
  <data name="ERR_IncrementLvalueExpected" xml:space="preserve">
    <value>The operand of an increment or decrement operator must be a variable, property or indexer</value>
  </data>
  <data name="ERR_NoSuchMemberOrExtension" xml:space="preserve">
    <value>'{0}' does not contain a definition for '{1}' and no extension method '{1}' accepting a first argument of type '{0}' could be found (are you missing a using directive or an assembly reference?)</value>
  </data>
  <data name="ERR_NoSuchMemberOrExtensionNeedUsing" xml:space="preserve">
    <value>'{0}' does not contain a definition for '{1}' and no extension method '{1}' accepting a first argument of type '{0}' could be found (are you missing a using directive for '{2}'?)</value>
  </data>
  <data name="ERR_BadThisParam" xml:space="preserve">
    <value>Method '{0}' has a parameter modifier 'this' which is not on the first parameter</value>
  </data>
  <data name="ERR_BadRefWithThis" xml:space="preserve">
    <value> The parameter modifier 'ref' cannot be used with 'this' </value>
  </data>
  <data name="ERR_BadOutWithThis" xml:space="preserve">
    <value> The parameter modifier 'out' cannot be used with 'this' </value>
  </data>
  <data name="ERR_BadTypeforThis" xml:space="preserve">
    <value>The first parameter of an extension method cannot be of type '{0}'</value>
  </data>
  <data name="ERR_BadParamModThis" xml:space="preserve">
    <value>A parameter array cannot be used with 'this' modifier on an extension method</value>
  </data>
  <data name="ERR_BadExtensionMeth" xml:space="preserve">
    <value>Extension method must be static</value>
  </data>
  <data name="ERR_BadExtensionAgg" xml:space="preserve">
    <value>Extension method must be defined in a non-generic static class</value>
  </data>
  <data name="ERR_DupParamMod" xml:space="preserve">
    <value>A parameter can only have one '{0}' modifier</value>
  </data>
  <data name="ERR_MultiParamMod" xml:space="preserve">
    <value>A parameter cannot have all the specified modifiers; there are too many modifiers on the parameter</value>
  </data>
  <data name="ERR_ExtensionMethodsDecl" xml:space="preserve">
    <value>Extension methods must be defined in a top level static class; {0} is a nested class</value>
  </data>
  <data name="ERR_ExtensionAttrNotFound" xml:space="preserve">
    <value>Cannot define a new extension method because the compiler required type '{0}' cannot be found. Are you missing a reference to System.Core.dll?</value>
  </data>
  <data name="ERR_ExplicitExtension" xml:space="preserve">
    <value>Do not use 'System.Runtime.CompilerServices.ExtensionAttribute'. Use the 'this' keyword instead.</value>
  </data>
  <data name="ERR_ExplicitDynamicAttr" xml:space="preserve">
    <value>Do not use 'System.Runtime.CompilerServices.DynamicAttribute'. Use the 'dynamic' keyword instead.</value>
  </data>
  <data name="ERR_NoDynamicPhantomOnBaseCtor" xml:space="preserve">
    <value>The constructor call needs to be dynamically dispatched, but cannot be because it is part of a constructor initializer. Consider casting the dynamic arguments.</value>
  </data>
  <data name="ERR_ValueTypeExtDelegate" xml:space="preserve">
    <value>Extension method '{0}' defined on value type '{1}' cannot be used to create delegates</value>
  </data>
  <data name="ERR_BadArgCount" xml:space="preserve">
    <value>No overload for method '{0}' takes {1} arguments</value>
  </data>
  <data name="ERR_BadArgType" xml:space="preserve">
    <value>Argument {0}: cannot convert from '{1}' to '{2}'</value>
  </data>
  <data name="ERR_NoSourceFile" xml:space="preserve">
    <value>Source file '{0}' could not be opened -- {1}</value>
  </data>
  <data name="ERR_CantRefResource" xml:space="preserve">
    <value>Cannot link resource files when building a module</value>
  </data>
  <data name="ERR_ResourceNotUnique" xml:space="preserve">
    <value>Resource identifier '{0}' has already been used in this assembly</value>
  </data>
  <data name="ERR_ResourceFileNameNotUnique" xml:space="preserve">
    <value>Each linked resource and module must have a unique filename. Filename '{0}' is specified more than once in this assembly</value>
  </data>
  <data name="ERR_ImportNonAssembly" xml:space="preserve">
    <value>The referenced file '{0}' is not an assembly</value>
  </data>
  <data name="ERR_RefLvalueExpected" xml:space="preserve">
    <value>A ref or out value must be an assignable variable</value>
  </data>
  <data name="ERR_BaseInStaticMeth" xml:space="preserve">
    <value>Keyword 'base' is not available in a static method</value>
  </data>
  <data name="ERR_BaseInBadContext" xml:space="preserve">
    <value>Keyword 'base' is not available in the current context</value>
  </data>
  <data name="ERR_RbraceExpected" xml:space="preserve">
    <value>} expected</value>
  </data>
  <data name="ERR_LbraceExpected" xml:space="preserve">
    <value>{ expected</value>
  </data>
  <data name="ERR_InExpected" xml:space="preserve">
    <value>'in' expected</value>
  </data>
  <data name="ERR_InvalidPreprocExpr" xml:space="preserve">
    <value>Invalid preprocessor expression</value>
  </data>
  <data name="ERR_InvalidMemberDecl" xml:space="preserve">
    <value>Invalid token '{0}' in class, struct, or interface member declaration</value>
  </data>
  <data name="ERR_MemberNeedsType" xml:space="preserve">
    <value>Method must have a return type</value>
  </data>
  <data name="ERR_BadBaseType" xml:space="preserve">
    <value>Invalid base type</value>
  </data>
  <data name="WRN_EmptySwitch" xml:space="preserve">
    <value>Empty switch block</value>
  </data>
  <data name="WRN_EmptySwitch_Title" xml:space="preserve">
    <value>Empty switch block</value>
  </data>
  <data name="ERR_ExpectedEndTry" xml:space="preserve">
    <value>Expected catch or finally</value>
  </data>
  <data name="ERR_InvalidExprTerm" xml:space="preserve">
    <value>Invalid expression term '{0}'</value>
  </data>
  <data name="ERR_BadNewExpr" xml:space="preserve">
    <value>A new expression requires (), [], or {} after type</value>
  </data>
  <data name="ERR_NoNamespacePrivate" xml:space="preserve">
    <value>Elements defined in a namespace cannot be explicitly declared as private, protected, or protected internal</value>
  </data>
  <data name="ERR_BadVarDecl" xml:space="preserve">
    <value>Expected ; or = (cannot specify constructor arguments in declaration)</value>
  </data>
  <data name="ERR_UsingAfterElements" xml:space="preserve">
    <value>A using clause must precede all other elements defined in the namespace except extern alias declarations</value>
  </data>
  <data name="ERR_BadBinOpArgs" xml:space="preserve">
    <value>Overloaded binary operator '{0}' takes two parameters</value>
  </data>
  <data name="ERR_BadUnOpArgs" xml:space="preserve">
    <value>Overloaded unary operator '{0}' takes one parameter</value>
  </data>
  <data name="ERR_NoVoidParameter" xml:space="preserve">
    <value>Invalid parameter type 'void'</value>
  </data>
  <data name="ERR_DuplicateAlias" xml:space="preserve">
    <value>The using alias '{0}' appeared previously in this namespace</value>
  </data>
  <data name="ERR_BadProtectedAccess" xml:space="preserve">
    <value>Cannot access protected member '{0}' via a qualifier of type '{1}'; the qualifier must be of type '{2}' (or derived from it)</value>
  </data>
  <data name="ERR_AddModuleAssembly" xml:space="preserve">
    <value>'{0}' cannot be added to this assembly because it already is an assembly</value>
  </data>
  <data name="ERR_BindToBogusProp2" xml:space="preserve">
    <value>Property, indexer, or event '{0}' is not supported by the language; try directly calling accessor methods '{1}' or '{2}'</value>
  </data>
  <data name="ERR_BindToBogusProp1" xml:space="preserve">
    <value>Property, indexer, or event '{0}' is not supported by the language; try directly calling accessor method '{1}'</value>
  </data>
  <data name="ERR_NoVoidHere" xml:space="preserve">
    <value>Keyword 'void' cannot be used in this context</value>
  </data>
  <data name="ERR_IndexerNeedsParam" xml:space="preserve">
    <value>Indexers must have at least one parameter</value>
  </data>
  <data name="ERR_BadArraySyntax" xml:space="preserve">
    <value>Array type specifier, [], must appear before parameter name</value>
  </data>
  <data name="ERR_BadOperatorSyntax" xml:space="preserve">
    <value>Declaration is not valid; use '{0} operator &lt;dest-type&gt; (...' instead</value>
  </data>
  <data name="ERR_MainClassNotFound" xml:space="preserve">
    <value>Could not find '{0}' specified for Main method</value>
  </data>
  <data name="ERR_MainClassNotClass" xml:space="preserve">
    <value>'{0}' specified for Main method must be a valid non-generic class or struct</value>
  </data>
  <data name="ERR_NoMainInClass" xml:space="preserve">
    <value>'{0}' does not have a suitable static Main method</value>
  </data>
  <data name="ERR_MainClassIsImport" xml:space="preserve">
    <value>Cannot use '{0}' for Main method because it is imported</value>
  </data>
  <data name="ERR_OutputNeedsName" xml:space="preserve">
    <value>Outputs without source must have the /out option specified</value>
  </data>
  <data name="ERR_CantHaveWin32ResAndManifest" xml:space="preserve">
    <value>Conflicting options specified: Win32 resource file; Win32 manifest</value>
  </data>
  <data name="ERR_CantHaveWin32ResAndIcon" xml:space="preserve">
    <value>Conflicting options specified: Win32 resource file; Win32 icon</value>
  </data>
  <data name="ERR_CantReadResource" xml:space="preserve">
    <value>Error reading resource '{0}' -- '{1}'</value>
  </data>
  <data name="WRN_XMLParseError" xml:space="preserve">
    <value>XML comment has badly formed XML -- '{0}'</value>
  </data>
  <data name="WRN_XMLParseError_Title" xml:space="preserve">
    <value>XML comment has badly formed XML</value>
  </data>
  <data name="WRN_DuplicateParamTag" xml:space="preserve">
    <value>XML comment has a duplicate param tag for '{0}'</value>
  </data>
  <data name="WRN_DuplicateParamTag_Title" xml:space="preserve">
    <value>XML comment has a duplicate param tag</value>
  </data>
  <data name="WRN_UnmatchedParamTag" xml:space="preserve">
    <value>XML comment has a param tag for '{0}', but there is no parameter by that name</value>
  </data>
  <data name="WRN_UnmatchedParamTag_Title" xml:space="preserve">
    <value>XML comment has a param tag, but there is no parameter by that name</value>
  </data>
  <data name="WRN_UnmatchedParamRefTag" xml:space="preserve">
    <value>XML comment on '{1}' has a paramref tag for '{0}', but there is no parameter by that name</value>
  </data>
  <data name="WRN_UnmatchedParamRefTag_Title" xml:space="preserve">
    <value>XML comment has a paramref tag, but there is no parameter by that name</value>
  </data>
  <data name="WRN_MissingParamTag" xml:space="preserve">
    <value>Parameter '{0}' has no matching param tag in the XML comment for '{1}' (but other parameters do)</value>
  </data>
  <data name="WRN_MissingParamTag_Title" xml:space="preserve">
    <value>Parameter has no matching param tag in the XML comment (but other parameters do)</value>
  </data>
  <data name="WRN_BadXMLRef" xml:space="preserve">
    <value>XML comment has cref attribute '{0}' that could not be resolved</value>
  </data>
  <data name="WRN_BadXMLRef_Title" xml:space="preserve">
    <value>XML comment has cref attribute that could not be resolved</value>
  </data>
  <data name="ERR_BadStackAllocExpr" xml:space="preserve">
    <value>A stackalloc expression requires [] after type</value>
  </data>
  <data name="ERR_InvalidLineNumber" xml:space="preserve">
    <value>The line number specified for #line directive is missing or invalid</value>
  </data>
  <data name="ERR_MissingPPFile" xml:space="preserve">
    <value>Quoted file name, single-line comment or end-of-line expected</value>
  </data>
  <data name="ERR_ExpectedPPFile" xml:space="preserve">
    <value>Quoted file name expected</value>
  </data>
  <data name="ERR_ReferenceDirectiveOnlyAllowedInScripts" xml:space="preserve">
    <value>#r is only allowed in scripts</value>
  </data>
  <data name="ERR_ForEachMissingMember" xml:space="preserve">
    <value>foreach statement cannot operate on variables of type '{0}' because '{0}' does not contain a public definition for '{1}'</value>
  </data>
  <data name="WRN_BadXMLRefParamType" xml:space="preserve">
    <value>Invalid type for parameter {0} in XML comment cref attribute: '{1}'</value>
  </data>
  <data name="WRN_BadXMLRefParamType_Title" xml:space="preserve">
    <value>Invalid type for parameter in XML comment cref attribute</value>
  </data>
  <data name="WRN_BadXMLRefReturnType" xml:space="preserve">
    <value>Invalid return type in XML comment cref attribute</value>
  </data>
  <data name="WRN_BadXMLRefReturnType_Title" xml:space="preserve">
    <value>Invalid return type in XML comment cref attribute</value>
  </data>
  <data name="ERR_BadWin32Res" xml:space="preserve">
    <value>Error reading Win32 resources -- {0}</value>
  </data>
  <data name="WRN_BadXMLRefSyntax" xml:space="preserve">
    <value>XML comment has syntactically incorrect cref attribute '{0}'</value>
  </data>
  <data name="WRN_BadXMLRefSyntax_Title" xml:space="preserve">
    <value>XML comment has syntactically incorrect cref attribute</value>
  </data>
  <data name="ERR_BadModifierLocation" xml:space="preserve">
    <value>Member modifier '{0}' must precede the member type and name</value>
  </data>
  <data name="ERR_MissingArraySize" xml:space="preserve">
    <value>Array creation must have array size or array initializer</value>
  </data>
  <data name="WRN_UnprocessedXMLComment" xml:space="preserve">
    <value>XML comment is not placed on a valid language element</value>
  </data>
  <data name="WRN_UnprocessedXMLComment_Title" xml:space="preserve">
    <value>XML comment is not placed on a valid language element</value>
  </data>
  <data name="WRN_FailedInclude" xml:space="preserve">
    <value>Unable to include XML fragment '{1}' of file '{0}' -- {2}</value>
  </data>
  <data name="WRN_FailedInclude_Title" xml:space="preserve">
    <value>Unable to include XML fragment</value>
  </data>
  <data name="WRN_InvalidInclude" xml:space="preserve">
    <value>Invalid XML include element -- {0}</value>
  </data>
  <data name="WRN_InvalidInclude_Title" xml:space="preserve">
    <value>Invalid XML include element</value>
  </data>
  <data name="WRN_MissingXMLComment" xml:space="preserve">
    <value>Missing XML comment for publicly visible type or member '{0}'</value>
  </data>
  <data name="WRN_MissingXMLComment_Title" xml:space="preserve">
    <value>Missing XML comment for publicly visible type or member</value>
  </data>
  <data name="WRN_MissingXMLComment_Description" xml:space="preserve">
    <value>The /doc compiler option was specified, but one or more constructs did not have comments.</value>
  </data>
  <data name="WRN_XMLParseIncludeError" xml:space="preserve">
    <value>Badly formed XML in included comments file -- '{0}'</value>
  </data>
  <data name="WRN_XMLParseIncludeError_Title" xml:space="preserve">
    <value>Badly formed XML in included comments file</value>
  </data>
  <data name="ERR_BadDelArgCount" xml:space="preserve">
    <value>Delegate '{0}' does not take {1} arguments</value>
  </data>
  <data name="ERR_UnexpectedSemicolon" xml:space="preserve">
    <value>Semicolon after method or accessor block is not valid</value>
  </data>
  <data name="ERR_MethodReturnCantBeRefAny" xml:space="preserve">
    <value>Method or delegate cannot return type '{0}'</value>
  </data>
  <data name="ERR_CompileCancelled" xml:space="preserve">
    <value>Compilation cancelled by user</value>
  </data>
  <data name="ERR_MethodArgCantBeRefAny" xml:space="preserve">
    <value>Cannot make reference to variable of type '{0}'</value>
  </data>
  <data name="ERR_AssgReadonlyLocal" xml:space="preserve">
    <value>Cannot assign to '{0}' because it is read-only</value>
  </data>
  <data name="ERR_RefReadonlyLocal" xml:space="preserve">
    <value>Cannot use '{0}' as a ref or out value because it is read-only</value>
  </data>
  <data name="ERR_CantUseRequiredAttribute" xml:space="preserve">
    <value>The RequiredAttribute attribute is not permitted on C# types</value>
  </data>
  <data name="ERR_NoModifiersOnAccessor" xml:space="preserve">
    <value>Modifiers cannot be placed on event accessor declarations</value>
  </data>
  <data name="ERR_ParamsCantBeRefOut" xml:space="preserve">
    <value>The params parameter cannot be declared as ref or out</value>
  </data>
  <data name="ERR_ReturnNotLValue" xml:space="preserve">
    <value>Cannot modify the return value of '{0}' because it is not a variable</value>
  </data>
  <data name="ERR_MissingCoClass" xml:space="preserve">
    <value>The managed coclass wrapper class '{0}' for interface '{1}' cannot be found (are you missing an assembly reference?)</value>
  </data>
  <data name="ERR_AmbiguousAttribute" xml:space="preserve">
    <value>'{0}' is ambiguous between '{1}' and '{2}'; use either '@{0}' or '{0}Attribute'</value>
  </data>
  <data name="ERR_BadArgExtraRef" xml:space="preserve">
    <value>Argument {0} may not be passed with the '{1}' keyword</value>
  </data>
  <data name="WRN_CmdOptionConflictsSource" xml:space="preserve">
    <value>Option '{0}' overrides attribute '{1}' given in a source file or added module</value>
  </data>
  <data name="WRN_CmdOptionConflictsSource_Title" xml:space="preserve">
    <value>Option overrides attribute given in a source file or added module</value>
  </data>
  <data name="WRN_CmdOptionConflictsSource_Description" xml:space="preserve">
    <value>This warning occurs if the assembly attributes AssemblyKeyFileAttribute or AssemblyKeyNameAttribute found in source conflict with the /keyfile or /keycontainer command line option or key file name or key container specified in the Project Properties.</value>
  </data>
  <data name="ERR_BadCompatMode" xml:space="preserve">
    <value>Invalid option '{0}' for /langversion; must be ISO-1, ISO-2, Default or an integer in range 1 to 6.</value>
  </data>
  <data name="ERR_DelegateOnConditional" xml:space="preserve">
    <value>Cannot create delegate with '{0}' because it or a method it overrides has a Conditional attribute</value>
  </data>
  <data name="ERR_CantMakeTempFile" xml:space="preserve">
    <value>Cannot create temporary file -- {0}</value>
  </data>
  <data name="ERR_BadArgRef" xml:space="preserve">
    <value>Argument {0} must be passed with the '{1}' keyword</value>
  </data>
  <data name="ERR_YieldInAnonMeth" xml:space="preserve">
    <value>The yield statement cannot be used inside an anonymous method or lambda expression</value>
  </data>
  <data name="ERR_ReturnInIterator" xml:space="preserve">
    <value>Cannot return a value from an iterator. Use the yield return statement to return a value, or yield break to end the iteration.</value>
  </data>
  <data name="ERR_BadIteratorArgType" xml:space="preserve">
    <value>Iterators cannot have ref or out parameters</value>
  </data>
  <data name="ERR_BadIteratorReturn" xml:space="preserve">
    <value>The body of '{0}' cannot be an iterator block because '{1}' is not an iterator interface type</value>
  </data>
  <data name="ERR_BadYieldInFinally" xml:space="preserve">
    <value>Cannot yield in the body of a finally clause</value>
  </data>
  <data name="ERR_BadYieldInTryOfCatch" xml:space="preserve">
    <value>Cannot yield a value in the body of a try block with a catch clause</value>
  </data>
  <data name="ERR_EmptyYield" xml:space="preserve">
    <value>Expression expected after yield return</value>
  </data>
  <data name="ERR_AnonDelegateCantUse" xml:space="preserve">
    <value>Cannot use ref or out parameter '{0}' inside an anonymous method, lambda expression, or query expression</value>
  </data>
  <data name="ERR_IllegalInnerUnsafe" xml:space="preserve">
    <value>Unsafe code may not appear in iterators</value>
  </data>
  <data name="ERR_BadYieldInCatch" xml:space="preserve">
    <value>Cannot yield a value in the body of a catch clause</value>
  </data>
  <data name="ERR_BadDelegateLeave" xml:space="preserve">
    <value>Control cannot leave the body of an anonymous method or lambda expression</value>
  </data>
  <data name="WRN_IllegalPragma" xml:space="preserve">
    <value>Unrecognized #pragma directive</value>
  </data>
  <data name="WRN_IllegalPragma_Title" xml:space="preserve">
    <value>Unrecognized #pragma directive</value>
  </data>
  <data name="WRN_IllegalPPWarning" xml:space="preserve">
    <value>Expected disable or restore</value>
  </data>
  <data name="WRN_IllegalPPWarning_Title" xml:space="preserve">
    <value>Expected disable or restore after #pragma warning</value>
  </data>
  <data name="WRN_BadRestoreNumber" xml:space="preserve">
    <value>Cannot restore warning 'CS{0}' because it was disabled globally</value>
  </data>
  <data name="WRN_BadRestoreNumber_Title" xml:space="preserve">
    <value>Cannot restore warning because it was disabled globally</value>
  </data>
  <data name="ERR_VarargsIterator" xml:space="preserve">
    <value>__arglist is not allowed in the parameter list of iterators</value>
  </data>
  <data name="ERR_UnsafeIteratorArgType" xml:space="preserve">
    <value>Iterators cannot have unsafe parameters or yield types</value>
  </data>
  <data name="ERR_BadCoClassSig" xml:space="preserve">
    <value>The managed coclass wrapper class signature '{0}' for interface '{1}' is not a valid class name signature</value>
  </data>
  <data name="ERR_MultipleIEnumOfT" xml:space="preserve">
    <value>foreach statement cannot operate on variables of type '{0}' because it implements multiple instantiations of '{1}'; try casting to a specific interface instantiation</value>
  </data>
  <data name="ERR_FixedDimsRequired" xml:space="preserve">
    <value>A fixed size buffer field must have the array size specifier after the field name</value>
  </data>
  <data name="ERR_FixedNotInStruct" xml:space="preserve">
    <value>Fixed size buffer fields may only be members of structs</value>
  </data>
  <data name="ERR_AnonymousReturnExpected" xml:space="preserve">
    <value>Not all code paths return a value in {0} of type '{1}'</value>
  </data>
  <data name="WRN_NonECMAFeature" xml:space="preserve">
    <value>Feature '{0}' is not part of the standardized ISO C# language specification, and may not be accepted by other compilers</value>
  </data>
  <data name="WRN_NonECMAFeature_Title" xml:space="preserve">
    <value>Feature is not part of the standardized ISO C# language specification, and may not be accepted by other compilers</value>
  </data>
  <data name="ERR_ExpectedVerbatimLiteral" xml:space="preserve">
    <value>Keyword, identifier, or string expected after verbatim specifier: @</value>
  </data>
  <data name="ERR_AssgReadonly2" xml:space="preserve">
    <value>Members of readonly field '{0}' cannot be modified (except in a constructor or a variable initializer)</value>
  </data>
  <data name="ERR_RefReadonly2" xml:space="preserve">
    <value>Members of readonly field '{0}' cannot be used as a ref or out value (except in a constructor)</value>
  </data>
  <data name="ERR_AssgReadonlyStatic2" xml:space="preserve">
    <value>Fields of static readonly field '{0}' cannot be assigned to (except in a static constructor or a variable initializer)</value>
  </data>
  <data name="ERR_RefReadonlyStatic2" xml:space="preserve">
    <value>Fields of static readonly field '{0}' cannot be used as a ref or out value (except in a static constructor)</value>
  </data>
  <data name="ERR_AssgReadonlyLocal2Cause" xml:space="preserve">
    <value>Cannot modify members of '{0}' because it is a '{1}'</value>
  </data>
  <data name="ERR_RefReadonlyLocal2Cause" xml:space="preserve">
    <value>Cannot use fields of '{0}' as a ref or out value because it is a '{1}'</value>
  </data>
  <data name="ERR_AssgReadonlyLocalCause" xml:space="preserve">
    <value>Cannot assign to '{0}' because it is a '{1}'</value>
  </data>
  <data name="ERR_RefReadonlyLocalCause" xml:space="preserve">
    <value>Cannot use '{0}' as a ref or out value because it is a '{1}'</value>
  </data>
  <data name="WRN_ErrorOverride" xml:space="preserve">
    <value>{0}. See also error CS{1}.</value>
  </data>
  <data name="WRN_ErrorOverride_Title" xml:space="preserve">
    <value>Warning is overriding an error</value>
  </data>
  <data name="WRN_ErrorOverride_Description" xml:space="preserve">
    <value>The compiler emits this warning when it overrides an error with a warning. For information about the problem, search for the error code mentioned.</value>
  </data>
  <data name="ERR_AnonMethToNonDel" xml:space="preserve">
    <value>Cannot convert {0} to type '{1}' because it is not a delegate type</value>
  </data>
  <data name="ERR_CantConvAnonMethParams" xml:space="preserve">
    <value>Cannot convert {0} to delegate type '{1}' because the parameter types do not match the delegate parameter types</value>
  </data>
  <data name="ERR_CantConvAnonMethReturns" xml:space="preserve">
    <value>Cannot convert {0} to intended delegate type because some of the return types in the block are not implicitly convertible to the delegate return type</value>
  </data>
  <data name="ERR_BadAsyncReturnExpression" xml:space="preserve">
    <value>Since this is an async method, the return expression must be of type '{0}' rather than 'Task&lt;{0}&gt;'</value>
  </data>
  <data name="ERR_CantConvAsyncAnonFuncReturns" xml:space="preserve">
    <value>Cannot convert async {0} to delegate type '{1}'. An async {0} may return void, Task or Task&lt;T&gt;, none of which are convertible to '{1}'.</value>
  </data>
  <data name="ERR_IllegalFixedType" xml:space="preserve">
    <value>Fixed size buffer type must be one of the following: bool, byte, short, int, long, char, sbyte, ushort, uint, ulong, float or double</value>
  </data>
  <data name="ERR_FixedOverflow" xml:space="preserve">
    <value>Fixed size buffer of length {0} and type '{1}' is too big</value>
  </data>
  <data name="ERR_InvalidFixedArraySize" xml:space="preserve">
    <value>Fixed size buffers must have a length greater than zero</value>
  </data>
  <data name="ERR_FixedBufferNotFixed" xml:space="preserve">
    <value>You cannot use fixed size buffers contained in unfixed expressions. Try using the fixed statement.</value>
  </data>
  <data name="ERR_AttributeNotOnAccessor" xml:space="preserve">
    <value>Attribute '{0}' is not valid on property or event accessors. It is only valid on '{1}' declarations.</value>
  </data>
  <data name="WRN_InvalidSearchPathDir" xml:space="preserve">
    <value>Invalid search path '{0}' specified in '{1}' -- '{2}'</value>
  </data>
  <data name="WRN_InvalidSearchPathDir_Title" xml:space="preserve">
    <value>Invalid search path specified</value>
  </data>
  <data name="ERR_IllegalVarArgs" xml:space="preserve">
    <value>__arglist is not valid in this context</value>
  </data>
  <data name="ERR_IllegalParams" xml:space="preserve">
    <value>params is not valid in this context</value>
  </data>
  <data name="ERR_BadModifiersOnNamespace" xml:space="preserve">
    <value>A namespace declaration cannot have modifiers or attributes</value>
  </data>
  <data name="ERR_BadPlatformType" xml:space="preserve">
    <value>Invalid option '{0}' for /platform; must be anycpu, x86, Itanium or x64</value>
  </data>
  <data name="ERR_ThisStructNotInAnonMeth" xml:space="preserve">
    <value>Anonymous methods, lambda expressions, and query expressions inside structs cannot access instance members of 'this'. Consider copying 'this' to a local variable outside the anonymous method, lambda expression or query expression and using the local instead.</value>
  </data>
  <data name="ERR_NoConvToIDisp" xml:space="preserve">
    <value>'{0}': type used in a using statement must be implicitly convertible to 'System.IDisposable'</value>
  </data>
  <data name="ERR_BadParamRef" xml:space="preserve">
    <value>Parameter {0} must be declared with the '{1}' keyword</value>
  </data>
  <data name="ERR_BadParamExtraRef" xml:space="preserve">
    <value>Parameter {0} should not be declared with the '{1}' keyword</value>
  </data>
  <data name="ERR_BadParamType" xml:space="preserve">
    <value>Parameter {0} is declared as type '{1}{2}' but should be '{3}{4}'</value>
  </data>
  <data name="ERR_BadExternIdentifier" xml:space="preserve">
    <value>Invalid extern alias for '/reference'; '{0}' is not a valid identifier</value>
  </data>
  <data name="ERR_AliasMissingFile" xml:space="preserve">
    <value>Invalid reference alias option: '{0}=' -- missing filename</value>
  </data>
  <data name="ERR_GlobalExternAlias" xml:space="preserve">
    <value>You cannot redefine the global extern alias</value>
  </data>
  <data name="ERR_MissingTypeInSource" xml:space="preserve">
    <value>Reference to type '{0}' claims it is defined in this assembly, but it is not defined in source or any added modules</value>
  </data>
  <data name="ERR_MissingTypeInAssembly" xml:space="preserve">
    <value>Reference to type '{0}' claims it is defined in '{1}', but it could not be found</value>
  </data>
  <data name="WRN_MultiplePredefTypes" xml:space="preserve">
    <value>The predefined type '{0}' is defined in multiple assemblies in the global alias; using definition from '{1}'</value>
  </data>
  <data name="WRN_MultiplePredefTypes_Title" xml:space="preserve">
    <value>Predefined type is defined in multiple assemblies in the global alias</value>
  </data>
  <data name="WRN_MultiplePredefTypes_Description" xml:space="preserve">
    <value>This error occurs when a predefined system type such as System.Int32 is found in two assemblies. One way this can happen is if you are referencing mscorlib or System.Runtime.dll from two different places, such as trying to run two versions of the .NET Framework side-by-side.</value>
  </data>
  <data name="ERR_LocalCantBeFixedAndHoisted" xml:space="preserve">
    <value>Local '{0}' or its members cannot have their address taken and be used inside an anonymous method or lambda expression</value>
  </data>
  <data name="WRN_TooManyLinesForDebugger" xml:space="preserve">
    <value>Source file has exceeded the limit of 16,707,565 lines representable in the PDB; debug information will be incorrect</value>
  </data>
  <data name="WRN_TooManyLinesForDebugger_Title" xml:space="preserve">
    <value>Source file has exceeded the limit of 16,707,565 lines representable in the PDB; debug information will be incorrect</value>
  </data>
  <data name="ERR_CantConvAnonMethNoParams" xml:space="preserve">
    <value>Cannot convert anonymous method block without a parameter list to delegate type '{0}' because it has one or more out parameters</value>
  </data>
  <data name="ERR_ConditionalOnNonAttributeClass" xml:space="preserve">
    <value>Attribute '{0}' is only valid on methods or attribute classes</value>
  </data>
  <data name="WRN_CallOnNonAgileField" xml:space="preserve">
    <value>Accessing a member on '{0}' may cause a runtime exception because it is a field of a marshal-by-reference class</value>
  </data>
  <data name="WRN_CallOnNonAgileField_Title" xml:space="preserve">
    <value>Accessing a member on a field of a marshal-by-reference class may cause a runtime exception</value>
  </data>
  <data name="WRN_CallOnNonAgileField_Description" xml:space="preserve">
    <value>This warning occurs when you try to call a method, property, or indexer on a member of a class that derives from MarshalByRefObject, and the member is a value type. Objects that inherit from MarshalByRefObject are typically intended to be marshaled by reference across an application domain. If any code ever attempts to directly access the value-type member of such an object across an application domain, a runtime exception will occur. To resolve the warning, first copy the member into a local variable and call the method on that variable.</value>
  </data>
  <data name="WRN_BadWarningNumber" xml:space="preserve">
    <value>'{0}' is not a valid warning number</value>
  </data>
  <data name="WRN_BadWarningNumber_Title" xml:space="preserve">
    <value>Not a valid warning number</value>
  </data>
  <data name="WRN_BadWarningNumber_Description" xml:space="preserve">
    <value>A number that was passed to the #pragma warning preprocessor directive was not a valid warning number. Verify that the number represents a warning, not an error.</value>
  </data>
  <data name="WRN_InvalidNumber" xml:space="preserve">
    <value>Invalid number</value>
  </data>
  <data name="WRN_InvalidNumber_Title" xml:space="preserve">
    <value>Invalid number</value>
  </data>
  <data name="WRN_FileNameTooLong" xml:space="preserve">
    <value>Invalid filename specified for preprocessor directive. Filename is too long or not a valid filename.</value>
  </data>
  <data name="WRN_FileNameTooLong_Title" xml:space="preserve">
    <value>Invalid filename specified for preprocessor directive</value>
  </data>
  <data name="WRN_IllegalPPChecksum" xml:space="preserve">
    <value>Invalid #pragma checksum syntax; should be #pragma checksum "filename" "{XXXXXXXX-XXXX-XXXX-XXXX-XXXXXXXXXXXX}" "XXXX..."</value>
  </data>
  <data name="WRN_IllegalPPChecksum_Title" xml:space="preserve">
    <value>Invalid #pragma checksum syntax</value>
  </data>
  <data name="WRN_EndOfPPLineExpected" xml:space="preserve">
    <value>Single-line comment or end-of-line expected</value>
  </data>
  <data name="WRN_EndOfPPLineExpected_Title" xml:space="preserve">
    <value>Single-line comment or end-of-line expected after #pragma directive</value>
  </data>
  <data name="WRN_ConflictingChecksum" xml:space="preserve">
    <value>Different checksum values given for '{0}'</value>
  </data>
  <data name="WRN_ConflictingChecksum_Title" xml:space="preserve">
    <value>Different #pragma checksum values given</value>
  </data>
  <data name="WRN_InvalidAssemblyName" xml:space="preserve">
    <value>Assembly reference '{0}' is invalid and cannot be resolved</value>
  </data>
  <data name="WRN_InvalidAssemblyName_Title" xml:space="preserve">
    <value>Assembly reference is invalid and cannot be resolved</value>
  </data>
  <data name="WRN_InvalidAssemblyName_Description" xml:space="preserve">
    <value>This warning indicates that an attribute, such as InternalsVisibleToAttribute, was not specified correctly.</value>
  </data>
  <data name="WRN_UnifyReferenceMajMin" xml:space="preserve">
    <value>Assuming assembly reference '{0}' used by '{1}' matches identity '{2}' of '{3}', you may need to supply runtime policy</value>
  </data>
  <data name="WRN_UnifyReferenceMajMin_Title" xml:space="preserve">
    <value>Assuming assembly reference matches identity</value>
  </data>
  <data name="WRN_UnifyReferenceMajMin_Description" xml:space="preserve">
    <value>The two assemblies differ in release and/or version number. For unification to occur, you must specify directives in the application's .config file, and you must provide the correct strong name of an assembly.</value>
  </data>
  <data name="WRN_UnifyReferenceBldRev" xml:space="preserve">
    <value>Assuming assembly reference '{0}' used by '{1}' matches identity '{2}' of '{3}', you may need to supply runtime policy</value>
  </data>
  <data name="WRN_UnifyReferenceBldRev_Title" xml:space="preserve">
    <value>Assuming assembly reference matches identity</value>
  </data>
  <data name="WRN_UnifyReferenceBldRev_Description" xml:space="preserve">
    <value>The two assemblies differ in release and/or version number. For unification to occur, you must specify directives in the application's .config file, and you must provide the correct strong name of an assembly.</value>
  </data>
  <data name="ERR_DuplicateImport" xml:space="preserve">
    <value>Multiple assemblies with equivalent identity have been imported: '{0}' and '{1}'. Remove one of the duplicate references.</value>
  </data>
  <data name="ERR_DuplicateImportSimple" xml:space="preserve">
    <value>An assembly with the same simple name '{0}' has already been imported. Try removing one of the references (e.g. '{1}') or sign them to enable side-by-side.</value>
  </data>
  <data name="ERR_AssemblyMatchBadVersion" xml:space="preserve">
    <value>Assembly '{0}' with identity '{1}' uses '{2}' which has a higher version than referenced assembly '{3}' with identity '{4}'</value>
  </data>
  <data name="ERR_FixedNeedsLvalue" xml:space="preserve">
    <value>Fixed size buffers can only be accessed through locals or fields</value>
  </data>
  <data name="WRN_DuplicateTypeParamTag" xml:space="preserve">
    <value>XML comment has a duplicate typeparam tag for '{0}'</value>
  </data>
  <data name="WRN_DuplicateTypeParamTag_Title" xml:space="preserve">
    <value>XML comment has a duplicate typeparam tag</value>
  </data>
  <data name="WRN_UnmatchedTypeParamTag" xml:space="preserve">
    <value>XML comment has a typeparam tag for '{0}', but there is no type parameter by that name</value>
  </data>
  <data name="WRN_UnmatchedTypeParamTag_Title" xml:space="preserve">
    <value>XML comment has a typeparam tag, but there is no type parameter by that name</value>
  </data>
  <data name="WRN_UnmatchedTypeParamRefTag" xml:space="preserve">
    <value>XML comment on '{1}' has a typeparamref tag for '{0}', but there is no type parameter by that name</value>
  </data>
  <data name="WRN_UnmatchedTypeParamRefTag_Title" xml:space="preserve">
    <value>XML comment has a typeparamref tag, but there is no type parameter by that name</value>
  </data>
  <data name="WRN_MissingTypeParamTag" xml:space="preserve">
    <value>Type parameter '{0}' has no matching typeparam tag in the XML comment on '{1}' (but other type parameters do)</value>
  </data>
  <data name="WRN_MissingTypeParamTag_Title" xml:space="preserve">
    <value>Type parameter has no matching typeparam tag in the XML comment (but other type parameters do)</value>
  </data>
  <data name="ERR_CantChangeTypeOnOverride" xml:space="preserve">
    <value>'{0}': type must be '{2}' to match overridden member '{1}'</value>
  </data>
  <data name="ERR_DoNotUseFixedBufferAttr" xml:space="preserve">
    <value>Do not use 'System.Runtime.CompilerServices.FixedBuffer' attribute. Use the 'fixed' field modifier instead.</value>
  </data>
  <data name="WRN_AssignmentToSelf" xml:space="preserve">
    <value>Assignment made to same variable; did you mean to assign something else?</value>
  </data>
  <data name="WRN_AssignmentToSelf_Title" xml:space="preserve">
    <value>Assignment made to same variable</value>
  </data>
  <data name="WRN_ComparisonToSelf" xml:space="preserve">
    <value>Comparison made to same variable; did you mean to compare something else?</value>
  </data>
  <data name="WRN_ComparisonToSelf_Title" xml:space="preserve">
    <value>Comparison made to same variable</value>
  </data>
  <data name="ERR_CantOpenWin32Res" xml:space="preserve">
    <value>Error opening Win32 resource file '{0}' -- '{1}'</value>
  </data>
  <data name="WRN_DotOnDefault" xml:space="preserve">
    <value>Expression will always cause a System.NullReferenceException because the default value of '{0}' is null</value>
  </data>
  <data name="WRN_DotOnDefault_Title" xml:space="preserve">
    <value>Expression will always cause a System.NullReferenceException because the type's default value is null</value>
  </data>
  <data name="ERR_NoMultipleInheritance" xml:space="preserve">
    <value>Class '{0}' cannot have multiple base classes: '{1}' and '{2}'</value>
  </data>
  <data name="ERR_BaseClassMustBeFirst" xml:space="preserve">
    <value>Base class '{0}' must come before any interfaces</value>
  </data>
  <data name="WRN_BadXMLRefTypeVar" xml:space="preserve">
    <value>XML comment has cref attribute '{0}' that refers to a type parameter</value>
  </data>
  <data name="WRN_BadXMLRefTypeVar_Title" xml:space="preserve">
    <value>XML comment has cref attribute that refers to a type parameter</value>
  </data>
  <data name="ERR_FriendAssemblyBadArgs" xml:space="preserve">
    <value>Friend assembly reference '{0}' is invalid. InternalsVisibleTo declarations cannot have a version, culture, public key token, or processor architecture specified.</value>
  </data>
  <data name="ERR_FriendAssemblySNReq" xml:space="preserve">
    <value>Friend assembly reference '{0}' is invalid. Strong-name signed assemblies must specify a public key in their InternalsVisibleTo declarations.</value>
  </data>
  <data name="ERR_DelegateOnNullable" xml:space="preserve">
    <value>Cannot bind delegate to '{0}' because it is a member of 'System.Nullable&lt;T&gt;'</value>
  </data>
  <data name="ERR_BadCtorArgCount" xml:space="preserve">
    <value>'{0}' does not contain a constructor that takes {1} arguments</value>
  </data>
  <data name="ERR_GlobalAttributesNotFirst" xml:space="preserve">
    <value>Assembly and module attributes must precede all other elements defined in a file except using clauses and extern alias declarations</value>
  </data>
  <data name="ERR_ExpressionExpected" xml:space="preserve">
    <value>Expected expression</value>
  </data>
  <data name="ERR_InvalidSubsystemVersion" xml:space="preserve">
    <value>Invalid version {0} for /subsystemversion. The version must be 6.02 or greater for ARM or AppContainerExe, and 4.00 or greater otherwise</value>
  </data>
  <data name="ERR_InteropMethodWithBody" xml:space="preserve">
    <value>Embedded interop method '{0}' contains a body.</value>
  </data>
  <data name="ERR_BadWarningLevel" xml:space="preserve">
    <value>Warning level must be in the range 0-4</value>
  </data>
  <data name="ERR_BadDebugType" xml:space="preserve">
    <value>Invalid option '{0}' for /debug; must be full or pdbonly</value>
  </data>
  <data name="ERR_BadResourceVis" xml:space="preserve">
    <value>Invalid option '{0}'; Resource visibility must be either 'public' or 'private'</value>
  </data>
  <data name="ERR_DefaultValueTypeMustMatch" xml:space="preserve">
    <value>The type of the argument to the DefaultParameterValue attribute must match the parameter type</value>
  </data>
  <data name="ERR_DefaultValueBadValueType" xml:space="preserve">
    <value>Argument of type '{0}' is not applicable for the DefaultParameterValue attribute</value>
  </data>
  <data name="ERR_MemberAlreadyInitialized" xml:space="preserve">
    <value>Duplicate initialization of member '{0}'</value>
  </data>
  <data name="ERR_MemberCannotBeInitialized" xml:space="preserve">
    <value>Member '{0}' cannot be initialized. It is not a field or property.</value>
  </data>
  <data name="ERR_StaticMemberInObjectInitializer" xml:space="preserve">
    <value>Static field or property '{0}' cannot be assigned in an object initializer</value>
  </data>
  <data name="ERR_ReadonlyValueTypeInObjectInitializer" xml:space="preserve">
    <value>Members of readonly field '{0}' of type '{1}' cannot be assigned with an object initializer because it is of a value type</value>
  </data>
  <data name="ERR_ValueTypePropertyInObjectInitializer" xml:space="preserve">
    <value>Members of property '{0}' of type '{1}' cannot be assigned with an object initializer because it is of a value type</value>
  </data>
  <data name="ERR_UnsafeTypeInObjectCreation" xml:space="preserve">
    <value>Unsafe type '{0}' cannot be used in object creation</value>
  </data>
  <data name="ERR_EmptyElementInitializer" xml:space="preserve">
    <value>Element initializer cannot be empty</value>
  </data>
  <data name="ERR_InitializerAddHasWrongSignature" xml:space="preserve">
    <value>The best overloaded method match for '{0}' has wrong signature for the initializer element. The initializable Add must be an accessible instance method.</value>
  </data>
  <data name="ERR_CollectionInitRequiresIEnumerable" xml:space="preserve">
    <value>Cannot initialize type '{0}' with a collection initializer because it does not implement 'System.Collections.IEnumerable'</value>
  </data>
  <data name="ERR_CantSetWin32Manifest" xml:space="preserve">
    <value>Error reading Win32 manifest file '{0}' -- '{1}'</value>
  </data>
  <data name="WRN_CantHaveManifestForModule" xml:space="preserve">
    <value>Ignoring /win32manifest for module because it only applies to assemblies</value>
  </data>
  <data name="WRN_CantHaveManifestForModule_Title" xml:space="preserve">
    <value>Ignoring /win32manifest for module because it only applies to assemblies</value>
  </data>
  <data name="ERR_BadExtensionArgTypes" xml:space="preserve">
    <value>'{0}' does not contain a definition for '{1}' and the best extension method overload '{2}' has some invalid arguments</value>
  </data>
  <data name="ERR_BadInstanceArgType" xml:space="preserve">
    <value>'{0}' does not contain a definition for '{1}' and the best extension method overload '{2}' requires a receiver of type '{3}'</value>
  </data>
  <data name="ERR_QueryDuplicateRangeVariable" xml:space="preserve">
    <value>The range variable '{0}' has already been declared</value>
  </data>
  <data name="ERR_QueryRangeVariableOverrides" xml:space="preserve">
    <value>The range variable '{0}' conflicts with a previous declaration of '{0}'</value>
  </data>
  <data name="ERR_QueryRangeVariableAssignedBadValue" xml:space="preserve">
    <value>Cannot assign {0} to a range variable</value>
  </data>
  <data name="ERR_QueryNoProviderCastable" xml:space="preserve">
    <value>Could not find an implementation of the query pattern for source type '{0}'.  '{1}' not found.  Consider explicitly specifying the type of the range variable '{2}'.</value>
  </data>
  <data name="ERR_QueryNoProviderStandard" xml:space="preserve">
    <value>Could not find an implementation of the query pattern for source type '{0}'.  '{1}' not found.  Are you missing a reference to 'System.Core.dll' or a using directive for 'System.Linq'?</value>
  </data>
  <data name="ERR_QueryNoProvider" xml:space="preserve">
    <value>Could not find an implementation of the query pattern for source type '{0}'.  '{1}' not found.</value>
  </data>
  <data name="ERR_QueryOuterKey" xml:space="preserve">
    <value>The name '{0}' is not in scope on the left side of 'equals'.  Consider swapping the expressions on either side of 'equals'.</value>
  </data>
  <data name="ERR_QueryInnerKey" xml:space="preserve">
    <value>The name '{0}' is not in scope on the right side of 'equals'.  Consider swapping the expressions on either side of 'equals'.</value>
  </data>
  <data name="ERR_QueryOutRefRangeVariable" xml:space="preserve">
    <value>Cannot pass the range variable '{0}' as an out or ref parameter</value>
  </data>
  <data name="ERR_QueryMultipleProviders" xml:space="preserve">
    <value>Multiple implementations of the query pattern were found for source type '{0}'.  Ambiguous call to '{1}'.</value>
  </data>
  <data name="ERR_QueryTypeInferenceFailedMulti" xml:space="preserve">
    <value>The type of one of the expressions in the {0} clause is incorrect.  Type inference failed in the call to '{1}'.</value>
  </data>
  <data name="ERR_QueryTypeInferenceFailed" xml:space="preserve">
    <value>The type of the expression in the {0} clause is incorrect.  Type inference failed in the call to '{1}'.</value>
  </data>
  <data name="ERR_QueryTypeInferenceFailedSelectMany" xml:space="preserve">
    <value>An expression of type '{0}' is not allowed in a subsequent from clause in a query expression with source type '{1}'.  Type inference failed in the call to '{2}'.</value>
  </data>
  <data name="ERR_ExpressionTreeContainsPointerOp" xml:space="preserve">
    <value>An expression tree may not contain an unsafe pointer operation</value>
  </data>
  <data name="ERR_ExpressionTreeContainsAnonymousMethod" xml:space="preserve">
    <value>An expression tree may not contain an anonymous method expression</value>
  </data>
  <data name="ERR_AnonymousMethodToExpressionTree" xml:space="preserve">
    <value>An anonymous method expression cannot be converted to an expression tree</value>
  </data>
  <data name="ERR_QueryRangeVariableReadOnly" xml:space="preserve">
    <value>Range variable '{0}' cannot be assigned to -- it is read only</value>
  </data>
  <data name="ERR_QueryRangeVariableSameAsTypeParam" xml:space="preserve">
    <value>The range variable '{0}' cannot have the same name as a method type parameter</value>
  </data>
  <data name="ERR_TypeVarNotFoundRangeVariable" xml:space="preserve">
    <value>The contextual keyword 'var' cannot be used in a range variable declaration</value>
  </data>
  <data name="ERR_BadArgTypesForCollectionAdd" xml:space="preserve">
    <value>The best overloaded Add method '{0}' for the collection initializer has some invalid arguments</value>
  </data>
  <data name="ERR_ByRefParameterInExpressionTree" xml:space="preserve">
    <value>An expression tree lambda may not contain an out or ref parameter</value>
  </data>
  <data name="ERR_VarArgsInExpressionTree" xml:space="preserve">
    <value>An expression tree lambda may not contain a method with variable arguments</value>
  </data>
  <data name="ERR_MemGroupInExpressionTree" xml:space="preserve">
    <value>An expression tree lambda may not contain a method group</value>
  </data>
  <data name="ERR_InitializerAddHasParamModifiers" xml:space="preserve">
    <value>The best overloaded method match '{0}' for the collection initializer element cannot be used. Collection initializer 'Add' methods cannot have ref or out parameters.</value>
  </data>
  <data name="ERR_NonInvocableMemberCalled" xml:space="preserve">
    <value>Non-invocable member '{0}' cannot be used like a method.</value>
  </data>
  <data name="WRN_MultipleRuntimeImplementationMatches" xml:space="preserve">
    <value>Member '{0}' implements interface member '{1}' in type '{2}'. There are multiple matches for the interface member at run-time. It is implementation dependent which method will be called.</value>
  </data>
  <data name="WRN_MultipleRuntimeImplementationMatches_Title" xml:space="preserve">
    <value>Member implements interface member with multiple matches at run-time</value>
  </data>
  <data name="WRN_MultipleRuntimeImplementationMatches_Description" xml:space="preserve">
    <value>This warning can be generated when two interface methods are differentiated only by whether a particular parameter is marked with ref or with out. It is best to change your code to avoid this warning because it is not obvious or guaranteed which method is called at runtime.

Although C# distinguishes between out and ref, the CLR sees them as the same. When deciding which method implements the interface, the CLR just picks one.

Give the compiler some way to differentiate the methods. For example, you can give them different names or provide an additional parameter on one of them.</value>
  </data>
  <data name="WRN_MultipleRuntimeOverrideMatches" xml:space="preserve">
    <value>Member '{1}' overrides '{0}'. There are multiple override candidates at run-time. It is implementation dependent which method will be called.</value>
  </data>
  <data name="WRN_MultipleRuntimeOverrideMatches_Title" xml:space="preserve">
    <value>Member overrides base member with multiple override candidates at run-time</value>
  </data>
  <data name="ERR_ObjectOrCollectionInitializerWithDelegateCreation" xml:space="preserve">
    <value>Object and collection initializer expressions may not be applied to a delegate creation expression</value>
  </data>
  <data name="ERR_InvalidConstantDeclarationType" xml:space="preserve">
    <value>'{0}' is of type '{1}'. The type specified in a constant declaration must be sbyte, byte, short, ushort, int, uint, long, ulong, char, float, double, decimal, bool, string, an enum-type, or a reference-type.</value>
  </data>
  <data name="ERR_FileNotFound" xml:space="preserve">
    <value>Source file '{0}' could not be found.</value>
  </data>
  <data name="WRN_FileAlreadyIncluded" xml:space="preserve">
    <value>Source file '{0}' specified multiple times</value>
  </data>
  <data name="WRN_FileAlreadyIncluded_Title" xml:space="preserve">
    <value>Source file specified multiple times</value>
  </data>
  <data name="ERR_NoFileSpec" xml:space="preserve">
    <value>Missing file specification for '{0}' option</value>
  </data>
  <data name="ERR_SwitchNeedsString" xml:space="preserve">
    <value>Command-line syntax error: Missing '{0}' for '{1}' option</value>
  </data>
  <data name="ERR_BadSwitch" xml:space="preserve">
    <value>Unrecognized option: '{0}'</value>
  </data>
  <data name="WRN_NoSources" xml:space="preserve">
    <value>No source files specified.</value>
  </data>
  <data name="WRN_NoSources_Title" xml:space="preserve">
    <value>No source files specified</value>
  </data>
  <data name="ERR_ExpectedSingleScript" xml:space="preserve">
    <value>Expected a script (.csx file) but none specified</value>
  </data>
  <data name="ERR_OpenResponseFile" xml:space="preserve">
    <value>Error opening response file '{0}'</value>
  </data>
  <data name="ERR_CantOpenFileWrite" xml:space="preserve">
    <value>Cannot open '{0}' for writing -- '{1}'</value>
  </data>
  <data name="ERR_BadBaseNumber" xml:space="preserve">
    <value>Invalid image base number '{0}'</value>
  </data>
  <data name="ERR_BinaryFile" xml:space="preserve">
    <value>'{0}' is a binary file instead of a text file</value>
  </data>
  <data name="FTL_BadCodepage" xml:space="preserve">
    <value>Code page '{0}' is invalid or not installed</value>
  </data>
  <data name="FTL_BadChecksumAlgorithm" xml:space="preserve">
    <value>Algorithm '{0}' is not supported</value>
  </data>
  <data name="ERR_NoMainOnDLL" xml:space="preserve">
    <value>Cannot specify /main if building a module or library</value>
  </data>
  <data name="FTL_InvalidTarget" xml:space="preserve">
    <value>Invalid target type for /target: must specify 'exe', 'winexe', 'library', or 'module'</value>
  </data>
  <data name="FTL_InputFileNameTooLong" xml:space="preserve">
    <value>File name '{0}' is empty, contains invalid characters, has a drive specification without an absolute path, or is too long</value>
  </data>
  <data name="WRN_NoConfigNotOnCommandLine" xml:space="preserve">
    <value>Ignoring /noconfig option because it was specified in a response file</value>
  </data>
  <data name="WRN_NoConfigNotOnCommandLine_Title" xml:space="preserve">
    <value>Ignoring /noconfig option because it was specified in a response file</value>
  </data>
  <data name="ERR_InvalidFileAlignment" xml:space="preserve">
    <value>Invalid file section alignment '{0}'</value>
  </data>
  <data name="ERR_InvalidOutputName" xml:space="preserve">
    <value>Invalid output name: {0}</value>
  </data>
  <data name="ERR_InvalidDebugInformationFormat" xml:space="preserve">
    <value>Invalid debug information format: {0}</value>
  </data>
  <data name="ERR_LegacyObjectIdSyntax" xml:space="preserve">
    <value>'id#' syntax is no longer supported. Use '$id' instead.</value>
  </data>
  <data name="WRN_DefineIdentifierRequired" xml:space="preserve">
    <value>Invalid value for '/define'; '{0}' is not a valid identifier</value>
  </data>
  <data name="WRN_DefineIdentifierRequired_Title" xml:space="preserve">
    <value>Invalid value for '/define'; not a valid identifier</value>
  </data>
  <data name="FTL_OutputFileExists" xml:space="preserve">
    <value>Cannot create short filename '{0}' when a long filename with the same short filename already exists</value>
  </data>
  <data name="ERR_OneAliasPerReference" xml:space="preserve">
    <value>A /reference option that declares an extern alias can only have one filename. To specify multiple aliases or filenames, use multiple /reference options.</value>
  </data>
  <data name="ERR_SwitchNeedsNumber" xml:space="preserve">
    <value>Command-line syntax error: Missing ':&lt;number&gt;' for '{0}' option</value>
  </data>
  <data name="ERR_MissingDebugSwitch" xml:space="preserve">
    <value>The /pdb option requires that the /debug option also be used</value>
  </data>
  <data name="ERR_ComRefCallInExpressionTree" xml:space="preserve">
    <value>An expression tree lambda may not contain a COM call with ref omitted on arguments</value>
  </data>
  <data name="ERR_InvalidFormatForGuidForOption" xml:space="preserve">
    <value>Command-line syntax error: Invalid Guid format '{0}' for option '{1}'</value>
  </data>
  <data name="ERR_MissingGuidForOption" xml:space="preserve">
    <value>Command-line syntax error: Missing Guid for option '{1}'</value>
  </data>
  <data name="WRN_CLS_NoVarArgs" xml:space="preserve">
    <value>Methods with variable arguments are not CLS-compliant</value>
  </data>
  <data name="WRN_CLS_NoVarArgs_Title" xml:space="preserve">
    <value>Methods with variable arguments are not CLS-compliant</value>
  </data>
  <data name="WRN_CLS_BadArgType" xml:space="preserve">
    <value>Argument type '{0}' is not CLS-compliant</value>
  </data>
  <data name="WRN_CLS_BadArgType_Title" xml:space="preserve">
    <value>Argument type is not CLS-compliant</value>
  </data>
  <data name="WRN_CLS_BadReturnType" xml:space="preserve">
    <value>Return type of '{0}' is not CLS-compliant</value>
  </data>
  <data name="WRN_CLS_BadReturnType_Title" xml:space="preserve">
    <value>Return type is not CLS-compliant</value>
  </data>
  <data name="WRN_CLS_BadFieldPropType" xml:space="preserve">
    <value>Type of '{0}' is not CLS-compliant</value>
  </data>
  <data name="WRN_CLS_BadFieldPropType_Title" xml:space="preserve">
    <value>Type is not CLS-compliant</value>
  </data>
  <data name="WRN_CLS_BadFieldPropType_Description" xml:space="preserve">
    <value>A public, protected, or protected internal variable must be of a type that is compliant with the Common Language Specification (CLS).</value>
  </data>
  <data name="WRN_CLS_BadIdentifierCase" xml:space="preserve">
    <value>Identifier '{0}' differing only in case is not CLS-compliant</value>
  </data>
  <data name="WRN_CLS_BadIdentifierCase_Title" xml:space="preserve">
    <value>Identifier differing only in case is not CLS-compliant</value>
  </data>
  <data name="WRN_CLS_OverloadRefOut" xml:space="preserve">
    <value>Overloaded method '{0}' differing only in ref or out, or in array rank, is not CLS-compliant</value>
  </data>
  <data name="WRN_CLS_OverloadRefOut_Title" xml:space="preserve">
    <value>Overloaded method differing only in ref or out, or in array rank, is not CLS-compliant</value>
  </data>
  <data name="WRN_CLS_OverloadUnnamed" xml:space="preserve">
    <value>Overloaded method '{0}' differing only by unnamed array types is not CLS-compliant</value>
  </data>
  <data name="WRN_CLS_OverloadUnnamed_Title" xml:space="preserve">
    <value>Overloaded method differing only by unnamed array types is not CLS-compliant</value>
  </data>
  <data name="WRN_CLS_OverloadUnnamed_Description" xml:space="preserve">
    <value>This error occurs if you have an overloaded method that takes a jagged array and the only difference between the method signatures is the element type of the array. To avoid this error, consider using a rectangular array rather than a jagged array; use an additional parameter to disambiguate the function call; rename one or more of the overloaded methods; or, if CLS Compliance is not needed, remove the CLSCompliantAttribute attribute.</value>
  </data>
  <data name="WRN_CLS_BadIdentifier" xml:space="preserve">
    <value>Identifier '{0}' is not CLS-compliant</value>
  </data>
  <data name="WRN_CLS_BadIdentifier_Title" xml:space="preserve">
    <value>Identifier is not CLS-compliant</value>
  </data>
  <data name="WRN_CLS_BadBase" xml:space="preserve">
    <value>'{0}': base type '{1}' is not CLS-compliant</value>
  </data>
  <data name="WRN_CLS_BadBase_Title" xml:space="preserve">
    <value>Base type is not CLS-compliant</value>
  </data>
  <data name="WRN_CLS_BadBase_Description" xml:space="preserve">
    <value>A base type was marked as not having to be compliant with the Common Language Specification (CLS) in an assembly that was marked as being CLS compliant. Either remove the attribute that specifies the assembly is CLS compliant or remove the attribute that indicates the type is not CLS compliant.</value>
  </data>
  <data name="WRN_CLS_BadInterfaceMember" xml:space="preserve">
    <value>'{0}': CLS-compliant interfaces must have only CLS-compliant members</value>
  </data>
  <data name="WRN_CLS_BadInterfaceMember_Title" xml:space="preserve">
    <value>CLS-compliant interfaces must have only CLS-compliant members</value>
  </data>
  <data name="WRN_CLS_NoAbstractMembers" xml:space="preserve">
    <value>'{0}': only CLS-compliant members can be abstract</value>
  </data>
  <data name="WRN_CLS_NoAbstractMembers_Title" xml:space="preserve">
    <value>Only CLS-compliant members can be abstract</value>
  </data>
  <data name="WRN_CLS_NotOnModules" xml:space="preserve">
    <value>You must specify the CLSCompliant attribute on the assembly, not the module, to enable CLS compliance checking</value>
  </data>
  <data name="WRN_CLS_NotOnModules_Title" xml:space="preserve">
    <value>You must specify the CLSCompliant attribute on the assembly, not the module, to enable CLS compliance checking</value>
  </data>
  <data name="WRN_CLS_ModuleMissingCLS" xml:space="preserve">
    <value>Added modules must be marked with the CLSCompliant attribute to match the assembly</value>
  </data>
  <data name="WRN_CLS_ModuleMissingCLS_Title" xml:space="preserve">
    <value>Added modules must be marked with the CLSCompliant attribute to match the assembly</value>
  </data>
  <data name="WRN_CLS_AssemblyNotCLS" xml:space="preserve">
    <value>'{0}' cannot be marked as CLS-compliant because the assembly does not have a CLSCompliant attribute</value>
  </data>
  <data name="WRN_CLS_AssemblyNotCLS_Title" xml:space="preserve">
    <value>Type or member cannot be marked as CLS-compliant because the assembly does not have a CLSCompliant attribute</value>
  </data>
  <data name="WRN_CLS_BadAttributeType" xml:space="preserve">
    <value>'{0}' has no accessible constructors which use only CLS-compliant types</value>
  </data>
  <data name="WRN_CLS_BadAttributeType_Title" xml:space="preserve">
    <value>Type has no accessible constructors which use only CLS-compliant types</value>
  </data>
  <data name="WRN_CLS_ArrayArgumentToAttribute" xml:space="preserve">
    <value>Arrays as attribute arguments is not CLS-compliant</value>
  </data>
  <data name="WRN_CLS_ArrayArgumentToAttribute_Title" xml:space="preserve">
    <value>Arrays as attribute arguments is not CLS-compliant</value>
  </data>
  <data name="WRN_CLS_NotOnModules2" xml:space="preserve">
    <value>You cannot specify the CLSCompliant attribute on a module that differs from the CLSCompliant attribute on the assembly</value>
  </data>
  <data name="WRN_CLS_NotOnModules2_Title" xml:space="preserve">
    <value>You cannot specify the CLSCompliant attribute on a module that differs from the CLSCompliant attribute on the assembly</value>
  </data>
  <data name="WRN_CLS_IllegalTrueInFalse" xml:space="preserve">
    <value>'{0}' cannot be marked as CLS-compliant because it is a member of non-CLS-compliant type '{1}'</value>
  </data>
  <data name="WRN_CLS_IllegalTrueInFalse_Title" xml:space="preserve">
    <value>Type cannot be marked as CLS-compliant because it is a member of non-CLS-compliant type</value>
  </data>
  <data name="WRN_CLS_MeaninglessOnPrivateType" xml:space="preserve">
    <value>CLS compliance checking will not be performed on '{0}' because it is not visible from outside this assembly</value>
  </data>
  <data name="WRN_CLS_MeaninglessOnPrivateType_Title" xml:space="preserve">
    <value>CLS compliance checking will not be performed because it is not visible from outside this assembly</value>
  </data>
  <data name="WRN_CLS_AssemblyNotCLS2" xml:space="preserve">
    <value>'{0}' does not need a CLSCompliant attribute because the assembly does not have a CLSCompliant attribute</value>
  </data>
  <data name="WRN_CLS_AssemblyNotCLS2_Title" xml:space="preserve">
    <value>Type or member does not need a CLSCompliant attribute because the assembly does not have a CLSCompliant attribute</value>
  </data>
  <data name="WRN_CLS_MeaninglessOnParam" xml:space="preserve">
    <value>CLSCompliant attribute has no meaning when applied to parameters. Try putting it on the method instead.</value>
  </data>
  <data name="WRN_CLS_MeaninglessOnParam_Title" xml:space="preserve">
    <value>CLSCompliant attribute has no meaning when applied to parameters</value>
  </data>
  <data name="WRN_CLS_MeaninglessOnReturn" xml:space="preserve">
    <value>CLSCompliant attribute has no meaning when applied to return types. Try putting it on the method instead.</value>
  </data>
  <data name="WRN_CLS_MeaninglessOnReturn_Title" xml:space="preserve">
    <value>CLSCompliant attribute has no meaning when applied to return types</value>
  </data>
  <data name="WRN_CLS_BadTypeVar" xml:space="preserve">
    <value>Constraint type '{0}' is not CLS-compliant</value>
  </data>
  <data name="WRN_CLS_BadTypeVar_Title" xml:space="preserve">
    <value>Constraint type is not CLS-compliant</value>
  </data>
  <data name="WRN_CLS_VolatileField" xml:space="preserve">
    <value>CLS-compliant field '{0}' cannot be volatile</value>
  </data>
  <data name="WRN_CLS_VolatileField_Title" xml:space="preserve">
    <value>CLS-compliant field cannot be volatile</value>
  </data>
  <data name="WRN_CLS_BadInterface" xml:space="preserve">
    <value>'{0}' is not CLS-compliant because base interface '{1}' is not CLS-compliant</value>
  </data>
  <data name="WRN_CLS_BadInterface_Title" xml:space="preserve">
    <value>Type is not CLS-compliant because base interface is not CLS-compliant</value>
  </data>
  <data name="ERR_BadAwaitArg" xml:space="preserve">
    <value>'await' requires that the type {0} have a suitable GetAwaiter method</value>
  </data>
  <data name="ERR_BadAwaitArgIntrinsic" xml:space="preserve">
    <value>Cannot await '{0}'</value>
  </data>
  <data name="ERR_BadAwaiterPattern" xml:space="preserve">
    <value>'await' requires that the return type '{0}' of '{1}.GetAwaiter()' have suitable IsCompleted, OnCompleted, and GetResult members, and implement INotifyCompletion or ICriticalNotifyCompletion</value>
  </data>
  <data name="ERR_BadAwaitArg_NeedSystem" xml:space="preserve">
    <value>'await' requires that the type '{0}' have a suitable GetAwaiter method. Are you missing a using directive for 'System'?</value>
  </data>
  <data name="ERR_BadAwaitArgVoidCall" xml:space="preserve">
    <value>Cannot await 'void'</value>
  </data>
  <data name="ERR_BadAwaitAsIdentifier" xml:space="preserve">
    <value>'await' cannot be used as an identifier within an async method or lambda expression</value>
  </data>
  <data name="ERR_DoesntImplementAwaitInterface" xml:space="preserve">
    <value>'{0}' does not implement '{1}'</value>
  </data>
  <data name="ERR_TaskRetNoObjectRequired" xml:space="preserve">
    <value>Since '{0}' is an async method that returns 'Task', a return keyword must not be followed by an object expression. Did you intend to return 'Task&lt;T&gt;'?</value>
  </data>
  <data name="ERR_BadAsyncReturn" xml:space="preserve">
    <value>The return type of an async method must be void, Task or Task&lt;T&gt;</value>
  </data>
  <data name="ERR_CantReturnVoid" xml:space="preserve">
    <value>Cannot return an expression of type 'void'</value>
  </data>
  <data name="ERR_VarargsAsync" xml:space="preserve">
    <value>__arglist is not allowed in the parameter list of async methods</value>
  </data>
  <data name="ERR_ByRefTypeAndAwait" xml:space="preserve">
    <value>'await' cannot be used in an expression containing the type '{0}'</value>
  </data>
  <data name="ERR_UnsafeAsyncArgType" xml:space="preserve">
    <value>Async methods cannot have unsafe parameters or return types</value>
  </data>
  <data name="ERR_BadAsyncArgType" xml:space="preserve">
    <value>Async methods cannot have ref or out parameters</value>
  </data>
  <data name="ERR_BadAwaitWithoutAsync" xml:space="preserve">
    <value>The 'await' operator can only be used when contained within a method or lambda expression marked with the 'async' modifier</value>
  </data>
  <data name="ERR_BadAwaitWithoutAsyncLambda" xml:space="preserve">
    <value>The 'await' operator can only be used within an async {0}. Consider marking this {0} with the 'async' modifier.</value>
  </data>
  <data name="ERR_BadAwaitWithoutAsyncMethod" xml:space="preserve">
    <value>The 'await' operator can only be used within an async method. Consider marking this method with the 'async' modifier and changing its return type to 'Task&lt;{0}&gt;'.</value>
  </data>
  <data name="ERR_BadAwaitWithoutVoidAsyncMethod" xml:space="preserve">
    <value>The 'await' operator can only be used within an async method. Consider marking this method with the 'async' modifier and changing its return type to 'Task'.</value>
  </data>
  <data name="ERR_BadAwaitInFinally" xml:space="preserve">
    <value>Cannot await in the body of a finally clause</value>
  </data>
  <data name="ERR_BadAwaitInCatch" xml:space="preserve">
    <value>Cannot await in a catch clause</value>
  </data>
  <data name="ERR_BadAwaitInCatchFilter" xml:space="preserve">
    <value>Cannot await in the filter expression of a catch clause</value>
  </data>
  <data name="ERR_BadAwaitInLock" xml:space="preserve">
    <value>Cannot await in the body of a lock statement</value>
  </data>
  <data name="ERR_BadAwaitInStaticVariableInitializer" xml:space="preserve">
    <value>The 'await' operator cannot be used in a static script variable initializer.</value>
  </data>
  <data name="ERR_AwaitInUnsafeContext" xml:space="preserve">
    <value>Cannot await in an unsafe context</value>
  </data>
  <data name="ERR_BadAsyncLacksBody" xml:space="preserve">
    <value>The 'async' modifier can only be used in methods that have a body.</value>
  </data>
  <data name="ERR_BadSpecialByRefLocal" xml:space="preserve">
    <value>Parameters or locals of type '{0}' cannot be declared in async methods or lambda expressions.</value>
  </data>
  <data name="ERR_SecurityCriticalOrSecuritySafeCriticalOnAsync" xml:space="preserve">
    <value>Security attribute '{0}' cannot be applied to an Async method.</value>
  </data>
  <data name="ERR_SecurityCriticalOrSecuritySafeCriticalOnAsyncInClassOrStruct" xml:space="preserve">
    <value>Async methods are not allowed in an Interface, Class, or Structure which has the 'SecurityCritical' or 'SecuritySafeCritical' attribute.</value>
  </data>
  <data name="ERR_MainCantBeAsync" xml:space="preserve">
    <value>'{0}': an entry point cannot be marked with the 'async' modifier</value>
  </data>
  <data name="ERR_BadAwaitInQuery" xml:space="preserve">
    <value>The 'await' operator may only be used in a query expression within the first collection expression of the initial 'from' clause or within the collection expression of a 'join' clause</value>
  </data>
  <data name="WRN_AsyncLacksAwaits" xml:space="preserve">
    <value>This async method lacks 'await' operators and will run synchronously. Consider using the 'await' operator to await non-blocking API calls, or 'await Task.Run(...)' to do CPU-bound work on a background thread.</value>
  </data>
  <data name="WRN_AsyncLacksAwaits_Title" xml:space="preserve">
    <value>Async method lacks 'await' operators and will run synchronously</value>
  </data>
  <data name="WRN_UnobservedAwaitableExpression" xml:space="preserve">
    <value>Because this call is not awaited, execution of the current method continues before the call is completed. Consider applying the 'await' operator to the result of the call.</value>
  </data>
  <data name="WRN_UnobservedAwaitableExpression_Title" xml:space="preserve">
    <value>Because this call is not awaited, execution of the current method continues before the call is completed</value>
  </data>
  <data name="WRN_UnobservedAwaitableExpression_Description" xml:space="preserve">
    <value>The current method calls an async method that returns a Task or a Task&lt;TResult&gt; and doesn't apply the await operator to the result. The call to the async method starts an asynchronous task. However, because no await operator is applied, the program continues without waiting for the task to complete. In most cases, that behavior isn't what you expect. Usually other aspects of the calling method depend on the results of the call or, minimally, the called method is expected to complete before you return from the method that contains the call.

An equally important issue is what happens to exceptions that are raised in the called async method. An exception that's raised in a method that returns a Task or Task&lt;TResult&gt; is stored in the returned task. If you don't await the task or explicitly check for exceptions, the exception is lost. If you await the task, its exception is rethrown.

As a best practice, you should always await the call.

You should consider suppressing the warning only if you're sure that you don't want to wait for the asynchronous call to complete and that the called method won't raise any exceptions. In that case, you can suppress the warning by assigning the task result of the call to a variable.</value>
  </data>
  <data name="ERR_SynchronizedAsyncMethod" xml:space="preserve">
    <value>'MethodImplOptions.Synchronized' cannot be applied to an async method</value>
  </data>
  <data name="ERR_NoConversionForCallerLineNumberParam" xml:space="preserve">
    <value>CallerLineNumberAttribute cannot be applied because there are no standard conversions from type '{0}' to type '{1}'</value>
  </data>
  <data name="ERR_NoConversionForCallerFilePathParam" xml:space="preserve">
    <value>CallerFilePathAttribute cannot be applied because there are no standard conversions from type '{0}' to type '{1}'</value>
  </data>
  <data name="ERR_NoConversionForCallerMemberNameParam" xml:space="preserve">
    <value>CallerMemberNameAttribute cannot be applied because there are no standard conversions from type '{0}' to type '{1}'</value>
  </data>
  <data name="ERR_BadCallerLineNumberParamWithoutDefaultValue" xml:space="preserve">
    <value>The CallerLineNumberAttribute may only be applied to parameters with default values</value>
  </data>
  <data name="ERR_BadCallerFilePathParamWithoutDefaultValue" xml:space="preserve">
    <value>The CallerFilePathAttribute may only be applied to parameters with default values</value>
  </data>
  <data name="ERR_BadCallerMemberNameParamWithoutDefaultValue" xml:space="preserve">
    <value>The CallerMemberNameAttribute may only be applied to parameters with default values</value>
  </data>
  <data name="WRN_CallerLineNumberParamForUnconsumedLocation" xml:space="preserve">
    <value>The CallerLineNumberAttribute applied to parameter '{0}' will have no effect because it applies to a member that is used in contexts that do not allow optional arguments</value>
  </data>
  <data name="WRN_CallerLineNumberParamForUnconsumedLocation_Title" xml:space="preserve">
    <value>The CallerLineNumberAttribute will have no effect because it applies to a member that is used in contexts that do not allow optional arguments</value>
  </data>
  <data name="WRN_CallerFilePathParamForUnconsumedLocation" xml:space="preserve">
    <value>The CallerFilePathAttribute applied to parameter '{0}' will have no effect because it applies to a member that is used in contexts that do not allow optional arguments</value>
  </data>
  <data name="WRN_CallerFilePathParamForUnconsumedLocation_Title" xml:space="preserve">
    <value>The CallerFilePathAttribute will have no effect because it applies to a member that is used in contexts that do not allow optional arguments</value>
  </data>
  <data name="WRN_CallerMemberNameParamForUnconsumedLocation" xml:space="preserve">
    <value>The CallerMemberNameAttribute applied to parameter '{0}' will have no effect because it applies to a member that is used in contexts that do not allow optional arguments</value>
  </data>
  <data name="WRN_CallerMemberNameParamForUnconsumedLocation_Title" xml:space="preserve">
    <value>The CallerMemberNameAttribute will have no effect because it applies to a member that is used in contexts that do not allow optional arguments</value>
  </data>
  <data name="ERR_NoEntryPoint" xml:space="preserve">
    <value>Program does not contain a static 'Main' method suitable for an entry point</value>
  </data>
  <data name="ERR_ArrayInitializerIncorrectLength" xml:space="preserve">
    <value>An array initializer of length '{0}' is expected</value>
  </data>
  <data name="ERR_ArrayInitializerExpected" xml:space="preserve">
    <value>A nested array initializer is expected</value>
  </data>
  <data name="ERR_IllegalVarianceSyntax" xml:space="preserve">
    <value>Invalid variance modifier. Only interface and delegate type parameters can be specified as variant.</value>
  </data>
  <data name="ERR_UnexpectedAliasedName" xml:space="preserve">
    <value>Unexpected use of an aliased name</value>
  </data>
  <data name="ERR_UnexpectedGenericName" xml:space="preserve">
    <value>Unexpected use of a generic name</value>
  </data>
  <data name="ERR_UnexpectedUnboundGenericName" xml:space="preserve">
    <value>Unexpected use of an unbound generic name</value>
  </data>
  <data name="ERR_GlobalStatement" xml:space="preserve">
    <value>Expressions and statements can only occur in a method body</value>
  </data>
  <data name="ERR_NamedArgumentForArray" xml:space="preserve">
    <value>An array access may not have a named argument specifier</value>
  </data>
  <data name="ERR_NotYetImplementedInRoslyn" xml:space="preserve">
    <value>This language feature ('{0}') is not yet implemented.</value>
  </data>
  <data name="ERR_DefaultValueNotAllowed" xml:space="preserve">
    <value>Default values are not valid in this context.</value>
  </data>
  <data name="ERR_CantOpenIcon" xml:space="preserve">
    <value>Error opening icon file {0} -- {1}</value>
  </data>
  <data name="ERR_CantOpenWin32Manifest" xml:space="preserve">
    <value>Error opening Win32 manifest file {0} -- {1}</value>
  </data>
  <data name="ERR_ErrorBuildingWin32Resources" xml:space="preserve">
    <value>Error building Win32 resources -- {0}</value>
  </data>
  <data name="ERR_DefaultValueBeforeRequiredValue" xml:space="preserve">
    <value>Optional parameters must appear after all required parameters</value>
  </data>
  <data name="ERR_ExplicitImplCollisionOnRefOut" xml:space="preserve">
    <value>Cannot inherit interface '{0}' with the specified type parameters because it causes method '{1}' to contain overloads which differ only on ref and out</value>
  </data>
  <data name="ERR_PartialWrongTypeParamsVariance" xml:space="preserve">
    <value>Partial declarations of '{0}' must have the same type parameter names and variance modifiers in the same order</value>
  </data>
  <data name="ERR_UnexpectedVariance" xml:space="preserve">
    <value>Invalid variance: The type parameter '{1}' must be {3} valid on '{0}'. '{1}' is {2}.</value>
  </data>
  <data name="ERR_DeriveFromDynamic" xml:space="preserve">
    <value>'{0}': cannot derive from the dynamic type</value>
  </data>
  <data name="ERR_DeriveFromConstructedDynamic" xml:space="preserve">
    <value>'{0}': cannot implement a dynamic interface '{1}'</value>
  </data>
  <data name="ERR_DynamicTypeAsBound" xml:space="preserve">
    <value>Constraint cannot be the dynamic type</value>
  </data>
  <data name="ERR_ConstructedDynamicTypeAsBound" xml:space="preserve">
    <value>Constraint cannot be a dynamic type '{0}'</value>
  </data>
  <data name="ERR_DynamicRequiredTypesMissing" xml:space="preserve">
    <value>One or more types required to compile a dynamic expression cannot be found. Are you missing a reference?</value>
  </data>
  <data name="ERR_MetadataNameTooLong" xml:space="preserve">
    <value>Name '{0}' exceeds the maximum length allowed in metadata.</value>
  </data>
  <data name="ERR_AttributesNotAllowed" xml:space="preserve">
    <value>Attributes are not valid in this context.</value>
  </data>
  <data name="ERR_ExternAliasNotAllowed" xml:space="preserve">
    <value>'extern alias' is not valid in this context</value>
  </data>
  <data name="WRN_IsDynamicIsConfusing" xml:space="preserve">
    <value>Using '{0}' to test compatibility with '{1}' is essentially identical to testing compatibility with '{2}' and will succeed for all non-null values</value>
  </data>
  <data name="WRN_IsDynamicIsConfusing_Title" xml:space="preserve">
    <value>Using 'is' to test compatibility with 'dynamic' is essentially identical to testing compatibility with 'Object'</value>
  </data>
  <data name="ERR_OverloadRefOutCtor" xml:space="preserve">
    <value>Cannot define overloaded constructor '{0}' because it differs from another constructor only on ref and out</value>
  </data>
  <data name="ERR_YieldNotAllowedInScript" xml:space="preserve">
    <value>Cannot use 'yield' in top-level script code</value>
  </data>
  <data name="ERR_NamespaceNotAllowedInScript" xml:space="preserve">
    <value>Cannot declare namespace in script code</value>
  </data>
  <data name="ERR_GlobalAttributesNotAllowed" xml:space="preserve">
    <value>Assembly and module attributes are not allowed in this context</value>
  </data>
  <data name="ERR_InvalidDelegateType" xml:space="preserve">
    <value>Delegate '{0}' has no invoke method or an invoke method with a return type or parameter types that are not supported.</value>
  </data>
  <data name="WRN_MainIgnored" xml:space="preserve">
    <value>The entry point of the program is global script code; ignoring '{0}' entry point.</value>
  </data>
  <data name="WRN_MainIgnored_Title" xml:space="preserve">
    <value>The entry point of the program is global script code; ignoring entry point</value>
  </data>
  <data name="ERR_StaticInAsOrIs" xml:space="preserve">
    <value>The second operand of an 'is' or 'as' operator may not be static type '{0}'</value>
  </data>
  <data name="ERR_BadVisEventType" xml:space="preserve">
    <value>Inconsistent accessibility: event type '{1}' is less accessible than event '{0}'</value>
  </data>
  <data name="ERR_NamedArgumentSpecificationBeforeFixedArgument" xml:space="preserve">
    <value>Named argument specifications must appear after all fixed arguments have been specified</value>
  </data>
  <data name="ERR_BadNamedArgument" xml:space="preserve">
    <value>The best overload for '{0}' does not have a parameter named '{1}'</value>
  </data>
  <data name="ERR_BadNamedArgumentForDelegateInvoke" xml:space="preserve">
    <value>The delegate '{0}' does not have a parameter named '{1}'</value>
  </data>
  <data name="ERR_DuplicateNamedArgument" xml:space="preserve">
    <value>Named argument '{0}' cannot be specified multiple times</value>
  </data>
  <data name="ERR_NamedArgumentUsedInPositional" xml:space="preserve">
    <value>Named argument '{0}' specifies a parameter for which a positional argument has already been given</value>
  </data>
  <data name="ERR_DefaultValueUsedWithAttributes" xml:space="preserve">
    <value>Cannot specify default parameter value in conjunction with DefaultParameterAttribute or OptionalAttribute</value>
  </data>
  <data name="ERR_DefaultValueMustBeConstant" xml:space="preserve">
    <value>Default parameter value for '{0}' must be a compile-time constant</value>
  </data>
  <data name="ERR_RefOutDefaultValue" xml:space="preserve">
    <value>A ref or out parameter cannot have a default value</value>
  </data>
  <data name="ERR_DefaultValueForExtensionParameter" xml:space="preserve">
    <value>Cannot specify a default value for the 'this' parameter</value>
  </data>
  <data name="ERR_DefaultValueForParamsParameter" xml:space="preserve">
    <value>Cannot specify a default value for a parameter array</value>
  </data>
  <data name="ERR_NoConversionForDefaultParam" xml:space="preserve">
    <value>A value of type '{0}' cannot be used as a default parameter because there are no standard conversions to type '{1}'</value>
  </data>
  <data name="ERR_NoConversionForNubDefaultParam" xml:space="preserve">
    <value>A value of type '{0}' cannot be used as default parameter for nullable parameter '{1}' because '{0}' is not a simple type</value>
  </data>
  <data name="ERR_NotNullRefDefaultParameter" xml:space="preserve">
    <value>'{0}' is of type '{1}'. A default parameter value of a reference type other than string can only be initialized with null</value>
  </data>
  <data name="WRN_DefaultValueForUnconsumedLocation" xml:space="preserve">
    <value>The default value specified for parameter '{0}' will have no effect because it applies to a member that is used in contexts that do not allow optional arguments</value>
  </data>
  <data name="WRN_DefaultValueForUnconsumedLocation_Title" xml:space="preserve">
    <value>The default value specified will have no effect because it applies to a member that is used in contexts that do not allow optional arguments</value>
  </data>
  <data name="ERR_PublicKeyFileFailure" xml:space="preserve">
    <value>Error signing output with public key from file '{0}' -- {1}</value>
  </data>
  <data name="ERR_PublicKeyContainerFailure" xml:space="preserve">
    <value>Error signing output with public key from container '{0}' -- {1}</value>
  </data>
  <data name="ERR_BadDynamicTypeof" xml:space="preserve">
    <value>The typeof operator cannot be used on the dynamic type</value>
  </data>
  <data name="ERR_ExpressionTreeContainsDynamicOperation" xml:space="preserve">
    <value>An expression tree may not contain a dynamic operation</value>
  </data>
  <data name="ERR_BadAsyncExpressionTree" xml:space="preserve">
    <value>Async lambda expressions cannot be converted to expression trees</value>
  </data>
  <data name="ERR_DynamicAttributeMissing" xml:space="preserve">
    <value>Cannot define a class or member that utilizes 'dynamic' because the compiler required type '{0}' cannot be found. Are you missing a reference?</value>
  </data>
  <data name="ERR_CannotPassNullForFriendAssembly" xml:space="preserve">
    <value>Cannot pass null for friend assembly name</value>
  </data>
  <data name="ERR_SignButNoPrivateKey" xml:space="preserve">
    <value>Key file '{0}' is missing the private key needed for signing</value>
  </data>
  <data name="ERR_PublicSignButNoKey" xml:space="preserve">
    <value>Public signing was specified and requires a public key, but no public key was specified.</value>
  </data>
  <data name="WRN_DelaySignButNoKey" xml:space="preserve">
    <value>Delay signing was specified and requires a public key, but no public key was specified</value>
  </data>
  <data name="WRN_DelaySignButNoKey_Title" xml:space="preserve">
    <value>Delay signing was specified and requires a public key, but no public key was specified</value>
  </data>
  <data name="ERR_InvalidVersionFormat" xml:space="preserve">
    <value>The specified version string does not conform to the required format - major[.minor[.build[.revision]]]</value>
  </data>
  <data name="ERR_InvalidVersionFormat2" xml:space="preserve">
    <value>The specified version string does not conform to the required format - major.minor.build.revision</value>
  </data>
  <data name="WRN_InvalidVersionFormat" xml:space="preserve">
    <value>The specified version string does not conform to the recommended format - major.minor.build.revision</value>
  </data>
  <data name="WRN_InvalidVersionFormat_Title" xml:space="preserve">
    <value>The specified version string does not conform to the recommended format - major.minor.build.revision</value>
  </data>
  <data name="ERR_InvalidAssemblyCultureForExe" xml:space="preserve">
    <value>Executables cannot be satellite assemblies; culture should always be empty</value>
  </data>
  <data name="ERR_NoCorrespondingArgument" xml:space="preserve">
    <value>There is no argument given that corresponds to the required formal parameter '{0}' of '{1}'</value>
  </data>
  <data name="WRN_UnimplementedCommandLineSwitch" xml:space="preserve">
    <value>The command line switch '{0}' is not yet implemented and was ignored.</value>
  </data>
  <data name="WRN_UnimplementedCommandLineSwitch_Title" xml:space="preserve">
    <value>Command line switch is not yet implemented</value>
  </data>
  <data name="ERR_ModuleEmitFailure" xml:space="preserve">
    <value>Failed to emit module '{0}'.</value>
  </data>
  <data name="ERR_FixedLocalInLambda" xml:space="preserve">
    <value>Cannot use fixed local '{0}' inside an anonymous method, lambda expression, or query expression</value>
  </data>
  <data name="ERR_EncUpdateFailedMissingAttribute" xml:space="preserve">
    <value>Cannot update '{0}'; attribute '{1}' is missing.</value>
  </data>
  <data name="ERR_ExpressionTreeContainsNamedArgument" xml:space="preserve">
    <value>An expression tree may not contain a named argument specification</value>
  </data>
  <data name="ERR_ExpressionTreeContainsOptionalArgument" xml:space="preserve">
    <value>An expression tree may not contain a call or invocation that uses optional arguments</value>
  </data>
  <data name="ERR_ExpressionTreeContainsIndexedProperty" xml:space="preserve">
    <value>An expression tree may not contain an indexed property</value>
  </data>
  <data name="ERR_IndexedPropertyRequiresParams" xml:space="preserve">
    <value>Indexed property '{0}' has non-optional arguments which must be provided</value>
  </data>
  <data name="ERR_IndexedPropertyMustHaveAllOptionalParams" xml:space="preserve">
    <value>Indexed property '{0}' must have all arguments optional</value>
  </data>
  <data name="ERR_SpecialByRefInLambda" xml:space="preserve">
    <value>Instance of type '{0}' cannot be used inside an anonymous function, query expression, iterator block or async method</value>
  </data>
  <data name="ERR_SecurityAttributeMissingAction" xml:space="preserve">
    <value>First argument to a security attribute must be a valid SecurityAction</value>
  </data>
  <data name="ERR_SecurityAttributeInvalidAction" xml:space="preserve">
    <value>Security attribute '{0}' has an invalid SecurityAction value '{1}'</value>
  </data>
  <data name="ERR_SecurityAttributeInvalidActionAssembly" xml:space="preserve">
    <value>SecurityAction value '{0}' is invalid for security attributes applied to an assembly</value>
  </data>
  <data name="ERR_SecurityAttributeInvalidActionTypeOrMethod" xml:space="preserve">
    <value>SecurityAction value '{0}' is invalid for security attributes applied to a type or a method</value>
  </data>
  <data name="ERR_PrincipalPermissionInvalidAction" xml:space="preserve">
    <value>SecurityAction value '{0}' is invalid for PrincipalPermission attribute</value>
  </data>
  <data name="ERR_FeatureNotValidInExpressionTree" xml:space="preserve">
    <value>An expression tree may not contain '{0}'</value>
  </data>
  <data name="ERR_PermissionSetAttributeInvalidFile" xml:space="preserve">
    <value>Unable to resolve file path '{0}' specified for the named argument '{1}' for PermissionSet attribute</value>
  </data>
  <data name="ERR_PermissionSetAttributeFileReadError" xml:space="preserve">
    <value>Error reading file '{0}' specified for the named argument '{1}' for PermissionSet attribute: '{2}'</value>
  </data>
  <data name="ERR_GlobalSingleTypeNameNotFoundFwd" xml:space="preserve">
    <value>The type name '{0}' could not be found in the global namespace. This type has been forwarded to assembly '{1}' Consider adding a reference to that assembly.</value>
  </data>
  <data name="ERR_DottedTypeNameNotFoundInNSFwd" xml:space="preserve">
    <value>The type name '{0}' could not be found in the namespace '{1}'. This type has been forwarded to assembly '{2}' Consider adding a reference to that assembly.</value>
  </data>
  <data name="ERR_SingleTypeNameNotFoundFwd" xml:space="preserve">
    <value>The type name '{0}' could not be found. This type has been forwarded to assembly '{1}'. Consider adding a reference to that assembly.</value>
  </data>
  <data name="ERR_AssemblySpecifiedForLinkAndRef" xml:space="preserve">
    <value>Assemblies '{0}' and '{1}' refer to the same metadata but only one is a linked reference (specified using /link option); consider removing one of the references.</value>
  </data>
  <data name="WRN_DeprecatedCollectionInitAdd" xml:space="preserve">
    <value>The best overloaded Add method '{0}' for the collection initializer element is obsolete.</value>
  </data>
  <data name="WRN_DeprecatedCollectionInitAdd_Title" xml:space="preserve">
    <value>The best overloaded Add method for the collection initializer element is obsolete</value>
  </data>
  <data name="WRN_DeprecatedCollectionInitAddStr" xml:space="preserve">
    <value>The best overloaded Add method '{0}' for the collection initializer element is obsolete. {1}</value>
  </data>
  <data name="WRN_DeprecatedCollectionInitAddStr_Title" xml:space="preserve">
    <value>The best overloaded Add method for the collection initializer element is obsolete</value>
  </data>
  <data name="ERR_DeprecatedCollectionInitAddStr" xml:space="preserve">
    <value>The best overloaded Add method '{0}' for the collection initializer element is obsolete. {1}</value>
  </data>
  <data name="ERR_IteratorInInteractive" xml:space="preserve">
    <value>Yield statements may not appear at the top level in interactive code.</value>
  </data>
  <data name="ERR_SecurityAttributeInvalidTarget" xml:space="preserve">
    <value>Security attribute '{0}' is not valid on this declaration type. Security attributes are only valid on assembly, type and method declarations.</value>
  </data>
  <data name="ERR_BadDynamicMethodArg" xml:space="preserve">
    <value>Cannot use an expression of type '{0}' as an argument to a dynamically dispatched operation.</value>
  </data>
  <data name="ERR_BadDynamicMethodArgLambda" xml:space="preserve">
    <value>Cannot use a lambda expression as an argument to a dynamically dispatched operation without first casting it to a delegate or expression tree type.</value>
  </data>
  <data name="ERR_BadDynamicMethodArgMemgrp" xml:space="preserve">
    <value>Cannot use a method group as an argument to a dynamically dispatched operation. Did you intend to invoke the method?</value>
  </data>
  <data name="ERR_NoDynamicPhantomOnBase" xml:space="preserve">
    <value>The call to method '{0}' needs to be dynamically dispatched, but cannot be because it is part of a base access expression. Consider casting the dynamic arguments or eliminating the base access.</value>
  </data>
  <data name="ERR_BadDynamicQuery" xml:space="preserve">
    <value>Query expressions over source type 'dynamic' or with a join sequence of type 'dynamic' are not allowed</value>
  </data>
  <data name="ERR_NoDynamicPhantomOnBaseIndexer" xml:space="preserve">
    <value>The indexer access needs to be dynamically dispatched, but cannot be because it is part of a base access expression. Consider casting the dynamic arguments or eliminating the base access.</value>
  </data>
  <data name="WRN_DynamicDispatchToConditionalMethod" xml:space="preserve">
    <value>The dynamically dispatched call to method '{0}' may fail at runtime because one or more applicable overloads are conditional methods.</value>
  </data>
  <data name="WRN_DynamicDispatchToConditionalMethod_Title" xml:space="preserve">
    <value>Dynamically dispatched call may fail at runtime because one or more applicable overloads are conditional methods</value>
  </data>
  <data name="ERR_BadArgTypeDynamicExtension" xml:space="preserve">
    <value>'{0}' has no applicable method named '{1}' but appears to have an extension method by that name. Extension methods cannot be dynamically dispatched. Consider casting the dynamic arguments or calling the extension method without the extension method syntax.</value>
  </data>
  <data name="WRN_CallerFilePathPreferredOverCallerMemberName" xml:space="preserve">
    <value>The CallerMemberNameAttribute applied to parameter '{0}' will have no effect. It is overridden by the CallerFilePathAttribute.</value>
  </data>
  <data name="WRN_CallerFilePathPreferredOverCallerMemberName_Title" xml:space="preserve">
    <value>The CallerMemberNameAttribute will have no effect; it is overridden by the CallerFilePathAttribute</value>
  </data>
  <data name="WRN_CallerLineNumberPreferredOverCallerMemberName" xml:space="preserve">
    <value>The CallerMemberNameAttribute applied to parameter '{0}' will have no effect. It is overridden by the CallerLineNumberAttribute.</value>
  </data>
  <data name="WRN_CallerLineNumberPreferredOverCallerMemberName_Title" xml:space="preserve">
    <value>The CallerMemberNameAttribute will have no effect; it is overridden by the CallerLineNumberAttribute</value>
  </data>
  <data name="WRN_CallerLineNumberPreferredOverCallerFilePath" xml:space="preserve">
    <value>The CallerFilePathAttribute applied to parameter '{0}' will have no effect. It is overridden by the CallerLineNumberAttribute.</value>
  </data>
  <data name="WRN_CallerLineNumberPreferredOverCallerFilePath_Title" xml:space="preserve">
    <value>The CallerFilePathAttribute will have no effect; it is overridden by the CallerLineNumberAttribute</value>
  </data>
  <data name="ERR_InvalidDynamicCondition" xml:space="preserve">
    <value>Expression must be implicitly convertible to Boolean or its type '{0}' must define operator '{1}'.</value>
  </data>
  <data name="ERR_MixingWinRTEventWithRegular" xml:space="preserve">
    <value>'{0}' cannot implement '{1}' because '{2}' is a Windows Runtime event and '{3}' is a regular .NET event.</value>
  </data>
  <data name="WRN_CA2000_DisposeObjectsBeforeLosingScope1" xml:space="preserve">
    <value>Call System.IDisposable.Dispose() on allocated instance of {0} before all references to it are out of scope.</value>
  </data>
  <data name="WRN_CA2000_DisposeObjectsBeforeLosingScope1_Title" xml:space="preserve">
    <value>Call System.IDisposable.Dispose() on allocated instance before all references to it are out of scope</value>
  </data>
  <data name="WRN_CA2000_DisposeObjectsBeforeLosingScope2" xml:space="preserve">
    <value>Allocated instance of {0} is not disposed along all exception paths.  Call System.IDisposable.Dispose() before all references to it are out of scope.</value>
  </data>
  <data name="WRN_CA2000_DisposeObjectsBeforeLosingScope2_Title" xml:space="preserve">
    <value>Allocated instance is not disposed along all exception paths</value>
  </data>
  <data name="WRN_CA2202_DoNotDisposeObjectsMultipleTimes" xml:space="preserve">
    <value>Object '{0}' can be disposed more than once.</value>
  </data>
  <data name="WRN_CA2202_DoNotDisposeObjectsMultipleTimes_Title" xml:space="preserve">
    <value>Object can be disposed more than once</value>
  </data>
  <data name="ERR_NewCoClassOnLink" xml:space="preserve">
    <value>Interop type '{0}' cannot be embedded. Use the applicable interface instead.</value>
  </data>
  <data name="ERR_NoPIANestedType" xml:space="preserve">
    <value>Type '{0}' cannot be embedded because it is a nested type. Consider setting the 'Embed Interop Types' property to false.</value>
  </data>
  <data name="ERR_GenericsUsedInNoPIAType" xml:space="preserve">
    <value>Type '{0}' cannot be embedded because it has a generic argument. Consider setting the 'Embed Interop Types' property to false.</value>
  </data>
  <data name="ERR_InteropStructContainsMethods" xml:space="preserve">
    <value>Embedded interop struct '{0}' can contain only public instance fields.</value>
  </data>
  <data name="ERR_WinRtEventPassedByRef" xml:space="preserve">
    <value>A Windows Runtime event may not be passed as an out or ref parameter.</value>
  </data>
  <data name="ERR_MissingMethodOnSourceInterface" xml:space="preserve">
    <value>Source interface '{0}' is missing method '{1}' which is required to embed event '{2}'.</value>
  </data>
  <data name="ERR_MissingSourceInterface" xml:space="preserve">
    <value>Interface '{0}' has an invalid source interface which is required to embed event '{1}'.</value>
  </data>
  <data name="ERR_InteropTypeMissingAttribute" xml:space="preserve">
    <value>Interop type '{0}' cannot be embedded because it is missing the required '{1}' attribute.</value>
  </data>
  <data name="ERR_NoPIAAssemblyMissingAttribute" xml:space="preserve">
    <value>Cannot embed interop types from assembly '{0}' because it is missing the '{1}' attribute.</value>
  </data>
  <data name="ERR_NoPIAAssemblyMissingAttributes" xml:space="preserve">
    <value>Cannot embed interop types from assembly '{0}' because it is missing either the '{1}' attribute or the '{2}' attribute.</value>
  </data>
  <data name="ERR_InteropTypesWithSameNameAndGuid" xml:space="preserve">
    <value>Cannot embed interop type '{0}' found in both assembly '{1}' and '{2}'. Consider setting the 'Embed Interop Types' property to false.</value>
  </data>
  <data name="ERR_LocalTypeNameClash" xml:space="preserve">
    <value>Embedding the interop type '{0}' from assembly '{1}' causes a name clash in the current assembly. Consider setting the 'Embed Interop Types' property to false.</value>
  </data>
  <data name="WRN_ReferencedAssemblyReferencesLinkedPIA" xml:space="preserve">
    <value>A reference was created to embedded interop assembly '{0}' because of an indirect reference to that assembly created by assembly '{1}'. Consider changing the 'Embed Interop Types' property on either assembly.</value>
  </data>
  <data name="WRN_ReferencedAssemblyReferencesLinkedPIA_Title" xml:space="preserve">
    <value>A reference was created to embedded interop assembly because of an indirect assembly reference</value>
  </data>
  <data name="WRN_ReferencedAssemblyReferencesLinkedPIA_Description" xml:space="preserve">
    <value>You have added a reference to an assembly using /link (Embed Interop Types property set to True). This instructs the compiler to embed interop type information from that assembly. However, the compiler cannot embed interop type information from that assembly because another assembly that you have referenced also references that assembly using /reference (Embed Interop Types property set to False).

To embed interop type information for both assemblies, use /link for references to each assembly (set the Embed Interop Types property to True).

To remove the warning, you can use /reference instead (set the Embed Interop Types property to False). In this case, a primary interop assembly (PIA) provides interop type information.</value>
  </data>
  <data name="ERR_GenericsUsedAcrossAssemblies" xml:space="preserve">
    <value>Type '{0}' from assembly '{1}' cannot be used across assembly boundaries because it has a generic type parameter that is an embedded interop type.</value>
  </data>
  <data name="ERR_NoCanonicalView" xml:space="preserve">
    <value>Cannot find the interop type that matches the embedded interop type '{0}'. Are you missing an assembly reference?</value>
  </data>
  <data name="ERR_ByRefReturnUnsupported" xml:space="preserve">
    <value>By-reference return type 'ref {0}' is not supported.</value>
  </data>
  <data name="ERR_NetModuleNameMismatch" xml:space="preserve">
    <value>Module name '{0}' stored in '{1}' must match its filename.</value>
  </data>
  <data name="ERR_BadCompilationOption" xml:space="preserve">
    <value>{0}</value>
  </data>
  <data name="ERR_BadCompilationOptionValue" xml:space="preserve">
    <value>Invalid '{0}' value: '{1}'.</value>
  </data>
  <data name="ERR_BadAppConfigPath" xml:space="preserve">
    <value>AppConfigPath must be absolute.</value>
  </data>
  <data name="WRN_AssemblyAttributeFromModuleIsOverridden" xml:space="preserve">
    <value>Attribute '{0}' from module '{1}' will be ignored in favor of the instance appearing in source</value>
  </data>
  <data name="WRN_AssemblyAttributeFromModuleIsOverridden_Title" xml:space="preserve">
    <value>Attribute will be ignored in favor of the instance appearing in source</value>
  </data>
  <data name="ERR_CmdOptionConflictsSource" xml:space="preserve">
    <value>Attribute '{0}' given in a source file conflicts with option '{1}'.</value>
  </data>
  <data name="ERR_FixedBufferTooManyDimensions" xml:space="preserve">
    <value>A fixed buffer may only have one dimension.</value>
  </data>
  <data name="WRN_ReferencedAssemblyDoesNotHaveStrongName" xml:space="preserve">
    <value>Referenced assembly '{0}' does not have a strong name.</value>
  </data>
  <data name="WRN_ReferencedAssemblyDoesNotHaveStrongName_Title" xml:space="preserve">
    <value>Referenced assembly does not have a strong name</value>
  </data>
  <data name="ERR_InvalidSignaturePublicKey" xml:space="preserve">
    <value>Invalid signature public key specified in AssemblySignatureKeyAttribute.</value>
  </data>
  <data name="ERR_ExportedTypeConflictsWithDeclaration" xml:space="preserve">
    <value>Type '{0}' exported from module '{1}' conflicts with type declared in primary module of this assembly.</value>
  </data>
  <data name="ERR_ExportedTypesConflict" xml:space="preserve">
    <value>Type '{0}' exported from module '{1}' conflicts with type '{2}' exported from module '{3}'.</value>
  </data>
  <data name="ERR_ForwardedTypeConflictsWithDeclaration" xml:space="preserve">
    <value>Forwarded type '{0}' conflicts with type declared in primary module of this assembly.</value>
  </data>
  <data name="ERR_ForwardedTypesConflict" xml:space="preserve">
    <value>Type '{0}' forwarded to assembly '{1}' conflicts with type '{2}' forwarded to assembly '{3}'.</value>
  </data>
  <data name="ERR_ForwardedTypeConflictsWithExportedType" xml:space="preserve">
    <value>Type '{0}' forwarded to assembly '{1}' conflicts with type '{2}' exported from module '{3}'.</value>
  </data>
  <data name="WRN_RefCultureMismatch" xml:space="preserve">
    <value>Referenced assembly '{0}' has different culture setting of '{1}'.</value>
  </data>
  <data name="WRN_RefCultureMismatch_Title" xml:space="preserve">
    <value>Referenced assembly has different culture setting</value>
  </data>
  <data name="ERR_AgnosticToMachineModule" xml:space="preserve">
    <value>Agnostic assembly cannot have a processor specific module '{0}'.</value>
  </data>
  <data name="ERR_ConflictingMachineModule" xml:space="preserve">
    <value>Assembly and module '{0}' cannot target different processors.</value>
  </data>
  <data name="WRN_ConflictingMachineAssembly" xml:space="preserve">
    <value>Referenced assembly '{0}' targets a different processor.</value>
  </data>
  <data name="WRN_ConflictingMachineAssembly_Title" xml:space="preserve">
    <value>Referenced assembly targets a different processor</value>
  </data>
  <data name="ERR_CryptoHashFailed" xml:space="preserve">
    <value>Cryptographic failure while creating hashes.</value>
  </data>
  <data name="ERR_MissingNetModuleReference" xml:space="preserve">
    <value>Reference to '{0}' netmodule missing.</value>
  </data>
  <data name="ERR_NetModuleNameMustBeUnique" xml:space="preserve">
    <value>Module '{0}' is already defined in this assembly. Each module must have a unique filename.</value>
  </data>
  <data name="ERR_CantReadConfigFile" xml:space="preserve">
    <value>Cannot read config file '{0}' -- '{1}'</value>
  </data>
  <data name="ERR_EncNoPIAReference" xml:space="preserve">
    <value>Cannot continue since the edit includes a reference to an embedded type: '{0}'.</value>
  </data>
  <data name="ERR_EncReferenceToAddedMember" xml:space="preserve">
    <value>Member '{0}' added during the current debug session can only be accessed from within its declaring assembly '{1}'.</value>
  </data>
  <data name="ERR_MutuallyExclusiveOptions" xml:space="preserve">
    <value>Compilation options '{0}' and '{1}' can't both be specified at the same time.</value>
  </data>
  <data name="ERR_LinkedNetmoduleMetadataMustProvideFullPEImage" xml:space="preserve">
    <value>Linked netmodule metadata must provide a full PE image: '{0}'.</value>
  </data>
  <data name="ERR_BadPrefer32OnLib" xml:space="preserve">
    <value>/platform:anycpu32bitpreferred can only be used with /t:exe, /t:winexe and /t:appcontainerexe</value>
  </data>
  <data name="IDS_PathList" xml:space="preserve">
    <value>&lt;path list&gt;</value>
  </data>
  <data name="IDS_Text" xml:space="preserve">
    <value>&lt;text&gt;</value>
  </data>
  <data name="IDS_FeatureDeclarationExpression" xml:space="preserve">
    <value>declaration expression</value>
  </data>
  <data name="IDS_FeatureNullPropagatingOperator" xml:space="preserve">
    <value>null propagating operator</value>
  </data>
  <data name="IDS_FeatureExpressionBodiedMethod" xml:space="preserve">
    <value>expression-bodied method</value>
  </data>
  <data name="IDS_FeatureExpressionBodiedProperty" xml:space="preserve">
    <value>expression-bodied property</value>
  </data>
  <data name="IDS_FeatureExpressionBodiedIndexer" xml:space="preserve">
    <value>expression-bodied indexer</value>
  </data>
  <data name="IDS_FeatureAutoPropertyInitializer" xml:space="preserve">
    <value>auto property initializer</value>
  </data>
  <data name="IDS_Namespace1" xml:space="preserve">
    <value>&lt;namespace&gt;</value>
  </data>
  <data name="IDS_FeatureRefLocalsReturns" xml:space="preserve">
    <value>byref locals and returns</value>
  </data>
  <data name="IDS_ThrowExpression" xml:space="preserve">
    <value>&lt;throw&gt;</value>
  </data>
  <data name="CompilationC" xml:space="preserve">
    <value>Compilation (C#): </value>
  </data>
  <data name="SyntaxNodeIsNotWithinSynt" xml:space="preserve">
    <value>Syntax node is not within syntax tree</value>
  </data>
  <data name="LocationMustBeProvided" xml:space="preserve">
    <value>Location must be provided in order to provide minimal type qualification.</value>
  </data>
  <data name="SyntaxTreeSemanticModelMust" xml:space="preserve">
    <value>SyntaxTreeSemanticModel must be provided in order to provide minimal type qualification.</value>
  </data>
  <data name="CantReferenceCompilationOf" xml:space="preserve">
    <value>Can't reference compilation of type '{0}' from {1} compilation.</value>
  </data>
  <data name="SyntaxTreeAlreadyPresent" xml:space="preserve">
    <value>Syntax tree already present</value>
  </data>
  <data name="SubmissionCanOnlyInclude" xml:space="preserve">
    <value>Submission can only include script code.</value>
  </data>
  <data name="SubmissionCanHaveAtMostOne" xml:space="preserve">
    <value>Submission can have at most one syntax tree.</value>
  </data>
  <data name="SyntaxTreeNotFoundTo" xml:space="preserve">
    <value>SyntaxTree '{0}' not found to remove</value>
  </data>
  <data name="TreeMustHaveARootNodeWith" xml:space="preserve">
    <value>tree must have a root node with SyntaxKind.CompilationUnit</value>
  </data>
  <data name="TypeArgumentCannotBeNull" xml:space="preserve">
    <value>Type argument cannot be null</value>
  </data>
  <data name="WrongNumberOfTypeArguments" xml:space="preserve">
    <value>Wrong number of type arguments</value>
  </data>
  <data name="TheStreamCannotBeWritten" xml:space="preserve">
    <value>The stream cannot be written to.</value>
  </data>
  <data name="TheStreamCannotBeReadFrom" xml:space="preserve">
    <value>The stream cannot be read from.</value>
  </data>
  <data name="NameConflictForName" xml:space="preserve">
    <value>Name conflict for name {0}</value>
  </data>
  <data name="LookupOptionsHasInvalidCombo" xml:space="preserve">
    <value>LookupOptions has an invalid combination of options</value>
  </data>
  <data name="ItemsMustBeNonEmpty" xml:space="preserve">
    <value>items: must be non-empty</value>
  </data>
  <data name="UseVerbatimIdentifier" xml:space="preserve">
    <value>Use Microsoft.CodeAnalysis.CSharp.SyntaxFactory.Identifier or Microsoft.CodeAnalysis.CSharp.SyntaxFactory.VerbatimIdentifier to create identifier tokens.</value>
  </data>
  <data name="UseLiteralForTokens" xml:space="preserve">
    <value>Use Microsoft.CodeAnalysis.CSharp.SyntaxFactory.Literal to create character literal tokens.</value>
  </data>
  <data name="UseLiteralForNumeric" xml:space="preserve">
    <value>Use Microsoft.CodeAnalysis.CSharp.SyntaxFactory.Literal to create numeric literal tokens.</value>
  </data>
  <data name="ThisMethodCanOnlyBeUsedToCreateTokens" xml:space="preserve">
    <value>This method can only be used to create tokens - {0} is not a token kind.</value>
  </data>
  <data name="SeparatorIsExpected" xml:space="preserve">
    <value>separator is expected</value>
  </data>
  <data name="ElementIsExpected" xml:space="preserve">
    <value>element is expected</value>
  </data>
  <data name="GenericParameterDefinition" xml:space="preserve">
    <value>Generic parameter is definition when expected to be reference {0}</value>
  </data>
  <data name="InvalidGetDeclarationNameMultipleDeclarators" xml:space="preserve">
    <value>Called GetDeclarationName for a declaration node that can possibly contain multiple variable declarators.</value>
  </data>
  <data name="TreeNotPartOfCompilation" xml:space="preserve">
    <value>tree not part of compilation</value>
  </data>
  <data name="PositionIsNotWithinSyntax" xml:space="preserve">
    <value>Position is not within syntax tree with full span {0}</value>
  </data>
  <data name="WRN_BadUILang" xml:space="preserve">
    <value>The language name '{0}' is invalid.</value>
  </data>
  <data name="WRN_BadUILang_Title" xml:space="preserve">
    <value>The language name is invalid</value>
  </data>
  <data name="ERR_UnsupportedTransparentIdentifierAccess" xml:space="preserve">
    <value>Transparent identifier member access failed for field '{0}' of '{1}'.  Does the data being queried implement the query pattern?</value>
  </data>
  <data name="ERR_ParamDefaultValueDiffersFromAttribute" xml:space="preserve">
    <value>The parameter has multiple distinct default values.</value>
  </data>
  <data name="ERR_FieldHasMultipleDistinctConstantValues" xml:space="preserve">
    <value>The field has multiple distinct constant values.</value>
  </data>
  <data name="WRN_UnqualifiedNestedTypeInCref" xml:space="preserve">
    <value>Within cref attributes, nested types of generic types should be qualified.</value>
  </data>
  <data name="WRN_UnqualifiedNestedTypeInCref_Title" xml:space="preserve">
    <value>Within cref attributes, nested types of generic types should be qualified</value>
  </data>
  <data name="NotACSharpSymbol" xml:space="preserve">
    <value>Not a C# symbol.</value>
  </data>
  <data name="HDN_UnusedUsingDirective" xml:space="preserve">
    <value>Unnecessary using directive.</value>
  </data>
  <data name="HDN_UnusedExternAlias" xml:space="preserve">
    <value>Unused extern alias.</value>
  </data>
  <data name="ElementsCannotBeNull" xml:space="preserve">
    <value>Elements cannot be null.</value>
  </data>
  <data name="IDS_LIB_ENV" xml:space="preserve">
    <value>LIB environment variable</value>
  </data>
  <data name="IDS_LIB_OPTION" xml:space="preserve">
    <value>/LIB option</value>
  </data>
  <data name="IDS_REFERENCEPATH_OPTION" xml:space="preserve">
    <value>/REFERENCEPATH option</value>
  </data>
  <data name="IDS_DirectoryDoesNotExist" xml:space="preserve">
    <value>directory does not exist</value>
  </data>
  <data name="IDS_DirectoryHasInvalidPath" xml:space="preserve">
    <value>path is too long or invalid</value>
  </data>
  <data name="WRN_NoRuntimeMetadataVersion" xml:space="preserve">
    <value>No value for RuntimeMetadataVersion found. No assembly containing System.Object was found nor was a value for RuntimeMetadataVersion specified through options.</value>
  </data>
  <data name="WRN_NoRuntimeMetadataVersion_Title" xml:space="preserve">
    <value>No value for RuntimeMetadataVersion found</value>
  </data>
  <data name="WrongSemanticModelType" xml:space="preserve">
    <value>Expected a {0} SemanticModel.</value>
  </data>
  <data name="IDS_FeatureLambda" xml:space="preserve">
    <value>lambda expression</value>
  </data>
  <data name="ERR_FeatureNotAvailableInVersion1" xml:space="preserve">
    <value>Feature '{0}' is not available in C# 1.  Please use language version {1} or greater.</value>
  </data>
  <data name="ERR_FeatureNotAvailableInVersion2" xml:space="preserve">
    <value>Feature '{0}' is not available in C# 2.  Please use language version {1} or greater.</value>
  </data>
  <data name="ERR_FeatureNotAvailableInVersion3" xml:space="preserve">
    <value>Feature '{0}' is not available in C# 3.  Please use language version {1} or greater.</value>
  </data>
  <data name="ERR_FeatureNotAvailableInVersion4" xml:space="preserve">
    <value>Feature '{0}' is not available in C# 4.  Please use language version {1} or greater.</value>
  </data>
  <data name="ERR_FeatureNotAvailableInVersion5" xml:space="preserve">
    <value>Feature '{0}' is not available in C# 5.  Please use language version {1} or greater.</value>
  </data>
  <data name="ERR_FeatureNotAvailableInVersion6" xml:space="preserve">
    <value>Feature '{0}' is not available in C# 6.  Please use language version {1} or greater.</value>
  </data>
  <data name="ERR_FeatureNotAvailableInVersion7" xml:space="preserve">
    <value>Feature '{0}' is not available in C# 7.  Please use language version {1} or greater.</value>
  </data>
  <data name="ERR_FeatureIsExperimental" xml:space="preserve">
    <value>Feature '{0}' is experimental and unsupported; use '/features:{1}' to enable.</value>
  </data>
  <data name="ERR_FeatureIsUnimplemented" xml:space="preserve">
    <value>Feature '{0}' is not implemented in this compiler.</value>
  </data>
  <data name="IDS_VersionExperimental" xml:space="preserve">
    <value>'experimental'</value>
  </data>
  <data name="PositionNotWithinTree" xml:space="preserve">
    <value>Position must be within span of the syntax tree.</value>
  </data>
  <data name="SpeculatedSyntaxNodeCannotBelongToCurrentCompilation" xml:space="preserve">
    <value>Syntax node to be speculated cannot belong to a syntax tree from the current compilation.</value>
  </data>
  <data name="ChainingSpeculativeModelIsNotSupported" xml:space="preserve">
    <value>Chaining speculative semantic model is not supported. You should create a speculative model from the non-speculative ParentModel.</value>
  </data>
  <data name="IDS_ToolName" xml:space="preserve">
    <value>Microsoft (R) Visual C# Compiler</value>
  </data>
  <data name="IDS_LogoLine1" xml:space="preserve">
    <value>{0} version {1}</value>
  </data>
  <data name="IDS_LogoLine2" xml:space="preserve">
    <value>Copyright (C) Microsoft Corporation. All rights reserved.</value>
  </data>
  <data name="IDS_CSCHelp" xml:space="preserve">
    <value>
                              Visual C# Compiler Options

                        - OUTPUT FILES -
 /out:&lt;file&gt;                   Specify output file name (default: base name of 
                               file with main class or first file)
 /target:exe                   Build a console executable (default) (Short 
                               form: /t:exe)
 /target:winexe                Build a Windows executable (Short form: 
                               /t:winexe)
 /target:library               Build a library (Short form: /t:library)
 /target:module                Build a module that can be added to another 
                               assembly (Short form: /t:module)
 /target:appcontainerexe       Build an Appcontainer executable (Short form: 
                               /t:appcontainerexe)
 /target:winmdobj              Build a Windows Runtime intermediate file that 
                               is consumed by WinMDExp (Short form: /t:winmdobj)
 /doc:&lt;file&gt;                   XML Documentation file to generate
 /platform:&lt;string&gt;            Limit which platforms this code can run on: x86,
                               Itanium, x64, arm, anycpu32bitpreferred, or 
                               anycpu. The default is anycpu.

                        - INPUT FILES -
 /recurse:&lt;wildcard&gt;           Include all files in the current directory and 
                               subdirectories according to the wildcard 
                               specifications
 /reference:&lt;alias&gt;=&lt;file&gt;     Reference metadata from the specified assembly 
                               file using the given alias (Short form: /r)
 /reference:&lt;file list&gt;        Reference metadata from the specified assembly 
                               files (Short form: /r)
 /addmodule:&lt;file list&gt;        Link the specified modules into this assembly
 /link:&lt;file list&gt;             Embed metadata from the specified interop 
                               assembly files (Short form: /l)
 /analyzer:&lt;file list&gt;         Run the analyzers from this assembly
                               (Short form: /a)
 /additionalfile:&lt;file list&gt;   Additional files that don't directly affect code
                               generation but may be used by analyzers for producing
                               errors or warnings.

                        - RESOURCES -
 /win32res:&lt;file&gt;              Specify a Win32 resource file (.res)
 /win32icon:&lt;file&gt;             Use this icon for the output
 /win32manifest:&lt;file&gt;         Specify a Win32 manifest file (.xml)
 /nowin32manifest              Do not include the default Win32 manifest
 /resource:&lt;resinfo&gt;           Embed the specified resource (Short form: /res)
 /linkresource:&lt;resinfo&gt;       Link the specified resource to this assembly 
                               (Short form: /linkres) Where the resinfo format 
                               is &lt;file&gt;[,&lt;string name&gt;[,public|private]]

                        - CODE GENERATION -
 /debug[+|-]                   Emit debugging information
 /debug:{full|pdbonly|portable}
                               Specify debugging type ('full' is default, and 
                               enables attaching a debugger to a running 
                               program. 'portable' is a cross-platform format)
 /optimize[+|-]                Enable optimizations (Short form: /o)
 /deterministic                Produce a deterministic assembly
                               (including module version GUID and timestamp)

                        - ERRORS AND WARNINGS -
 /warnaserror[+|-]             Report all warnings as errors
 /warnaserror[+|-]:&lt;warn list&gt; Report specific warnings as errors
 /warn:&lt;n&gt;                     Set warning level (0-4) (Short form: /w)
 /nowarn:&lt;warn list&gt;           Disable specific warning messages
 /ruleset:&lt;file&gt;               Specify a ruleset file that disables specific
                               diagnostics.
 /errorlog:&lt;file&gt;              Specify a file to log all compiler and analyzer
                               diagnostics.
 /reportanalyzer               Report additional analyzer information, such as
                               execution time.
 
                        - LANGUAGE -
 /checked[+|-]                 Generate overflow checks
 /unsafe[+|-]                  Allow 'unsafe' code
 /define:&lt;symbol list&gt;         Define conditional compilation symbol(s) (Short 
                               form: /d)
 /langversion:&lt;string&gt;         Specify language version mode: ISO-1, ISO-2, 3, 
                               4, 5, 6, or Default

                        - SECURITY -
 /delaysign[+|-]               Delay-sign the assembly using only the public 
                               portion of the strong name key
 /publicsign[+|-]              Public-sign the assembly using only the public
                               portion of the strong name key
 /keyfile:&lt;file&gt;               Specify a strong name key file
 /keycontainer:&lt;string&gt;        Specify a strong name key container
 /highentropyva[+|-]           Enable high-entropy ASLR

                        - MISCELLANEOUS -
 @&lt;file&gt;                       Read response file for more options
 /help                         Display this usage message (Short form: /?)
 /nologo                       Suppress compiler copyright message
 /noconfig                     Do not auto include CSC.RSP file
 /parallel[+|-]                Concurrent build. 

                        - ADVANCED -
 /baseaddress:&lt;address&gt;        Base address for the library to be built
 /bugreport:&lt;file&gt;             Create a 'Bug Report' file
 /checksumalgorithm:&lt;alg&gt;      Specify algorithm for calculating source file 
                               checksum stored in PDB. Supported values are:
                               SHA1 (default) or SHA256.
 /codepage:&lt;n&gt;                 Specify the codepage to use when opening source 
                               files
 /utf8output                   Output compiler messages in UTF-8 encoding
 /main:&lt;type&gt;                  Specify the type that contains the entry point 
                               (ignore all other possible entry points) (Short 
                               form: /m)
 /fullpaths                    Compiler generates fully qualified paths
 /filealign:&lt;n&gt;                Specify the alignment used for output file 
                               sections
 /pathmap:&lt;K1&gt;=&lt;V1&gt;,&lt;K2&gt;=&lt;V2&gt;,...
                               Specify a mapping for source path names output by
                               the compiler.
 /pdb:&lt;file&gt;                   Specify debug information file name (default: 
                               output file name with .pdb extension)
 /errorendlocation             Output line and column of the end location of 
                               each error
 /preferreduilang              Specify the preferred output language name.
 /nostdlib[+|-]                Do not reference standard library (mscorlib.dll)
 /subsystemversion:&lt;string&gt;    Specify subsystem version of this assembly
 /lib:&lt;file list&gt;              Specify additional directories to search in for 
                               references
 /errorreport:&lt;string&gt;         Specify how to handle internal compiler errors: 
                               prompt, send, queue, or none. The default is 
                               queue.
 /appconfig:&lt;file&gt;             Specify an application configuration file 
                               containing assembly binding settings
 /moduleassemblyname:&lt;string&gt;  Name of the assembly which this module will be 
                               a part of
 /modulename:&lt;string&gt;          Specify the name of the source module
</value>
    <comment>Visual C# Compiler Options</comment>
  </data>
  <data name="ERR_ComImportWithInitializers" xml:space="preserve">
    <value>'{0}': a class with the ComImport attribute cannot specify field initializers.</value>
  </data>
  <data name="WRN_PdbLocalNameTooLong" xml:space="preserve">
    <value>Local name '{0}' is too long for PDB.  Consider shortening or compiling without /debug.</value>
  </data>
  <data name="WRN_PdbLocalNameTooLong_Title" xml:space="preserve">
    <value>Local name is too long for PDB</value>
  </data>
  <data name="ERR_RetNoObjectRequiredLambda" xml:space="preserve">
    <value>Anonymous function converted to a void returning delegate cannot return a value</value>
  </data>
  <data name="ERR_TaskRetNoObjectRequiredLambda" xml:space="preserve">
    <value>Async lambda expression converted to a 'Task' returning delegate cannot return a value. Did you intend to return 'Task&lt;T&gt;'?</value>
  </data>
  <data name="WRN_AnalyzerCannotBeCreated" xml:space="preserve">
    <value>An instance of analyzer {0} cannot be created from {1} : {2}.</value>
  </data>
  <data name="WRN_AnalyzerCannotBeCreated_Title" xml:space="preserve">
    <value>An analyzer instance cannot be created</value>
  </data>
  <data name="WRN_NoAnalyzerInAssembly" xml:space="preserve">
    <value>The assembly {0} does not contain any analyzers.</value>
  </data>
  <data name="WRN_NoAnalyzerInAssembly_Title" xml:space="preserve">
    <value>Assembly does not contain any analyzers</value>
  </data>
  <data name="WRN_UnableToLoadAnalyzer" xml:space="preserve">
    <value>Unable to load Analyzer assembly {0} : {1}</value>
  </data>
  <data name="WRN_UnableToLoadAnalyzer_Title" xml:space="preserve">
    <value>Unable to load Analyzer assembly</value>
  </data>
  <data name="INF_UnableToLoadSomeTypesInAnalyzer" xml:space="preserve">
    <value>Skipping some types in analyzer assembly {0} due to a ReflectionTypeLoadException : {1}.</value>
  </data>
  <data name="ERR_CantReadRulesetFile" xml:space="preserve">
    <value>Error reading ruleset file {0} - {1}</value>
  </data>
  <data name="ERR_BadPdbData" xml:space="preserve">
    <value>Error reading debug information for '{0}'</value>
  </data>
  <data name="IDS_OperationCausedStackOverflow" xml:space="preserve">
    <value>Operation caused a stack overflow.</value>
  </data>
  <data name="WRN_IdentifierOrNumericLiteralExpected" xml:space="preserve">
    <value>Expected identifier or numeric literal.</value>
  </data>
  <data name="WRN_IdentifierOrNumericLiteralExpected_Title" xml:space="preserve">
    <value>Expected identifier or numeric literal</value>
  </data>
  <data name="ERR_InitializerOnNonAutoProperty" xml:space="preserve">
    <value>Only auto-implemented properties can have initializers.</value>
  </data>
  <data name="ERR_AutoPropertyMustHaveGetAccessor" xml:space="preserve">
    <value>Auto-implemented properties must have get accessors.</value>
  </data>
  <data name="ERR_AutoPropertyMustOverrideSet" xml:space="preserve">
    <value>Auto-implemented properties must override all accessors of the overridden property.</value>
  </data>
  <data name="ERR_AutoPropertyInitializerInInterface" xml:space="preserve">
    <value>Auto-implemented properties inside interfaces cannot have initializers.</value>
  </data>
  <data name="ERR_InitializerInStructWithoutExplicitConstructor" xml:space="preserve">
    <value>Structs without explicit constructors cannot contain members with initializers.</value>
  </data>
  <data name="ERR_EncodinglessSyntaxTree" xml:space="preserve">
    <value>Cannot emit debug information for a source text without encoding.</value>
  </data>
  <data name="ERR_AccessorListAndExpressionBody" xml:space="preserve">
    <value>Properties cannot combine accessor lists with expression bodies.</value>
  </data>
  <data name="ERR_BlockBodyAndExpressionBody" xml:space="preserve">
    <value>Methods cannot combine block bodies with expression bodies.</value>
  </data>
  <data name="ERR_SwitchFallOut" xml:space="preserve">
    <value>Control cannot fall out of switch from final case label ('{0}')</value>
  </data>
  <data name="ERR_UnexpectedBoundGenericName" xml:space="preserve">
    <value>Type arguments are not allowed in the nameof operator.</value>
  </data>
  <data name="ERR_NullPropagatingOpInExpressionTree" xml:space="preserve">
    <value>An expression tree lambda may not contain a null propagating operator.</value>
  </data>
  <data name="ERR_DictionaryInitializerInExpressionTree" xml:space="preserve">
    <value>An expression tree lambda may not contain a dictionary initializer.</value>
  </data>
  <data name="ERR_ExtensionCollectionElementInitializerInExpressionTree" xml:space="preserve">
    <value>An extension Add method is not supported for a collection initializer in an expression lambda.</value>
  </data>
  <data name="IDS_FeatureNameof" xml:space="preserve">
    <value>nameof operator</value>
  </data>
  <data name="IDS_FeatureDictionaryInitializer" xml:space="preserve">
    <value>dictionary initializer</value>
  </data>
  <data name="ERR_UnclosedExpressionHole" xml:space="preserve">
    <value>Missing close delimiter '}' for interpolated expression started with '{'.</value>
  </data>
  <data name="ERR_SingleLineCommentInExpressionHole" xml:space="preserve">
    <value>A single-line comment may not be used in an interpolated string.</value>
  </data>
  <data name="ERR_InsufficientStack" xml:space="preserve">
    <value>An expression is too long or complex to compile</value>
  </data>
  <data name="ERR_ExpressionHasNoName" xml:space="preserve">
    <value>Expression does not have a name.</value>
  </data>
  <data name="ERR_SubexpressionNotInNameof" xml:space="preserve">
    <value>Sub-expression cannot be used in an argument to nameof.</value>
  </data>
  <data name="ERR_AliasQualifiedNameNotAnExpression" xml:space="preserve">
    <value>An alias-qualified name is not an expression.</value>
  </data>
  <data name="ERR_NameofMethodGroupWithTypeParameters" xml:space="preserve">
    <value>Type parameters are not allowed on a method group as an argument to 'nameof'.</value>
  </data>
  <data name="NoNoneSearchCriteria" xml:space="preserve">
    <value>SearchCriteria is expected.</value>
  </data>
  <data name="ERR_InvalidAssemblyCulture" xml:space="preserve">
    <value>Assembly culture strings may not contain embedded NUL characters.</value>
  </data>
  <data name="IDS_FeatureUsingStatic" xml:space="preserve">
    <value>using static</value>
  </data>
  <data name="IDS_FeatureInterpolatedStrings" xml:space="preserve">
    <value>interpolated strings</value>
  </data>
  <data name="IDS_AwaitInCatchAndFinally" xml:space="preserve">
    <value>await in catch blocks and finally blocks</value>
  </data>
  <data name="IDS_FeatureBinaryLiteral" xml:space="preserve">
    <value>binary literals</value>
  </data>
  <data name="IDS_FeatureDigitSeparator" xml:space="preserve">
    <value>digit separators</value>
  </data>
  <data name="IDS_FeatureLocalFunctions" xml:space="preserve">
    <value>local functions</value>
  </data>
  <data name="ERR_UnescapedCurly" xml:space="preserve">
    <value>A '{0}' character must be escaped (by doubling) in an interpolated string.</value>
  </data>
  <data name="ERR_EscapedCurly" xml:space="preserve">
    <value>A '{0}' character may only be escaped by doubling '{0}{0}' in an interpolated string.</value>
  </data>
  <data name="ERR_TrailingWhitespaceInFormatSpecifier" xml:space="preserve">
    <value>A format specifier may not contain trailing whitespace.</value>
  </data>
  <data name="ERR_EmptyFormatSpecifier" xml:space="preserve">
    <value>Empty format specifier.</value>
  </data>
  <data name="ERR_ErrorInReferencedAssembly" xml:space="preserve">
    <value>There is an error in a referenced assembly '{0}'.</value>
  </data>
  <data name="ERR_ExpressionOrDeclarationExpected" xml:space="preserve">
    <value>Expression or declaration statement expected.</value>
  </data>
  <data name="ERR_NameofExtensionMethod" xml:space="preserve">
    <value>Extension method groups are not allowed as an argument to 'nameof'.</value>
  </data>
  <data name="WRN_AlignmentMagnitude" xml:space="preserve">
    <value>Alignment value {0} has a magnitude greater than {1} and may result in a large formatted string.</value>
  </data>
  <data name="HDN_UnusedExternAlias_Title" xml:space="preserve">
    <value>Unused extern alias</value>
  </data>
  <data name="HDN_UnusedUsingDirective_Title" xml:space="preserve">
    <value>Unnecessary using directive</value>
  </data>
  <data name="INF_UnableToLoadSomeTypesInAnalyzer_Title" xml:space="preserve">
    <value>Skip loading types in analyzer assembly that fail due to a ReflectionTypeLoadException</value>
  </data>
  <data name="WRN_AlignmentMagnitude_Title" xml:space="preserve">
    <value>Alignment value has a magnitude that may result in a large formatted string</value>
  </data>
  <data name="ERR_ConstantStringTooLong" xml:space="preserve">
    <value>Length of String constant exceeds current memory limit.  Try splitting the string into multiple constants.</value>
  </data>
  <data name="ERR_TupleTooFewElements" xml:space="preserve">
    <value>Tuple must contain at least two elements.</value>
  </data>
  <data name="ERR_DebugEntryPointNotSourceMethodDefinition" xml:space="preserve">
    <value>Debug entry point must be a definition of a method declared in the current compilation.</value>
  </data>
  <data name="ERR_LoadDirectiveOnlyAllowedInScripts" xml:space="preserve">
    <value>#load is only allowed in scripts</value>
  </data>
  <data name="ERR_PPLoadFollowsToken" xml:space="preserve">
    <value>Cannot use #load after first token in file</value>
  </data>
  <data name="CouldNotFindFile" xml:space="preserve">
    <value>Could not find file.</value>
    <comment>File path referenced in source (#load) could not be resolved.</comment>
  </data>
  <data name="SyntaxTreeFromLoadNoRemoveReplace" xml:space="preserve">
    <value>SyntaxTree '{0}' resulted from a #load directive and cannot be removed or replaced directly.</value>
  </data>
  <data name="ERR_SourceFileReferencesNotSupported" xml:space="preserve">
    <value>Source file references are not supported.</value>
  </data>
  <data name="ERR_InvalidPathMap" xml:space="preserve">
    <value>The pathmap option was incorrectly formatted.</value>
  </data>
  <data name="ERR_InvalidReal" xml:space="preserve">
    <value>Invalid real literal.</value>
  </data>
  <data name="ERR_AutoPropertyCannotBeRefReturning" xml:space="preserve">
    <value>Auto-implemented properties cannot return by reference</value>
  </data>
  <data name="ERR_RefPropertyMustHaveGetAccessor" xml:space="preserve">
    <value>Properties which return by reference must have a get accessor</value>
  </data>
  <data name="ERR_RefPropertyCannotHaveSetAccessor" xml:space="preserve">
    <value>Properties which return by reference cannot have set accessors</value>
  </data>
  <data name="ERR_CantChangeRefReturnOnOverride" xml:space="preserve">
    <value>'{0}' must {2}return by reference to match overridden member '{1}'</value>
  </data>
  <data name="ERR_MustNotHaveRefReturn" xml:space="preserve">
    <value>By-reference returns may only be used in methods that return by reference</value>
  </data>
  <data name="ERR_MustHaveRefReturn" xml:space="preserve">
    <value>By-value returns may only be used in methods that return by value</value>
  </data>
  <data name="ERR_RefReturnMustHaveIdentityConversion" xml:space="preserve">
    <value>The return expression must be of type '{0}' because this method returns by reference</value>
  </data>
  <data name="ERR_CloseUnimplementedInterfaceMemberWrongRefReturn" xml:space="preserve">
    <value>'{0}' does not implement interface member '{1}'. '{2}' cannot implement '{1}' because it does not return by {3}</value>
  </data>
  <data name="ERR_VoidReturningMethodCannotReturnByRef" xml:space="preserve">
    <value>Void-returning methods cannot return by reference</value>
  </data>
  <data name="ERR_BadIteratorReturnRef" xml:space="preserve">
    <value>The body of '{0}' cannot be an iterator block because '{0}' returns by reference</value>
  </data>
  <data name="ERR_BadRefReturnExpressionTree" xml:space="preserve">
    <value>Lambda expressions that return by reference cannot be converted to expression trees</value>
  </data>
  <data name="ERR_RefReturningCallInExpressionTree" xml:space="preserve">
    <value>An expression tree lambda may not contain a call to a method, property, or indexer that returns by reference</value>
  </data>
  <data name="ERR_RefReturnLvalueExpected" xml:space="preserve">
    <value>An expression cannot be used in this context because it may not be returned by reference</value>
  </data>
  <data name="ERR_RefReturnNonreturnableLocal" xml:space="preserve">
    <value>Cannot return '{0}' by reference because it was initialized to a value that cannot be returned by reference</value>
  </data>
  <data name="ERR_RefReturnNonreturnableLocal2" xml:space="preserve">
    <value>Cannot return by reference a member of '{0}' because it was initialized to a value that cannot be returned by reference</value>
  </data>
  <data name="ERR_RefReturnReadonlyLocal" xml:space="preserve">
    <value>Cannot return '{0}' by reference because it is read-only</value>
  </data>
  <data name="ERR_RefReturnRangeVariable" xml:space="preserve">
    <value>Cannot return the range variable '{0}' by reference</value>
  </data>
  <data name="ERR_RefReturnReadonlyLocalCause" xml:space="preserve">
    <value>Cannot return '{0}' by reference because it is a '{1}'</value>
  </data>
  <data name="ERR_RefReturnReadonlyLocal2Cause" xml:space="preserve">
    <value>Cannot return fields of '{0}' by reference because it is a '{1}'</value>
  </data>
  <data name="ERR_RefReturnReadonly" xml:space="preserve">
    <value>A readonly field cannot be returned by reference</value>
  </data>
  <data name="ERR_RefReturnReadonlyStatic" xml:space="preserve">
    <value>A static readonly field cannot be returned by reference</value>
  </data>
  <data name="ERR_RefReturnReadonly2" xml:space="preserve">
    <value>Members of readonly field '{0}' cannot be returned by reference</value>
  </data>
  <data name="ERR_RefReturnReadonlyStatic2" xml:space="preserve">
    <value>Fields of static readonly field '{0}' cannot be returned by reference</value>
  </data>
  <data name="ERR_RefReturnCall" xml:space="preserve">
    <value>Cannot return by reference a result of '{0}' because the argument passed to parameter '{1}' cannot be returned by reference</value>
  </data>
  <data name="ERR_RefReturnCall2" xml:space="preserve">
    <value>Cannot return by reference a member of result of '{0}' because the argument passed to parameter '{1}' cannot be returned by reference</value>
  </data>
  <data name="ERR_RefReturnParameter" xml:space="preserve">
    <value>Cannot return a parameter by reference '{0}' because it is not a ref or out parameter</value>
  </data>
  <data name="ERR_RefReturnParameter2" xml:space="preserve">
    <value>Cannot return or a member of parameter '{0}' by reference because it is not a ref or out parameter</value>
  </data>
  <data name="ERR_RefReturnLocal" xml:space="preserve">
    <value>Cannot return local '{0}' by reference because it is not a ref local</value>
  </data>
  <data name="ERR_RefReturnLocal2" xml:space="preserve">
    <value>Cannot return a member of local '{0}' by reference because it is not a ref local</value>
  </data>
  <data name="ERR_RefReturnReceiver" xml:space="preserve">
    <value>Cannot return '{0}' by reference because its receiver may not be returned by reference</value>
  </data>
  <data name="ERR_RefReturnStructThis" xml:space="preserve">
    <value>Struct members cannot return 'this' or other instance members by reference</value>
  </data>
  <data name="ERR_MustBeRefAssignable" xml:space="preserve">
    <value>'{0}' cannot be assigned a reference because it is not a by-reference local</value>
  </data>
  <data name="ERR_MustBeRefAssignableLocal" xml:space="preserve">
    <value>Expected a by-reference local</value>
  </data>
  <data name="ERR_InitializeByValueVariableWithReference" xml:space="preserve">
    <value>Cannot initialize a by-value variable with a reference</value>
  </data>
  <data name="ERR_InitializeByReferenceVariableWithValue" xml:space="preserve">
    <value>Cannot initialize a by-reference variable with a value</value>
  </data>
  <data name="ERR_RefAssignmentMustHaveIdentityConversion" xml:space="preserve">
    <value>The expression must be of type '{0}' because it is being assigned by reference</value>
  </data>
  <data name="ERR_ByReferenceVariableMustBeInitialized" xml:space="preserve">
    <value>A declaration of a by-reference variable must have an initializer</value>
  </data>
  <data name="ERR_AnonDelegateCantUseLocal" xml:space="preserve">
    <value>Cannot use ref local '{0}' inside an anonymous method, lambda expression, or query expression</value>
  </data>
  <data name="ERR_BadIteratorLocalType" xml:space="preserve">
    <value>Iterators cannot have by reference locals</value>
  </data>
  <data name="ERR_BadAsyncLocalType" xml:space="preserve">
    <value>Async methods cannot have by reference locals</value>
  </data>
  <data name="ERR_RefReturningCallAndAwait" xml:space="preserve">
    <value>'await' cannot be used in an expression containing a call to '{0}' because it returns by reference</value>
  </data>
  <data name="ERR_NoOriginalMember" xml:space="preserve">
    <value>No original member for '{0}'</value>
  </data>
  <data name="ERR_DuplicateReplace" xml:space="preserve">
    <value>Type already contains a replacement for '{0}'</value>
  </data>
  <data name="ERR_PartialReplace" xml:space="preserve">
    <value>Replacement methods cannot be partial</value>
  </data>
  <data name="ERR_ExpressionTreeContainsLocalFunction" xml:space="preserve">
    <value>An expression tree may not contain a reference to a local function</value>
  </data>
  <data name="ERR_ReturnTypesDontMatch" xml:space="preserve">
    <value>Cannot infer the return type of '{0}' due to differing return types.</value>
  </data>
  <data name="ERR_DynamicLocalFunctionParamsParameter" xml:space="preserve">
    <value>Cannot pass argument with dynamic type to params parameter '{0}' of local function '{1}'.</value>
  </data>
  <data name="ERR_CantInferVoid" xml:space="preserve">
    <value>Cannot infer the type of '{0}' as it does not return a value.</value>
  </data>
  <data name="SyntaxTreeIsNotASubmission" xml:space="preserve">
    <value>Syntax tree should be created from a submission.</value>
  </data>
  <data name="ERR_TooManyUserStrings" xml:space="preserve">
    <value>Combined length of user strings used by the program exceeds allowed limit. Try to decrease use of string literals.</value>
  </data>
  <data name="ERR_PatternNullableType" xml:space="preserve">
    <value>It is not legal to use nullable type '{0}' in a pattern; use the underlying type '{1}' instead.</value>
  </data>
  <data name="ERR_BadIsPatternExpression" xml:space="preserve">
    <value>Invalid operand for pattern match.</value>
  </data>
  <data name="ERR_PeWritingFailure" xml:space="preserve">
    <value>An error occurred while writing the output file: {0}.</value>
  </data>
  <data name="ERR_TupleDuplicateMemberName" xml:space="preserve">
    <value>Tuple member names must be unique.</value>
  </data>
  <data name="ERR_TupleExplicitNamesOnAllMembersOrNone" xml:space="preserve">
    <value>Tuple member names must all be provided, if any one is provided.</value>
  </data>
  <data name="ERR_TupleReservedMemberName" xml:space="preserve">
    <value>Tuple member name '{0}' is only allowed at position {1}.</value>
  </data>
  <data name="ERR_TupleReservedMemberNameAnyPosition" xml:space="preserve">
    <value>Tuple membername '{0}' is disallowed at any position.</value>
  </data>
  <data name="ERR_PredefinedTypeMemberNotFoundInAssembly" xml:space="preserve">
    <value>Member '{0}' was not found on type '{1}' from assembly '{2}'.</value>
  </data>
  <data name="IDS_FeatureTuples" xml:space="preserve">
    <value>tuples</value>
  </data>
  <data name="WRN_AttributeIgnoredWhenPublicSigning" xml:space="preserve">
    <value>Attribute '{0}' is ignored when public signing is specified.</value>
  </data>
  <data name="WRN_AttributeIgnoredWhenPublicSigning_Title" xml:space="preserve">
    <value>Attribute is ignored when public signing is specified.</value>
  </data>
  <data name="ERR_OptionMustBeAbsolutePath" xml:space="preserve">
    <value>Option '{0}' must be an absolute path.</value>
  </data>
<<<<<<< HEAD
  <data name="ERR_ConceptConstraintOnNonOverride" xml:space="preserve">
    <value>Constraint 'concept' may only be used on overrides of methods with concepts.</value>
  </data>
  <data name="ERR_ConceptOperatorsMustBeNonStatic" xml:space="preserve">
    <value>User-defined concept operator '{0}' must be declared non-static and public.</value>
  </data>
  <data name="ERR_BadConceptUnaryOperatorSignature" xml:space="preserve">
    <value>The parameter of a concept unary operator must be a type parameter on the concept</value>
  </data>
  <data name="ERR_BadConceptBinaryOperatorSignature" xml:space="preserve">
    <value>One of the parameters of a binary operator must be a type parameter on the concept</value>
=======
  <data name="ERR_ConversionNotTupleCompatible" xml:space="preserve">
    <value>Tuple with {0} elements cannot be converted to type '{1}'.</value>
>>>>>>> 3f7deaa7
  </data>
</root><|MERGE_RESOLUTION|>--- conflicted
+++ resolved
@@ -4887,7 +4887,9 @@
   <data name="ERR_OptionMustBeAbsolutePath" xml:space="preserve">
     <value>Option '{0}' must be an absolute path.</value>
   </data>
-<<<<<<< HEAD
+  <data name="ERR_ConversionNotTupleCompatible" xml:space="preserve">
+    <value>Tuple with {0} elements cannot be converted to type '{1}'.</value>
+  </data>
   <data name="ERR_ConceptConstraintOnNonOverride" xml:space="preserve">
     <value>Constraint 'concept' may only be used on overrides of methods with concepts.</value>
   </data>
@@ -4899,9 +4901,5 @@
   </data>
   <data name="ERR_BadConceptBinaryOperatorSignature" xml:space="preserve">
     <value>One of the parameters of a binary operator must be a type parameter on the concept</value>
-=======
-  <data name="ERR_ConversionNotTupleCompatible" xml:space="preserve">
-    <value>Tuple with {0} elements cannot be converted to type '{1}'.</value>
->>>>>>> 3f7deaa7
   </data>
 </root>