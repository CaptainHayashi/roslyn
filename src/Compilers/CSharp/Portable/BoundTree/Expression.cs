﻿// Copyright (c) Microsoft.  All Rights Reserved.  Licensed under the Apache License, Version 2.0.  See License.txt in the project root for license information.

using System;
using System.Collections.Generic;
using System.Collections.Immutable;
using System.Linq;
using System.Runtime.CompilerServices;
using Microsoft.CodeAnalysis;
using Microsoft.CodeAnalysis.Semantics;
using Roslyn.Utilities;

namespace Microsoft.CodeAnalysis.CSharp
{
    internal partial class BoundExpression : IOperation
    {
        ITypeSymbol IOperation.Type => this.Type;

        OperationKind IOperation.Kind => this.ExpressionKind;

        bool IOperation.IsInvalid => this.HasErrors;

        Optional<object> IOperation.ConstantValue
        {
            get
            {
                ConstantValue value = this.ConstantValue;
                return value != null ? new Optional<object>(value.Value) : default(Optional<object>);
            }
        }
        SyntaxNode IOperation.Syntax => this.Syntax;

        protected abstract OperationKind ExpressionKind { get; }

        public abstract void Accept(OperationVisitor visitor);

        public abstract TResult Accept<TArgument, TResult>(OperationVisitor<TArgument, TResult> visitor, TArgument argument);
    }

    internal partial class BoundCall : IInvocationExpression
    {
        IMethodSymbol IInvocationExpression.TargetMethod => this.Method;

        IOperation IInvocationExpression.Instance => this.Method.IsStatic ? null : this.ReceiverOpt;

        bool IInvocationExpression.IsVirtual => (this.Method.IsVirtual || this.Method.IsAbstract || this.Method.IsOverride) && !this.ReceiverOpt.SuppressVirtualCalls;

        ImmutableArray<IArgument> IInvocationExpression.ArgumentsInSourceOrder
        {
            get
            {
                ArrayBuilder<IArgument> sourceOrderArguments = ArrayBuilder<IArgument>.GetInstance(this.Arguments.Length);
                for (int argumentIndex = 0; argumentIndex < this.Arguments.Length; argumentIndex++)
                {
                    IArgument argument = DeriveArgument(this.ArgsToParamsOpt.IsDefault ? argumentIndex : this.ArgsToParamsOpt[argumentIndex], argumentIndex, this.Arguments, this.ArgumentNamesOpt, this.ArgumentRefKindsOpt, this.Method.Parameters, this.Syntax);
                    sourceOrderArguments.Add(argument);
                    if (argument.ArgumentKind == ArgumentKind.ParamArray)
                    {
                        break;
                    }
                }

                return sourceOrderArguments.ToImmutableAndFree();
            }
        }

        ImmutableArray<IArgument> IHasArgumentsExpression.ArgumentsInParameterOrder => DeriveArguments(this.Arguments, this.ArgumentNamesOpt, this.ArgsToParamsOpt, this.ArgumentRefKindsOpt, this.Method.Parameters, this.Syntax);

        IArgument IHasArgumentsExpression.GetArgumentMatchingParameter(IParameterSymbol parameter)
        {
            return ArgumentMatchingParameter(this.Arguments, this.ArgsToParamsOpt, this.ArgumentNamesOpt, this.ArgumentRefKindsOpt, parameter.ContainingSymbol as Symbols.MethodSymbol, parameter, this.Syntax);
        }

        protected override OperationKind ExpressionKind => OperationKind.InvocationExpression;

        public override void Accept(OperationVisitor visitor)
        {
            visitor.VisitInvocationExpression(this);
        }

        public override TResult Accept<TArgument, TResult>(OperationVisitor<TArgument, TResult> visitor, TArgument argument)
        {
            return visitor.VisitInvocationExpression(this, argument);
        }

        internal static ImmutableArray<IArgument> DeriveArguments(ImmutableArray<BoundExpression> boundArguments, ImmutableArray<string> argumentNames, ImmutableArray<int> argumentsToParameters, ImmutableArray<RefKind> argumentRefKinds, ImmutableArray<Symbols.ParameterSymbol> parameters, SyntaxNode invocationSyntax)
        {
            ArrayBuilder<IArgument> arguments = ArrayBuilder<IArgument>.GetInstance(boundArguments.Length);
            for (int parameterIndex = 0; parameterIndex < parameters.Length; parameterIndex++)
            {
                int argumentIndex = -1;
                if (argumentsToParameters.IsDefault)
                {
                    argumentIndex = parameterIndex;
                }
                else
                {
                    argumentIndex = argumentsToParameters.IndexOf(parameterIndex);
                }

                // No argument has been supplied for the parameter at `parameterIndex`:
                // 1. `argumentIndex == -1' when the arguments are specified out of parameter order, and no argument is provided for parameter corresponding to `parameters[parameterIndex]`.
                // 2. `argumentIndex >= boundArguments.Length` when the arguments are specified in parameter order, and no argument is provided at `parameterIndex`.
                if (argumentIndex == -1 || argumentIndex >= boundArguments.Length)
                {
                    Symbols.ParameterSymbol parameter = parameters[parameterIndex];
                    // Corresponding parameter is optional with default value.
                    if (parameter.HasExplicitDefaultValue)
                    {
                        arguments.Add(new Argument(ArgumentKind.DefaultValue, parameter, new Literal(parameter.ExplicitDefaultConstantValue, parameter.Type.TypeSymbol, null)));
                    }
                    else
                    {
                        // If corresponding parameter is Param array, then this means 0 element is provided and an Argument of kind == ParamArray will be added, 
                        // otherwise it is an error and null is added.
                        arguments.Add(DeriveArgument(parameterIndex, argumentIndex, boundArguments, argumentNames, argumentRefKinds, parameters, invocationSyntax));
                    }
                }
                else
                {
                    arguments.Add(DeriveArgument(parameterIndex, argumentIndex, boundArguments, argumentNames, argumentRefKinds, parameters, invocationSyntax));
                }
            }

            return arguments.ToImmutableAndFree();
        }

        private static readonly ConditionalWeakTable<BoundExpression, IArgument> s_argumentMappings = new ConditionalWeakTable<BoundExpression, IArgument>();

        private static IArgument DeriveArgument(int parameterIndex, int argumentIndex, ImmutableArray<BoundExpression> boundArguments, ImmutableArray<string> argumentNames, ImmutableArray<RefKind> argumentRefKinds, ImmutableArray<Symbols.ParameterSymbol> parameters, SyntaxNode invocationSyntax)
        {
            if (argumentIndex >= boundArguments.Length)
            {
                // Check for an omitted argument that becomes an empty params array.
                if (parameters.Length > 0)
                {
                    Symbols.ParameterSymbol lastParameter = parameters[parameters.Length - 1];
                    if (lastParameter.IsParams)
                    {
                        return new Argument(ArgumentKind.ParamArray, lastParameter, CreateParamArray(lastParameter, boundArguments, argumentIndex, invocationSyntax));
                    }
                }

                // There is no supplied argument and there is no params parameter. Any action is suspect at this point.
                return null;
            }

            return s_argumentMappings.GetValue(
                boundArguments[argumentIndex],
                (argument) =>
                {
                    string name = !argumentNames.IsDefaultOrEmpty ? argumentNames[argumentIndex] : null;

                    if (name == null)
                    {
                        RefKind refMode = argumentRefKinds.IsDefaultOrEmpty ? RefKind.None : argumentRefKinds[argumentIndex];

                        if (refMode != RefKind.None)
                        {
                            return new Argument(ArgumentKind.Positional, parameters[parameterIndex], argument);
                        }

                        if (argumentIndex >= parameters.Length - 1 &&
                            parameters.Length > 0 &&
                            parameters[parameters.Length - 1].IsParams &&
                            // An argument that is an array of the appropriate type is not a params argument.
                            (boundArguments.Length > argumentIndex + 1 ||
                             argument.Type.TypeKind != TypeKind.Array ||
<<<<<<< HEAD
                             !argument.Type.Equals(parameters[parameters.Length - 1].Type.TypeSymbol, ignoreCustomModifiersAndArraySizesAndLowerBounds:true)))
=======
                             !argument.Type.Equals(parameters[parameters.Length - 1].Type, ignoreCustomModifiersAndArraySizesAndLowerBounds: true)))
>>>>>>> 0f1ddfd6
                        {
                            return new Argument(ArgumentKind.ParamArray, parameters[parameters.Length - 1], CreateParamArray(parameters[parameters.Length - 1], boundArguments, argumentIndex, invocationSyntax));
                        }
                        else
                        {
                            return new SimpleArgument(parameters[parameterIndex], argument);
                        }
                    }

                    return new Argument(ArgumentKind.Named, parameters[parameterIndex], argument);
                });
        }
        
        private static IOperation CreateParamArray(IParameterSymbol parameter, ImmutableArray<BoundExpression> boundArguments, int firstArgumentElementIndex, SyntaxNode invocationSyntax)
        {
            if (parameter.Type.TypeKind == TypeKind.Array)
            {
                IArrayTypeSymbol arrayType = (IArrayTypeSymbol)parameter.Type;
                ArrayBuilder<IOperation> builder = ArrayBuilder<IOperation>.GetInstance(boundArguments.Length - firstArgumentElementIndex);

                for (int index = firstArgumentElementIndex; index < boundArguments.Length; index++)
                {
                    builder.Add(boundArguments[index]);
                }
                var paramArrayArguments = builder.ToImmutableAndFree();

                // Use the invocation syntax node if there is no actual syntax available for the argument (because the paramarray is empty.)
                return new ArrayCreation(arrayType, paramArrayArguments, paramArrayArguments.Length > 0 ? paramArrayArguments[0].Syntax : invocationSyntax);
            }

            return null;
        }

        internal static IArgument ArgumentMatchingParameter(ImmutableArray<BoundExpression> arguments, ImmutableArray<int> argumentsToParameters, ImmutableArray<string> argumentNames, ImmutableArray<RefKind> argumentRefKinds, Symbols.MethodSymbol targetMethod, IParameterSymbol parameter, SyntaxNode invocationSyntax)
        {
            int argumentIndex = ArgumentIndexMatchingParameter(arguments, argumentsToParameters, targetMethod, parameter);
            if (argumentIndex >= 0)
            {
                return DeriveArgument(parameter.Ordinal, argumentIndex, arguments, argumentNames, argumentRefKinds, targetMethod.Parameters, invocationSyntax);
            }

            return null;
        }

        private static int ArgumentIndexMatchingParameter(ImmutableArray<BoundExpression> arguments, ImmutableArray<int> argumentsToParameters, IMethodSymbol targetMethod, IParameterSymbol parameter)
        {
            if (parameter.ContainingSymbol == targetMethod)
            {
                int parameterIndex = parameter.Ordinal;
                ImmutableArray<int> parameterIndices = argumentsToParameters;
                if (!parameterIndices.IsDefaultOrEmpty)
                {
                    return parameterIndices.IndexOf(parameterIndex);
                }

                return parameterIndex;
            }

            return -1;
        }

        private abstract class ArgumentBase : IArgument
        {
            public ArgumentBase(IParameterSymbol parameter, IOperation value)
            {
                this.Value = value;
                this.Parameter = parameter;
            }

            public IParameterSymbol Parameter { get; }

            public IOperation Value { get; }

            IOperation IArgument.InConversion => null;

            IOperation IArgument.OutConversion => null;

            bool IOperation.IsInvalid => this.Parameter == null || this.Value.IsInvalid;

            OperationKind IOperation.Kind => OperationKind.Argument;

            SyntaxNode IOperation.Syntax => this.Value.Syntax;

            public ITypeSymbol Type => null;

            public Optional<object> ConstantValue => default(Optional<object>);

            public abstract ArgumentKind ArgumentKind { get; }

            void IOperation.Accept(OperationVisitor visitor)
            {
                visitor.VisitArgument(this);
            }

            TResult IOperation.Accept<TArgument, TResult>(OperationVisitor<TArgument, TResult> visitor, TArgument argument)
            {
                return visitor.VisitArgument(this, argument);
            }
        }

        private sealed class SimpleArgument : ArgumentBase
        {
            public SimpleArgument(IParameterSymbol parameter, IOperation value)
                : base(parameter, value)
            { }

            public override ArgumentKind ArgumentKind => ArgumentKind.Positional;
        }

        private sealed class Argument : ArgumentBase
        {
            public Argument(ArgumentKind kind, IParameterSymbol parameter, IOperation value)
                : base(parameter, value)
            {
                this.ArgumentKind = kind;
            }

            public override ArgumentKind ArgumentKind { get; }
        }
    }

    internal partial class BoundLocal : ILocalReferenceExpression
    {
        ILocalSymbol ILocalReferenceExpression.Local => this.LocalSymbol;

        protected override OperationKind ExpressionKind => OperationKind.LocalReferenceExpression;

        public override void Accept(OperationVisitor visitor)
        {
            visitor.VisitLocalReferenceExpression(this);
        }

        public override TResult Accept<TArgument, TResult>(OperationVisitor<TArgument, TResult> visitor, TArgument argument)
        {
            return visitor.VisitLocalReferenceExpression(this, argument);
        }
    }

    internal partial class BoundFieldAccess : IFieldReferenceExpression
    {
        IOperation IMemberReferenceExpression.Instance => this.FieldSymbol.IsStatic ? null : this.ReceiverOpt;

        ISymbol IMemberReferenceExpression.Member => this.FieldSymbol;

        IFieldSymbol IFieldReferenceExpression.Field => this.FieldSymbol;

        protected override OperationKind ExpressionKind => OperationKind.FieldReferenceExpression;

        public override void Accept(OperationVisitor visitor)
        {
            visitor.VisitFieldReferenceExpression(this);
        }

        public override TResult Accept<TArgument, TResult>(OperationVisitor<TArgument, TResult> visitor, TArgument argument)
        {
            return visitor.VisitFieldReferenceExpression(this, argument);
        }
    }

    internal partial class BoundPropertyAccess : IPropertyReferenceExpression
    {
        IPropertySymbol IPropertyReferenceExpression.Property => this.PropertySymbol;

        IOperation IMemberReferenceExpression.Instance => this.PropertySymbol.IsStatic ? null : this.ReceiverOpt;

        ISymbol IMemberReferenceExpression.Member => this.PropertySymbol;

        protected override OperationKind ExpressionKind => OperationKind.PropertyReferenceExpression;

        public override void Accept(OperationVisitor visitor)
        {
            visitor.VisitPropertyReferenceExpression(this);
        }

        public override TResult Accept<TArgument, TResult>(OperationVisitor<TArgument, TResult> visitor, TArgument argument)
        {
            return visitor.VisitPropertyReferenceExpression(this, argument);
        }
    }

    internal partial class BoundEventAccess : IEventReferenceExpression
    {
        IEventSymbol IEventReferenceExpression.Event => this.EventSymbol;

        IOperation IMemberReferenceExpression.Instance => this.EventSymbol.IsStatic ? null : this.ReceiverOpt;

        ISymbol IMemberReferenceExpression.Member => this.EventSymbol;

        protected override OperationKind ExpressionKind => OperationKind.EventReferenceExpression;

        public override void Accept(OperationVisitor visitor)
        {
            visitor.VisitEventReferenceExpression(this);
        }

        public override TResult Accept<TArgument, TResult>(OperationVisitor<TArgument, TResult> visitor, TArgument argument)
        {
            return visitor.VisitEventReferenceExpression(this, argument);
        }
    }

    internal partial class BoundEventAssignmentOperator : IEventAssignmentExpression
    {
        IEventSymbol IEventAssignmentExpression.Event => this.Event;

        IOperation IEventAssignmentExpression.EventInstance => this.Event.IsStatic ? null : this.ReceiverOpt;

        IOperation IEventAssignmentExpression.HandlerValue => this.Argument;

        bool IEventAssignmentExpression.Adds => this.IsAddition;

        protected override OperationKind ExpressionKind => OperationKind.EventAssignmentExpression;

        public override void Accept(OperationVisitor visitor)
        {
            visitor.VisitEventAssignmentExpression(this);
        }

        public override TResult Accept<TArgument, TResult>(OperationVisitor<TArgument, TResult> visitor, TArgument argument)
        {
            return visitor.VisitEventAssignmentExpression(this, argument);
        }
    }

    internal partial class BoundDelegateCreationExpression : IMethodBindingExpression
    {
        IOperation IMemberReferenceExpression.Instance
        {
            get
            {
                BoundMethodGroup methodGroup = this.Argument as BoundMethodGroup;
                if (methodGroup != null)
                {
                    return methodGroup.InstanceOpt;
                }

                return null;
            }
        }

        bool IMethodBindingExpression.IsVirtual => this.MethodOpt != null && (this.MethodOpt.IsVirtual || this.MethodOpt.IsAbstract || this.MethodOpt.IsOverride) && !this.SuppressVirtualCalls;

        ISymbol IMemberReferenceExpression.Member => this.MethodOpt;

        IMethodSymbol IMethodBindingExpression.Method => this.MethodOpt;

        protected override OperationKind ExpressionKind => OperationKind.MethodBindingExpression;

        // SyntaxNode for MethodBindingExpression is the argument of DelegateCreationExpression 
        SyntaxNode IOperation.Syntax => this.Argument.Syntax;

        public override void Accept(OperationVisitor visitor)
        {
            visitor.VisitMethodBindingExpression(this);
        }

        public override TResult Accept<TArgument, TResult>(OperationVisitor<TArgument, TResult> visitor, TArgument argument)
        {
            return visitor.VisitMethodBindingExpression(this, argument);
        }
    }

    internal partial class BoundParameter : IParameterReferenceExpression
    {
        IParameterSymbol IParameterReferenceExpression.Parameter => this.ParameterSymbol;

        protected override OperationKind ExpressionKind => OperationKind.ParameterReferenceExpression;

        public override void Accept(OperationVisitor visitor)
        {
            visitor.VisitParameterReferenceExpression(this);
        }

        public override TResult Accept<TArgument, TResult>(OperationVisitor<TArgument, TResult> visitor, TArgument argument)
        {
            return visitor.VisitParameterReferenceExpression(this, argument);
        }
    }

    internal partial class BoundLiteral : ILiteralExpression
    {
        string ILiteralExpression.Text => this.Syntax.ToString();

        protected override OperationKind ExpressionKind => OperationKind.LiteralExpression;

        public override void Accept(OperationVisitor visitor)
        {
            visitor.VisitLiteralExpression(this);
        }

        public override TResult Accept<TArgument, TResult>(OperationVisitor<TArgument, TResult> visitor, TArgument argument)
        {
            return visitor.VisitLiteralExpression(this, argument);
        }
    }

    internal partial class BoundObjectCreationExpression : IObjectCreationExpression
    {
        private static readonly ConditionalWeakTable<BoundObjectCreationExpression, object> s_memberInitializersMappings =
            new ConditionalWeakTable<BoundObjectCreationExpression, object>();

        IMethodSymbol IObjectCreationExpression.Constructor => this.Constructor;

        ImmutableArray<IArgument> IHasArgumentsExpression.ArgumentsInParameterOrder => BoundCall.DeriveArguments(this.Arguments, this.ArgumentNamesOpt, this.ArgsToParamsOpt, this.ArgumentRefKindsOpt, this.Constructor.Parameters, this.Syntax);

        IArgument IHasArgumentsExpression.GetArgumentMatchingParameter(IParameterSymbol parameter)
        {
            return BoundCall.ArgumentMatchingParameter(this.Arguments, this.ArgsToParamsOpt, this.ArgumentNamesOpt, this.ArgumentRefKindsOpt, this.Constructor, parameter, this.Syntax);
        }

        ImmutableArray<ISymbolInitializer> IObjectCreationExpression.MemberInitializers
        {
            get
            {
                return (ImmutableArray<ISymbolInitializer>)s_memberInitializersMappings.GetValue(this,
                    objectCreationExpression =>
                    {
                        var objectInitializerExpression = this.InitializerExpressionOpt as BoundObjectInitializerExpression;
                        if (objectInitializerExpression != null)
                        {
                            var builder = ArrayBuilder<ISymbolInitializer>.GetInstance(objectInitializerExpression.Initializers.Length);
                            foreach (var memberAssignment in objectInitializerExpression.Initializers)
                            {
                                var assignment = memberAssignment as BoundAssignmentOperator;
                                var leftSymbol = (assignment?.Left as BoundObjectInitializerMember)?.MemberSymbol;

                                if (leftSymbol == null)
                                {
                                    continue;
                                }

                                switch (leftSymbol.Kind)
                                {
                                    case SymbolKind.Field:
                                        builder.Add(new FieldInitializer(assignment.Syntax, (IFieldSymbol)leftSymbol, assignment.Right));
                                        break;
                                    case SymbolKind.Property:
                                        builder.Add(new PropertyInitializer(assignment.Syntax, (IPropertySymbol)leftSymbol, assignment.Right));
                                        break;
                                }
                            }
                            return builder.ToImmutableAndFree();
                        }
                        return ImmutableArray<ISymbolInitializer>.Empty;
                    });
            }
        }

        protected override OperationKind ExpressionKind => OperationKind.ObjectCreationExpression;

        public override void Accept(OperationVisitor visitor)
        {
            visitor.VisitObjectCreationExpression(this);
        }

        public override TResult Accept<TArgument, TResult>(OperationVisitor<TArgument, TResult> visitor, TArgument argument)
        {
            return visitor.VisitObjectCreationExpression(this, argument);
        }

        private sealed class FieldInitializer : IFieldInitializer
        {
            public FieldInitializer(SyntaxNode syntax, IFieldSymbol initializedField, IOperation value)
            {
                this.Syntax = syntax;
                this.InitializedField = initializedField;
                this.Value = value;
            }

            public IFieldSymbol InitializedField { get; }

            public ImmutableArray<IFieldSymbol> InitializedFields => ImmutableArray.Create(this.InitializedField);

            public IOperation Value { get; }

            OperationKind IOperation.Kind => OperationKind.FieldInitializerInCreation;

            public SyntaxNode Syntax { get; }

            bool IOperation.IsInvalid => this.Value.IsInvalid || this.InitializedField == null;

            public ITypeSymbol Type => null;

            public Optional<object> ConstantValue => default(Optional<object>);

            void IOperation.Accept(OperationVisitor visitor)
            {
                visitor.VisitFieldInitializer(this);
            }

            TResult IOperation.Accept<TArgument, TResult>(OperationVisitor<TArgument, TResult> visitor, TArgument argument)
            {
                return visitor.VisitFieldInitializer(this, argument);
            }
        }

        private sealed class PropertyInitializer : IPropertyInitializer
        {
            public PropertyInitializer(SyntaxNode syntax, IPropertySymbol initializedProperty, IOperation value)
            {
                this.Syntax = syntax;
                this.InitializedProperty = initializedProperty;
                this.Value = value;
            }

            public IPropertySymbol InitializedProperty { get; }

            public IOperation Value { get; }

            OperationKind IOperation.Kind => OperationKind.PropertyInitializerInCreation;

            public SyntaxNode Syntax { get; }

            bool IOperation.IsInvalid => this.Value.IsInvalid || this.InitializedProperty == null;

            public ITypeSymbol Type => null;

            public Optional<object> ConstantValue => default(Optional<object>);

            void IOperation.Accept(OperationVisitor visitor)
            {
                visitor.VisitPropertyInitializer(this);
            }

            TResult IOperation.Accept<TArgument, TResult>(OperationVisitor<TArgument, TResult> visitor, TArgument argument)
            {
                return visitor.VisitPropertyInitializer(this, argument);
            }
        }
    }

    internal partial class UnboundLambda : IUnboundLambdaExpression
    {
        protected override OperationKind ExpressionKind => OperationKind.UnboundLambdaExpression;

        public override void Accept(OperationVisitor visitor)
        {
            visitor.VisitUnboundLambdaExpression(this);
        }

        public override TResult Accept<TArgument, TResult>(OperationVisitor<TArgument, TResult> visitor, TArgument argument)
        {
            return visitor.VisitUnboundLambdaExpression(this, argument);
        }
    }

    internal partial class BoundLambda : ILambdaExpression
    {
        IMethodSymbol ILambdaExpression.Signature => this.Symbol;

        IBlockStatement ILambdaExpression.Body => this.Body;

        protected override OperationKind ExpressionKind => OperationKind.LambdaExpression;

        public override void Accept(OperationVisitor visitor)
        {
            visitor.VisitLambdaExpression(this);
        }

        public override TResult Accept<TArgument, TResult>(OperationVisitor<TArgument, TResult> visitor, TArgument argument)
        {
            return visitor.VisitLambdaExpression(this, argument);
        }
    }

    internal partial class BoundConversion : IConversionExpression, IMethodBindingExpression
    {
        IOperation IConversionExpression.Operand => this.Operand;

        Semantics.ConversionKind IConversionExpression.ConversionKind
        {
            get
            {
                switch (this.ConversionKind)
                {
                    case CSharp.ConversionKind.ExplicitUserDefined:
                    case CSharp.ConversionKind.ImplicitUserDefined:
                        return Semantics.ConversionKind.OperatorMethod;

                    case CSharp.ConversionKind.ExplicitReference:
                    case CSharp.ConversionKind.ImplicitReference:
                    case CSharp.ConversionKind.Boxing:
                    case CSharp.ConversionKind.Unboxing:
                    case CSharp.ConversionKind.Identity:
                        return Semantics.ConversionKind.Cast;

                    case CSharp.ConversionKind.AnonymousFunction:
                    case CSharp.ConversionKind.ExplicitDynamic:
                    case CSharp.ConversionKind.ImplicitDynamic:
                    case CSharp.ConversionKind.ExplicitEnumeration:
                    case CSharp.ConversionKind.ImplicitEnumeration:
                    case CSharp.ConversionKind.ExplicitNullable:
                    case CSharp.ConversionKind.ImplicitNullable:
                    case CSharp.ConversionKind.ExplicitNumeric:
                    case CSharp.ConversionKind.ImplicitNumeric:
                    case CSharp.ConversionKind.ImplicitConstant:
                    case CSharp.ConversionKind.IntegerToPointer:
                    case CSharp.ConversionKind.IntPtr:
                    case CSharp.ConversionKind.NullLiteral:
                    case CSharp.ConversionKind.NullToPointer:
                    case CSharp.ConversionKind.PointerToInteger:
                    case CSharp.ConversionKind.PointerToPointer:
                    case CSharp.ConversionKind.PointerToVoid:
                        return Semantics.ConversionKind.CSharp;

                    default:
                        throw ExceptionUtilities.UnexpectedValue(this.ConversionKind);
                }
            }
        }

        bool IConversionExpression.IsExplicit => this.ExplicitCastInCode;

        IMethodSymbol IHasOperatorMethodExpression.OperatorMethod => this.SymbolOpt;

        bool IHasOperatorMethodExpression.UsesOperatorMethod => this.ConversionKind == CSharp.ConversionKind.ExplicitUserDefined || this.ConversionKind == CSharp.ConversionKind.ImplicitUserDefined;

        // Consider introducing a different bound node type for method group conversions. These aren't truly conversions, but represent selection of a particular method.
        protected override OperationKind ExpressionKind => this.ConversionKind == ConversionKind.MethodGroup ? OperationKind.MethodBindingExpression : OperationKind.ConversionExpression;

        IMethodSymbol IMethodBindingExpression.Method => this.ConversionKind == ConversionKind.MethodGroup ? this.SymbolOpt as IMethodSymbol : null;

        bool IMethodBindingExpression.IsVirtual
        {
            get
            {
                IMethodSymbol method = ((IMethodBindingExpression)this).Method;
                return method != null && (method.IsAbstract || method.IsOverride || method.IsVirtual) && !this.SuppressVirtualCalls;
            }
        }

        IOperation IMemberReferenceExpression.Instance
        {
            get
            {
                if (this.ConversionKind == ConversionKind.MethodGroup)
                {
                    BoundMethodGroup methodGroup = this.Operand as BoundMethodGroup;
                    if (methodGroup != null)
                    {
                        return methodGroup.InstanceOpt;
                    }
                }

                return null;
            }
        }

        ISymbol IMemberReferenceExpression.Member => ((IMethodBindingExpression)this).Method;

        public override void Accept(OperationVisitor visitor)
        {
            if (this.ExpressionKind == OperationKind.MethodBindingExpression)
            {
                visitor.VisitMethodBindingExpression(this);
            }
            else
            {
                visitor.VisitConversionExpression(this);
            }
        }

        public override TResult Accept<TArgument, TResult>(OperationVisitor<TArgument, TResult> visitor, TArgument argument)
        {
            return this.ExpressionKind == OperationKind.MethodBindingExpression
                    ? visitor.VisitMethodBindingExpression(this, argument)
                    : visitor.VisitConversionExpression(this, argument);
        }
    }

    internal partial class BoundAsOperator : IConversionExpression
    {
        IOperation IConversionExpression.Operand => this.Operand;

        Semantics.ConversionKind IConversionExpression.ConversionKind => Semantics.ConversionKind.TryCast;

        bool IConversionExpression.IsExplicit => true;

        IMethodSymbol IHasOperatorMethodExpression.OperatorMethod => null;

        bool IHasOperatorMethodExpression.UsesOperatorMethod => false;

        protected override OperationKind ExpressionKind => OperationKind.ConversionExpression;

        public override void Accept(OperationVisitor visitor)
        {
            visitor.VisitConversionExpression(this);
        }

        public override TResult Accept<TArgument, TResult>(OperationVisitor<TArgument, TResult> visitor, TArgument argument)
        {
            return visitor.VisitConversionExpression(this, argument);
        }
    }

    internal partial class BoundIsOperator : IIsExpression
    {
        IOperation IIsExpression.Operand => this.Operand;

        ITypeSymbol IIsExpression.IsType => this.TargetType.Type;

        protected override OperationKind ExpressionKind => OperationKind.IsExpression;

        public override void Accept(OperationVisitor visitor)
        {
            visitor.VisitIsExpression(this);
        }

        public override TResult Accept<TArgument, TResult>(OperationVisitor<TArgument, TResult> visitor, TArgument argument)
        {
            return visitor.VisitIsExpression(this, argument);
        }
    }

    internal partial class BoundSizeOfOperator : ISizeOfExpression
    {
        ITypeSymbol ITypeOperationExpression.TypeOperand => this.SourceType.Type;

        protected override OperationKind ExpressionKind => OperationKind.SizeOfExpression;

        public override void Accept(OperationVisitor visitor)
        {
            visitor.VisitSizeOfExpression(this);
        }

        public override TResult Accept<TArgument, TResult>(OperationVisitor<TArgument, TResult> visitor, TArgument argument)
        {
            return visitor.VisitSizeOfExpression(this, argument);
        }
    }

    internal partial class BoundTypeOfOperator : ITypeOfExpression
    {
        ITypeSymbol ITypeOperationExpression.TypeOperand => this.SourceType.Type;

        protected override OperationKind ExpressionKind => OperationKind.TypeOfExpression;

        public override void Accept(OperationVisitor visitor)
        {
            visitor.VisitTypeOfExpression(this);
        }

        public override TResult Accept<TArgument, TResult>(OperationVisitor<TArgument, TResult> visitor, TArgument argument)
        {
            return visitor.VisitTypeOfExpression(this, argument);
        }
    }

    internal partial class BoundArrayCreation : IArrayCreationExpression
    {
        ITypeSymbol IArrayCreationExpression.ElementType
        {
            get
            {
                IArrayTypeSymbol arrayType = this.Type as IArrayTypeSymbol;
                if (arrayType != null)
                {
                    return arrayType.ElementType;
                }

                return null;
            }
        }

        ImmutableArray<IOperation> IArrayCreationExpression.DimensionSizes => this.Bounds.As<IOperation>();

        IArrayInitializer IArrayCreationExpression.Initializer => this.InitializerOpt;

        protected override OperationKind ExpressionKind => OperationKind.ArrayCreationExpression;

        public override void Accept(OperationVisitor visitor)
        {
            visitor.VisitArrayCreationExpression(this);
        }

        public override TResult Accept<TArgument, TResult>(OperationVisitor<TArgument, TResult> visitor, TArgument argument)
        {
            return visitor.VisitArrayCreationExpression(this, argument);
        }
    }

    internal partial class BoundArrayInitialization : IArrayInitializer
    {
        public ImmutableArray<IOperation> ElementValues => this.Initializers.As<IOperation>();

        protected override OperationKind ExpressionKind => OperationKind.ArrayInitializer;

        public override void Accept(OperationVisitor visitor)
        {
            visitor.VisitArrayInitializer(this);
        }

        public override TResult Accept<TArgument, TResult>(OperationVisitor<TArgument, TResult> visitor, TArgument argument)
        {
            return visitor.VisitArrayInitializer(this, argument);
        }
    }

    internal partial class BoundDefaultOperator : IDefaultValueExpression
    {
        protected override OperationKind ExpressionKind => OperationKind.DefaultValueExpression;

        public override void Accept(OperationVisitor visitor)
        {
            visitor.VisitDefaultValueExpression(this);
        }

        public override TResult Accept<TArgument, TResult>(OperationVisitor<TArgument, TResult> visitor, TArgument argument)
        {
            return visitor.VisitDefaultValueExpression(this, argument);
        }
    }

    internal partial class BoundDup
    {
        protected override OperationKind ExpressionKind => OperationKind.None;

        public override void Accept(OperationVisitor visitor)
        {
            visitor.VisitNoneOperation(this);
        }

        public override TResult Accept<TArgument, TResult>(OperationVisitor<TArgument, TResult> visitor, TArgument argument)
        {
            return visitor.VisitNoneOperation(this, argument);
        }
    }

    internal partial class BoundBaseReference : IInstanceReferenceExpression
    {
        InstanceReferenceKind IInstanceReferenceExpression.InstanceReferenceKind => InstanceReferenceKind.BaseClass;

        protected override OperationKind ExpressionKind => OperationKind.InstanceReferenceExpression;

        public override void Accept(OperationVisitor visitor)
        {
            visitor.VisitInstanceReferenceExpression(this);
        }

        public override TResult Accept<TArgument, TResult>(OperationVisitor<TArgument, TResult> visitor, TArgument argument)
        {
            return visitor.VisitInstanceReferenceExpression(this, argument);
        }
    }

    internal partial class BoundThisReference : IInstanceReferenceExpression
    {
        InstanceReferenceKind IInstanceReferenceExpression.InstanceReferenceKind => this.Syntax.Kind() == SyntaxKind.ThisExpression ? InstanceReferenceKind.Explicit : InstanceReferenceKind.Implicit;

        protected override OperationKind ExpressionKind => OperationKind.InstanceReferenceExpression;

        public override void Accept(OperationVisitor visitor)
        {
            visitor.VisitInstanceReferenceExpression(this);
        }

        public override TResult Accept<TArgument, TResult>(OperationVisitor<TArgument, TResult> visitor, TArgument argument)
        {
            return visitor.VisitInstanceReferenceExpression(this, argument);
        }
    }

    internal partial class BoundAssignmentOperator : IAssignmentExpression
    {
        IReferenceExpression IAssignmentExpression.Target => this.Left as IReferenceExpression;

        IOperation IAssignmentExpression.Value => this.Right;

        protected override OperationKind ExpressionKind => OperationKind.AssignmentExpression;

        public override void Accept(OperationVisitor visitor)
        {
            visitor.VisitAssignmentExpression(this);
        }

        public override TResult Accept<TArgument, TResult>(OperationVisitor<TArgument, TResult> visitor, TArgument argument)
        {
            return visitor.VisitAssignmentExpression(this, argument);
        }
    }

    internal partial class BoundCompoundAssignmentOperator : ICompoundAssignmentExpression
    {
        BinaryOperationKind ICompoundAssignmentExpression.BinaryOperationKind => Expression.DeriveBinaryOperationKind(this.Operator.Kind);

        IReferenceExpression IAssignmentExpression.Target => this.Left as IReferenceExpression;

        IOperation IAssignmentExpression.Value => this.Right;

        bool IHasOperatorMethodExpression.UsesOperatorMethod => (this.Operator.Kind & BinaryOperatorKind.TypeMask) == BinaryOperatorKind.UserDefined;

        IMethodSymbol IHasOperatorMethodExpression.OperatorMethod => this.Operator.Method;

        protected override OperationKind ExpressionKind => OperationKind.CompoundAssignmentExpression;

        public override void Accept(OperationVisitor visitor)
        {
            visitor.VisitCompoundAssignmentExpression(this);
        }

        public override TResult Accept<TArgument, TResult>(OperationVisitor<TArgument, TResult> visitor, TArgument argument)
        {
            return visitor.VisitCompoundAssignmentExpression(this, argument);
        }
    }

    internal partial class BoundIncrementOperator : IIncrementExpression
    {
        UnaryOperationKind IIncrementExpression.IncrementOperationKind => Expression.DeriveUnaryOperationKind(this.OperatorKind);

        BinaryOperationKind ICompoundAssignmentExpression.BinaryOperationKind => Expression.DeriveBinaryOperationKind(((IIncrementExpression)this).IncrementOperationKind);

        IReferenceExpression IAssignmentExpression.Target => this.Operand as IReferenceExpression;

        private static readonly ConditionalWeakTable<BoundIncrementOperator, IOperation> s_incrementValueMappings = new ConditionalWeakTable<BoundIncrementOperator, IOperation>();

        IOperation IAssignmentExpression.Value => s_incrementValueMappings.GetValue(this, (increment) => new BoundLiteral(this.Syntax, Semantics.Expression.SynthesizeNumeric(increment.Type, 1), increment.Type));

        bool IHasOperatorMethodExpression.UsesOperatorMethod => (this.OperatorKind & UnaryOperatorKind.TypeMask) == UnaryOperatorKind.UserDefined;

        IMethodSymbol IHasOperatorMethodExpression.OperatorMethod => this.MethodOpt;

        protected override OperationKind ExpressionKind => OperationKind.IncrementExpression;

        public override void Accept(OperationVisitor visitor)
        {
            visitor.VisitIncrementExpression(this);
        }

        public override TResult Accept<TArgument, TResult>(OperationVisitor<TArgument, TResult> visitor, TArgument argument)
        {
            return visitor.VisitIncrementExpression(this, argument);
        }
    }

    internal partial class BoundBadExpression : IInvalidExpression
    {
        protected override OperationKind ExpressionKind => OperationKind.InvalidExpression;

        public override void Accept(OperationVisitor visitor)
        {
            visitor.VisitInvalidExpression(this);
        }

        public override TResult Accept<TArgument, TResult>(OperationVisitor<TArgument, TResult> visitor, TArgument argument)
        {
            return visitor.VisitInvalidExpression(this, argument);
        }
    }

    internal partial class BoundNewT : ITypeParameterObjectCreationExpression
    {
        protected override OperationKind ExpressionKind => OperationKind.TypeParameterObjectCreationExpression;

        public override void Accept(OperationVisitor visitor)
        {
            visitor.VisitTypeParameterObjectCreationExpression(this);
        }

        public override TResult Accept<TArgument, TResult>(OperationVisitor<TArgument, TResult> visitor, TArgument argument)
        {
            return visitor.VisitTypeParameterObjectCreationExpression(this, argument);
        }
    }

    internal partial class BoundUnaryOperator : IUnaryOperatorExpression
    {
        UnaryOperationKind IUnaryOperatorExpression.UnaryOperationKind => Expression.DeriveUnaryOperationKind(this.OperatorKind);

        IOperation IUnaryOperatorExpression.Operand => this.Operand;

        bool IHasOperatorMethodExpression.UsesOperatorMethod => (this.OperatorKind & UnaryOperatorKind.TypeMask) == UnaryOperatorKind.UserDefined;

        IMethodSymbol IHasOperatorMethodExpression.OperatorMethod => this.MethodOpt;

        protected override OperationKind ExpressionKind => OperationKind.UnaryOperatorExpression;

        public override void Accept(OperationVisitor visitor)
        {
            visitor.VisitUnaryOperatorExpression(this);
        }

        public override TResult Accept<TArgument, TResult>(OperationVisitor<TArgument, TResult> visitor, TArgument argument)
        {
            return visitor.VisitUnaryOperatorExpression(this, argument);
        }
    }

    internal partial class BoundBinaryOperator : IBinaryOperatorExpression
    {
        BinaryOperationKind IBinaryOperatorExpression.BinaryOperationKind => Expression.DeriveBinaryOperationKind(this.OperatorKind);

        IOperation IBinaryOperatorExpression.Left => this.Left;

        IOperation IBinaryOperatorExpression.Right => this.Right;

        bool IHasOperatorMethodExpression.UsesOperatorMethod => (this.OperatorKind & BinaryOperatorKind.TypeMask) == BinaryOperatorKind.UserDefined;

        IMethodSymbol IHasOperatorMethodExpression.OperatorMethod => this.MethodOpt;

        protected override OperationKind ExpressionKind
        {
            get
            {
                switch (this.OperatorKind & BinaryOperatorKind.OpMask)
                {
                    case BinaryOperatorKind.Addition:
                    case BinaryOperatorKind.Subtraction:
                    case BinaryOperatorKind.Multiplication:
                    case BinaryOperatorKind.Division:
                    case BinaryOperatorKind.Remainder:
                    case BinaryOperatorKind.LeftShift:
                    case BinaryOperatorKind.RightShift:
                    case BinaryOperatorKind.And:
                    case BinaryOperatorKind.Or:
                    case BinaryOperatorKind.Xor:
                    case BinaryOperatorKind.LessThan:
                    case BinaryOperatorKind.LessThanOrEqual:
                    case BinaryOperatorKind.Equal:
                    case BinaryOperatorKind.NotEqual:
                    case BinaryOperatorKind.GreaterThan:
                    case BinaryOperatorKind.GreaterThanOrEqual:
                        return OperationKind.BinaryOperatorExpression;

                    default:
                        throw ExceptionUtilities.UnexpectedValue(this.OperatorKind & BinaryOperatorKind.OpMask);
                }
            }
        }

        public override void Accept(OperationVisitor visitor)
        {
            visitor.VisitBinaryOperatorExpression(this);
        }

        public override TResult Accept<TArgument, TResult>(OperationVisitor<TArgument, TResult> visitor, TArgument argument)
        {
            return visitor.VisitBinaryOperatorExpression(this, argument);
        }
    }

    internal partial class BoundConditionalOperator : IConditionalChoiceExpression
    {
        IOperation IConditionalChoiceExpression.Condition => this.Condition;

        IOperation IConditionalChoiceExpression.IfTrueValue => this.Consequence;

        IOperation IConditionalChoiceExpression.IfFalseValue => this.Alternative;

        protected override OperationKind ExpressionKind => OperationKind.ConditionalChoiceExpression;

        public override void Accept(OperationVisitor visitor)
        {
            visitor.VisitConditionalChoiceExpression(this);
        }

        public override TResult Accept<TArgument, TResult>(OperationVisitor<TArgument, TResult> visitor, TArgument argument)
        {
            return visitor.VisitConditionalChoiceExpression(this, argument);
        }
    }

    internal partial class BoundNullCoalescingOperator : INullCoalescingExpression
    {
        IOperation INullCoalescingExpression.Primary => this.LeftOperand;

        IOperation INullCoalescingExpression.Secondary => this.RightOperand;

        protected override OperationKind ExpressionKind => OperationKind.NullCoalescingExpression;

        public override void Accept(OperationVisitor visitor)
        {
            visitor.VisitNullCoalescingExpression(this);
        }

        public override TResult Accept<TArgument, TResult>(OperationVisitor<TArgument, TResult> visitor, TArgument argument)
        {
            return visitor.VisitNullCoalescingExpression(this, argument);
        }
    }

    internal partial class BoundAwaitExpression : IAwaitExpression
    {
        IOperation IAwaitExpression.AwaitedValue => this.Expression;

        protected override OperationKind ExpressionKind => OperationKind.AwaitExpression;

        public override void Accept(OperationVisitor visitor)
        {
            visitor.VisitAwaitExpression(this);
        }

        public override TResult Accept<TArgument, TResult>(OperationVisitor<TArgument, TResult> visitor, TArgument argument)
        {
            return visitor.VisitAwaitExpression(this, argument);
        }
    }

    internal partial class BoundArrayAccess : IArrayElementReferenceExpression
    {
        IOperation IArrayElementReferenceExpression.ArrayReference => this.Expression;

        ImmutableArray<IOperation> IArrayElementReferenceExpression.Indices => this.Indices.As<IOperation>();

        protected override OperationKind ExpressionKind => OperationKind.ArrayElementReferenceExpression;

        public override void Accept(OperationVisitor visitor)
        {
            visitor.VisitArrayElementReferenceExpression(this);
        }

        public override TResult Accept<TArgument, TResult>(OperationVisitor<TArgument, TResult> visitor, TArgument argument)
        {
            return visitor.VisitArrayElementReferenceExpression(this, argument);
        }
    }

    internal partial class BoundPointerIndirectionOperator : IPointerIndirectionReferenceExpression
    {
        IOperation IPointerIndirectionReferenceExpression.Pointer => this.Operand;

        protected override OperationKind ExpressionKind => OperationKind.PointerIndirectionReferenceExpression;

        public override void Accept(OperationVisitor visitor)
        {
            visitor.VisitPointerIndirectionReferenceExpression(this);
        }

        public override TResult Accept<TArgument, TResult>(OperationVisitor<TArgument, TResult> visitor, TArgument argument)
        {
            return visitor.VisitPointerIndirectionReferenceExpression(this, argument);
        }
    }

    internal partial class BoundAddressOfOperator : IAddressOfExpression
    {
        IReferenceExpression IAddressOfExpression.Reference => (IReferenceExpression)this.Operand;

        protected override OperationKind ExpressionKind => OperationKind.AddressOfExpression;

        public override void Accept(OperationVisitor visitor)
        {
            visitor.VisitAddressOfExpression(this);
        }

        public override TResult Accept<TArgument, TResult>(OperationVisitor<TArgument, TResult> visitor, TArgument argument)
        {
            return visitor.VisitAddressOfExpression(this, argument);
        }
    }

    internal partial class BoundImplicitReceiver : IInstanceReferenceExpression
    {
        InstanceReferenceKind IInstanceReferenceExpression.InstanceReferenceKind => InstanceReferenceKind.Implicit;
        
        protected override OperationKind ExpressionKind => OperationKind.InstanceReferenceExpression;

        public override void Accept(OperationVisitor visitor)
        {
            visitor.VisitInstanceReferenceExpression(this);
        }

        public override TResult Accept<TArgument, TResult>(OperationVisitor<TArgument, TResult> visitor, TArgument argument)
        {
            return visitor.VisitInstanceReferenceExpression(this, argument);
        }
    }

    internal partial class BoundConditionalAccess : IConditionalAccessExpression
    {
        IOperation IConditionalAccessExpression.Access => this.AccessExpression;

        protected override OperationKind ExpressionKind => OperationKind.ConditionalAccessExpression;

        public override void Accept(OperationVisitor visitor)
        {
            visitor.VisitConditionalAccessExpression(this);
        }

        public override TResult Accept<TArgument, TResult>(OperationVisitor<TArgument, TResult> visitor, TArgument argument)
        {
            return visitor.VisitConditionalAccessExpression(this, argument);
        }
    }

    internal partial class BoundEqualsValue : ISymbolInitializer
    {
        IOperation ISymbolInitializer.Value => this.Value;

        SyntaxNode IOperation.Syntax => this.Syntax;

        bool IOperation.IsInvalid => ((IOperation)this.Value).IsInvalid;

        OperationKind IOperation.Kind => this.OperationKind;

        protected abstract OperationKind OperationKind { get; }

        ITypeSymbol IOperation.Type => null;

        Optional<object> IOperation.ConstantValue => default(Optional<object>);

        public abstract void Accept(OperationVisitor visitor);

        public abstract TResult Accept<TArgument, TResult>(OperationVisitor<TArgument, TResult> visitor, TArgument argument);
    }

    internal partial class BoundFieldEqualsValue : IFieldInitializer
    {
        ImmutableArray<IFieldSymbol> IFieldInitializer.InitializedFields => ImmutableArray.Create<IFieldSymbol>(this.Field);

        protected override OperationKind OperationKind => OperationKind.FieldInitializerAtDeclaration;

        public override void Accept(OperationVisitor visitor)
        {
            visitor.VisitFieldInitializer(this);
        }

        public override TResult Accept<TArgument, TResult>(OperationVisitor<TArgument, TResult> visitor, TArgument argument)
        {
            return visitor.VisitFieldInitializer(this, argument);
        }
    }

    internal partial class BoundPropertyEqualsValue : IPropertyInitializer
    {
        IPropertySymbol IPropertyInitializer.InitializedProperty => this.Property;

        protected override OperationKind OperationKind => OperationKind.PropertyInitializerAtDeclaration;

        public override void Accept(OperationVisitor visitor)
        {
            visitor.VisitPropertyInitializer(this);
        }

        public override TResult Accept<TArgument, TResult>(OperationVisitor<TArgument, TResult> visitor, TArgument argument)
        {
            return visitor.VisitPropertyInitializer(this, argument);
        }
    }

    internal partial class BoundParameterEqualsValue : IParameterInitializer
    {
        IParameterSymbol IParameterInitializer.Parameter => this.Parameter;

        protected override OperationKind OperationKind => OperationKind.ParameterInitializerAtDeclaration;

        public override void Accept(OperationVisitor visitor)
        {
            visitor.VisitParameterInitializer(this);
        }

        public override TResult Accept<TArgument, TResult>(OperationVisitor<TArgument, TResult> visitor, TArgument argument)
        {
            return visitor.VisitParameterInitializer(this, argument);
        }
    }

    internal partial class BoundDynamicIndexerAccess
    {
        protected override OperationKind ExpressionKind => OperationKind.None;

        public override void Accept(OperationVisitor visitor)
        {
            visitor.VisitNoneOperation(this);
        }

        public override TResult Accept<TArgument, TResult>(OperationVisitor<TArgument, TResult> visitor, TArgument argument)
        {
            return visitor.VisitNoneOperation(this, argument);
        }
    }

    internal partial class BoundUserDefinedConditionalLogicalOperator
    {
        protected override OperationKind ExpressionKind => OperationKind.None;

        public override void Accept(OperationVisitor visitor)
        {
            visitor.VisitNoneOperation(this);
        }

        public override TResult Accept<TArgument, TResult>(OperationVisitor<TArgument, TResult> visitor, TArgument argument)
        {
            return visitor.VisitNoneOperation(this, argument);
        }
    }

    internal partial class BoundAnonymousObjectCreationExpression
    {
        protected override OperationKind ExpressionKind => OperationKind.None;

        public override void Accept(OperationVisitor visitor)
        {
            visitor.VisitNoneOperation(this);
        }

        public override TResult Accept<TArgument, TResult>(OperationVisitor<TArgument, TResult> visitor, TArgument argument)
        {
            return visitor.VisitNoneOperation(this, argument);
        }
    }

    internal partial class BoundAnonymousPropertyDeclaration
    {
        protected override OperationKind ExpressionKind => OperationKind.None;

        public override void Accept(OperationVisitor visitor)
        {
            visitor.VisitNoneOperation(this);
        }

        public override TResult Accept<TArgument, TResult>(OperationVisitor<TArgument, TResult> visitor, TArgument argument)
        {
            return visitor.VisitNoneOperation(this, argument);
        }
    }

    internal partial class BoundAttribute
    {
        protected override OperationKind ExpressionKind => OperationKind.None;

        public override void Accept(OperationVisitor visitor)
        {
            visitor.VisitNoneOperation(this);
        }

        public override TResult Accept<TArgument, TResult>(OperationVisitor<TArgument, TResult> visitor, TArgument argument)
        {
            return visitor.VisitNoneOperation(this, argument);
        }
    }

    internal partial class BoundRangeVariable
    {
        protected override OperationKind ExpressionKind => OperationKind.None;

        public override void Accept(OperationVisitor visitor)
        {
            visitor.VisitNoneOperation(this);
        }

        public override TResult Accept<TArgument, TResult>(OperationVisitor<TArgument, TResult> visitor, TArgument argument)
        {
            return visitor.VisitNoneOperation(this, argument);
        }
    }

    internal partial class BoundLabel
    {
        protected override OperationKind ExpressionKind => OperationKind.None;

        public override void Accept(OperationVisitor visitor)
        {
            visitor.VisitNoneOperation(this);
        }

        public override TResult Accept<TArgument, TResult>(OperationVisitor<TArgument, TResult> visitor, TArgument argument)
        {
            return visitor.VisitNoneOperation(this, argument);
        }
    }

    internal partial class BoundObjectInitializerMember
    {
        protected override OperationKind ExpressionKind => OperationKind.None;

        public override void Accept(OperationVisitor visitor)
        {
            visitor.VisitNoneOperation(this);
        }

        public override TResult Accept<TArgument, TResult>(OperationVisitor<TArgument, TResult> visitor, TArgument argument)
        {
            return visitor.VisitNoneOperation(this, argument);
        }
    }

    internal partial class BoundQueryClause
    {
        protected override OperationKind ExpressionKind => OperationKind.None;

        public override void Accept(OperationVisitor visitor)
        {
            visitor.VisitNoneOperation(this);
        }

        public override TResult Accept<TArgument, TResult>(OperationVisitor<TArgument, TResult> visitor, TArgument argument)
        {
            return visitor.VisitNoneOperation(this, argument);
        }
    }

    internal partial class BoundArgListOperator
    {
        protected override OperationKind ExpressionKind => OperationKind.None;

        public override void Accept(OperationVisitor visitor)
        {
            visitor.VisitNoneOperation(this);
        }

        public override TResult Accept<TArgument, TResult>(OperationVisitor<TArgument, TResult> visitor, TArgument argument)
        {
            return visitor.VisitNoneOperation(this, argument);
        }
    }

    internal partial class BoundPropertyGroup
    {
        protected override OperationKind ExpressionKind => OperationKind.None;

        public override void Accept(OperationVisitor visitor)
        {
            visitor.VisitNoneOperation(this);
        }

        public override TResult Accept<TArgument, TResult>(OperationVisitor<TArgument, TResult> visitor, TArgument argument)
        {
            return visitor.VisitNoneOperation(this, argument);
        }
    }

    internal partial class BoundCollectionElementInitializer
    {
        protected override OperationKind ExpressionKind => OperationKind.None;

        public override void Accept(OperationVisitor visitor)
        {
            visitor.VisitNoneOperation(this);
        }

        public override TResult Accept<TArgument, TResult>(OperationVisitor<TArgument, TResult> visitor, TArgument argument)
        {
            return visitor.VisitNoneOperation(this, argument);
        }
    }

    internal partial class BoundNameOfOperator
    {
        protected override OperationKind ExpressionKind => OperationKind.None;

        public override void Accept(OperationVisitor visitor)
        {
            visitor.VisitNoneOperation(this);
        }

        public override TResult Accept<TArgument, TResult>(OperationVisitor<TArgument, TResult> visitor, TArgument argument)
        {
            return visitor.VisitNoneOperation(this, argument);
        }
    }

    internal partial class BoundMethodGroup
    {
        protected override OperationKind ExpressionKind => OperationKind.None;

        public override void Accept(OperationVisitor visitor)
        {
            visitor.VisitNoneOperation(this);
        }

        public override TResult Accept<TArgument, TResult>(OperationVisitor<TArgument, TResult> visitor, TArgument argument)
        {
            return visitor.VisitNoneOperation(this, argument);
        }
    }

    internal partial class BoundTypeExpression
    {
        protected override OperationKind ExpressionKind => OperationKind.None;

        public override void Accept(OperationVisitor visitor)
        {
            visitor.VisitNoneOperation(this);
        }

        public override TResult Accept<TArgument, TResult>(OperationVisitor<TArgument, TResult> visitor, TArgument argument)
        {
            return visitor.VisitNoneOperation(this, argument);
        }
    }

    internal partial class BoundNamespaceExpression
    {
        protected override OperationKind ExpressionKind => OperationKind.None;

        public override void Accept(OperationVisitor visitor)
        {
            visitor.VisitNoneOperation(this);
        }

        public override TResult Accept<TArgument, TResult>(OperationVisitor<TArgument, TResult> visitor, TArgument argument)
        {
            return visitor.VisitNoneOperation(this, argument);
        }
    }

    internal partial class BoundIndexerAccess
    {
        protected override OperationKind ExpressionKind => OperationKind.None;

        public override void Accept(OperationVisitor visitor)
        {
            visitor.VisitNoneOperation(this);
        }

        public override TResult Accept<TArgument, TResult>(OperationVisitor<TArgument, TResult> visitor, TArgument argument)
        {
            return visitor.VisitNoneOperation(this, argument);
        }
    }

    internal partial class BoundSequencePointExpression
    {
        protected override OperationKind ExpressionKind => OperationKind.None;

        public override void Accept(OperationVisitor visitor)
        {
            visitor.VisitNoneOperation(this);
        }

        public override TResult Accept<TArgument, TResult>(OperationVisitor<TArgument, TResult> visitor, TArgument argument)
        {
            return visitor.VisitNoneOperation(this, argument);
        }
    }

    internal partial class BoundSequence
    {
        protected override OperationKind ExpressionKind => OperationKind.None;

        public override void Accept(OperationVisitor visitor)
        {
            visitor.VisitNoneOperation(this);
        }

        public override TResult Accept<TArgument, TResult>(OperationVisitor<TArgument, TResult> visitor, TArgument argument)
        {
            return visitor.VisitNoneOperation(this, argument);
        }
    }

    internal partial class BoundPreviousSubmissionReference
    {
        protected override OperationKind ExpressionKind => OperationKind.None;

        public override void Accept(OperationVisitor visitor)
        {
            visitor.VisitNoneOperation(this);
        }

        public override TResult Accept<TArgument, TResult>(OperationVisitor<TArgument, TResult> visitor, TArgument argument)
        {
            return visitor.VisitNoneOperation(this, argument);
        }
    }

    internal partial class BoundHostObjectMemberReference
    {
        protected override OperationKind ExpressionKind => OperationKind.None;

        public override void Accept(OperationVisitor visitor)
        {
            visitor.VisitNoneOperation(this);
        }

        public override TResult Accept<TArgument, TResult>(OperationVisitor<TArgument, TResult> visitor, TArgument argument)
        {
            return visitor.VisitNoneOperation(this, argument);
        }
    }

    internal partial class BoundTypeOrValueExpression
    {
        protected override OperationKind ExpressionKind => OperationKind.None;

        public override void Accept(OperationVisitor visitor)
        {
            visitor.VisitNoneOperation(this);
        }

        public override TResult Accept<TArgument, TResult>(OperationVisitor<TArgument, TResult> visitor, TArgument argument)
        {
            return visitor.VisitNoneOperation(this, argument);
        }
    }

    internal partial class BoundPseudoVariable
    {
        protected override OperationKind ExpressionKind => OperationKind.None;

        public override void Accept(OperationVisitor visitor)
        {
            visitor.VisitNoneOperation(this);
        }

        public override TResult Accept<TArgument, TResult>(OperationVisitor<TArgument, TResult> visitor, TArgument argument)
        {
            return visitor.VisitNoneOperation(this, argument);
        }
    }

    internal partial class BoundPointerElementAccess
    {
        protected override OperationKind ExpressionKind => OperationKind.None;

        public override void Accept(OperationVisitor visitor)
        {
            visitor.VisitNoneOperation(this);
        }

        public override TResult Accept<TArgument, TResult>(OperationVisitor<TArgument, TResult> visitor, TArgument argument)
        {
            return visitor.VisitNoneOperation(this, argument);
        }
    }

    internal partial class BoundRefTypeOperator
    {
        protected override OperationKind ExpressionKind => OperationKind.None;

        public override void Accept(OperationVisitor visitor)
        {
            visitor.VisitNoneOperation(this);
        }

        public override TResult Accept<TArgument, TResult>(OperationVisitor<TArgument, TResult> visitor, TArgument argument)
        {
            return visitor.VisitNoneOperation(this, argument);
        }
    }

    internal partial class BoundDynamicMemberAccess
    {
        protected override OperationKind ExpressionKind => OperationKind.None;

        public override void Accept(OperationVisitor visitor)
        {
            visitor.VisitNoneOperation(this);
        }

        public override TResult Accept<TArgument, TResult>(OperationVisitor<TArgument, TResult> visitor, TArgument argument)
        {
            return visitor.VisitNoneOperation(this, argument);
        }
    }

    internal partial class BoundMakeRefOperator
    {
        protected override OperationKind ExpressionKind => OperationKind.None;

        public override void Accept(OperationVisitor visitor)
        {
            visitor.VisitNoneOperation(this);
        }

        public override TResult Accept<TArgument, TResult>(OperationVisitor<TArgument, TResult> visitor, TArgument argument)
        {
            return visitor.VisitNoneOperation(this, argument);
        }
    }

    internal partial class BoundRefValueOperator
    {
        protected override OperationKind ExpressionKind => OperationKind.None;

        public override void Accept(OperationVisitor visitor)
        {
            visitor.VisitNoneOperation(this);
        }

        public override TResult Accept<TArgument, TResult>(OperationVisitor<TArgument, TResult> visitor, TArgument argument)
        {
            return visitor.VisitNoneOperation(this, argument);
        }
    }

    internal partial class BoundDynamicInvocation
    {
        protected override OperationKind ExpressionKind => OperationKind.None;

        public override void Accept(OperationVisitor visitor)
        {
            visitor.VisitNoneOperation(this);
        }

        public override TResult Accept<TArgument, TResult>(OperationVisitor<TArgument, TResult> visitor, TArgument argument)
        {
            return visitor.VisitNoneOperation(this, argument);
        }
    }

    internal partial class BoundArrayLength
    {
        protected override OperationKind ExpressionKind => OperationKind.None;

        public override void Accept(OperationVisitor visitor)
        {
            visitor.VisitNoneOperation(this);
        }

        public override TResult Accept<TArgument, TResult>(OperationVisitor<TArgument, TResult> visitor, TArgument argument)
        {
            return visitor.VisitNoneOperation(this, argument);
        }
    }

    internal partial class BoundMethodInfo
    {
        protected override OperationKind ExpressionKind => OperationKind.None;

        public override void Accept(OperationVisitor visitor)
        {
            visitor.VisitNoneOperation(this);
        }

        public override TResult Accept<TArgument, TResult>(OperationVisitor<TArgument, TResult> visitor, TArgument argument)
        {
            return visitor.VisitNoneOperation(this, argument);
        }
    }

    internal partial class BoundCollectionInitializerExpression
    {
        protected override OperationKind ExpressionKind => OperationKind.None;

        public override void Accept(OperationVisitor visitor)
        {
            visitor.VisitNoneOperation(this);
        }

        public override TResult Accept<TArgument, TResult>(OperationVisitor<TArgument, TResult> visitor, TArgument argument)
        {
            return visitor.VisitNoneOperation(this, argument);
        }
    }

    internal partial class BoundFieldInfo
    {
        protected override OperationKind ExpressionKind => OperationKind.None;

        public override void Accept(OperationVisitor visitor)
        {
            visitor.VisitNoneOperation(this);
        }

        public override TResult Accept<TArgument, TResult>(OperationVisitor<TArgument, TResult> visitor, TArgument argument)
        {
            return visitor.VisitNoneOperation(this, argument);
        }
    }

    internal partial class BoundLoweredConditionalAccess
    {
        protected override OperationKind ExpressionKind => OperationKind.None;

        public override void Accept(OperationVisitor visitor)
        {
            visitor.VisitNoneOperation(this);
        }

        public override TResult Accept<TArgument, TResult>(OperationVisitor<TArgument, TResult> visitor, TArgument argument)
        {
            return visitor.VisitNoneOperation(this, argument);
        }
    }

    internal partial class BoundArgList
    {
        protected override OperationKind ExpressionKind => OperationKind.None;

        public override void Accept(OperationVisitor visitor)
        {
            visitor.VisitNoneOperation(this);
        }

        public override TResult Accept<TArgument, TResult>(OperationVisitor<TArgument, TResult> visitor, TArgument argument)
        {
            return visitor.VisitNoneOperation(this, argument);
        }
    }

    internal partial class BoundConditionalReceiver
    {
        protected override OperationKind ExpressionKind => OperationKind.None;

        public override void Accept(OperationVisitor visitor)
        {
            visitor.VisitNoneOperation(this);
        }

        public override TResult Accept<TArgument, TResult>(OperationVisitor<TArgument, TResult> visitor, TArgument argument)
        {
            return visitor.VisitNoneOperation(this, argument);
        }
    }

    internal partial class BoundDynamicCollectionElementInitializer
    {
        protected override OperationKind ExpressionKind => OperationKind.None;

        public override void Accept(OperationVisitor visitor)
        {
            visitor.VisitNoneOperation(this);
        }

        public override TResult Accept<TArgument, TResult>(OperationVisitor<TArgument, TResult> visitor, TArgument argument)
        {
            return visitor.VisitNoneOperation(this, argument);
        }
    }

    internal partial class BoundComplexConditionalReceiver
    {
        protected override OperationKind ExpressionKind => OperationKind.None;

        public override void Accept(OperationVisitor visitor)
        {
            visitor.VisitNoneOperation(this);
        }

        public override TResult Accept<TArgument, TResult>(OperationVisitor<TArgument, TResult> visitor, TArgument argument)
        {
            return visitor.VisitNoneOperation(this, argument);
        }
    }

    internal partial class BoundFixedLocalCollectionInitializer
    {
        protected override OperationKind ExpressionKind => OperationKind.None;

        public override void Accept(OperationVisitor visitor)
        {
            visitor.VisitNoneOperation(this);
        }

        public override TResult Accept<TArgument, TResult>(OperationVisitor<TArgument, TResult> visitor, TArgument argument)
        {
            return visitor.VisitNoneOperation(this, argument);
        }
    }

    internal partial class BoundStackAllocArrayCreation
    {
        protected override OperationKind ExpressionKind => OperationKind.None;

        public override void Accept(OperationVisitor visitor)
        {
            visitor.VisitNoneOperation(this);
        }

        public override TResult Accept<TArgument, TResult>(OperationVisitor<TArgument, TResult> visitor, TArgument argument)
        {
            return visitor.VisitNoneOperation(this, argument);
        }
    }

    internal partial class BoundDynamicObjectCreationExpression
    {
        protected override OperationKind ExpressionKind => OperationKind.None;

        public override void Accept(OperationVisitor visitor)
        {
            visitor.VisitNoneOperation(this);
        }

        public override TResult Accept<TArgument, TResult>(OperationVisitor<TArgument, TResult> visitor, TArgument argument)
        {
            return visitor.VisitNoneOperation(this, argument);
        }
    }

    internal partial class BoundHoistedFieldAccess
    {
        protected override OperationKind ExpressionKind => OperationKind.None;

        public override void Accept(OperationVisitor visitor)
        {
            visitor.VisitNoneOperation(this);
        }

        public override TResult Accept<TArgument, TResult>(OperationVisitor<TArgument, TResult> visitor, TArgument argument)
        {
            return visitor.VisitNoneOperation(this, argument);
        }
    }

    internal partial class BoundInterpolatedString
    {
        protected override OperationKind ExpressionKind => OperationKind.None;

        public override void Accept(OperationVisitor visitor)
        {
            visitor.VisitNoneOperation(this);
        }

        public override TResult Accept<TArgument, TResult>(OperationVisitor<TArgument, TResult> visitor, TArgument argument)
        {
            return visitor.VisitNoneOperation(this, argument);
        }
    }

    internal partial class BoundNoPiaObjectCreationExpression
    {
        protected override OperationKind ExpressionKind => OperationKind.None;

        public override void Accept(OperationVisitor visitor)
        {
            visitor.VisitNoneOperation(this);
        }

        public override TResult Accept<TArgument, TResult>(OperationVisitor<TArgument, TResult> visitor, TArgument argument)
        {
            return visitor.VisitNoneOperation(this, argument);
        }
    }

    internal partial class BoundObjectInitializerExpression
    {
        protected override OperationKind ExpressionKind => OperationKind.None;

        public override void Accept(OperationVisitor visitor)
        {
            visitor.VisitNoneOperation(this);
        }

        public override TResult Accept<TArgument, TResult>(OperationVisitor<TArgument, TResult> visitor, TArgument argument)
        {
            return visitor.VisitNoneOperation(this, argument);
        }
    }

    internal partial class BoundStringInsert
    {
        protected override OperationKind ExpressionKind => OperationKind.None;

        public override void Accept(OperationVisitor visitor)
        {
            visitor.VisitNoneOperation(this);
        }

        public override TResult Accept<TArgument, TResult>(OperationVisitor<TArgument, TResult> visitor, TArgument argument)
        {
            return visitor.VisitNoneOperation(this, argument);
        }
    }

    internal partial class BoundDynamicObjectInitializerMember
    {
        protected override OperationKind ExpressionKind => OperationKind.None;

        public override void Accept(OperationVisitor visitor)
        {
            visitor.VisitNoneOperation(this);
        }

        public override TResult Accept<TArgument, TResult>(OperationVisitor<TArgument, TResult> visitor, TArgument argument)
        {
            return visitor.VisitNoneOperation(this, argument);
        }
    }

    internal class Expression
    {
        internal static BinaryOperationKind DeriveBinaryOperationKind(UnaryOperationKind incrementKind)
        {
            switch (incrementKind)
            {
                case UnaryOperationKind.OperatorMethodPostfixIncrement:
                case UnaryOperationKind.OperatorMethodPrefixIncrement:
                    return BinaryOperationKind.OperatorMethodAdd;
                case UnaryOperationKind.OperatorMethodPostfixDecrement:
                case UnaryOperationKind.OperatorMethodPrefixDecrement:
                    return BinaryOperationKind.OperatorMethodSubtract;
                case UnaryOperationKind.IntegerPostfixIncrement:
                case UnaryOperationKind.IntegerPrefixIncrement:
                    return BinaryOperationKind.IntegerAdd;
                case UnaryOperationKind.IntegerPostfixDecrement:
                case UnaryOperationKind.IntegerPrefixDecrement:
                    return BinaryOperationKind.IntegerSubtract;
                case UnaryOperationKind.UnsignedPostfixIncrement:
                case UnaryOperationKind.UnsignedPrefixIncrement:
                    return BinaryOperationKind.UnsignedAdd;
                case UnaryOperationKind.UnsignedPostfixDecrement:
                case UnaryOperationKind.UnsignedPrefixDecrement:
                    return BinaryOperationKind.UnsignedSubtract;
                case UnaryOperationKind.FloatingPostfixIncrement:
                case UnaryOperationKind.FloatingPrefixIncrement:
                    return BinaryOperationKind.FloatingAdd;
                case UnaryOperationKind.FloatingPostfixDecrement:
                case UnaryOperationKind.FloatingPrefixDecrement:
                    return BinaryOperationKind.FloatingSubtract;
                case UnaryOperationKind.DecimalPostfixIncrement:
                case UnaryOperationKind.DecimalPrefixIncrement:
                    return BinaryOperationKind.DecimalAdd;
                case UnaryOperationKind.DecimalPostfixDecrement:
                case UnaryOperationKind.DecimalPrefixDecrement:
                    return BinaryOperationKind.DecimalSubtract;
                case UnaryOperationKind.EnumPostfixIncrement:
                case UnaryOperationKind.EnumPrefixIncrement:
                    return BinaryOperationKind.EnumAdd;
                case UnaryOperationKind.EnumPostfixDecrement:
                case UnaryOperationKind.EnumPrefixDecrement:
                    return BinaryOperationKind.EnumSubtract;
                case UnaryOperationKind.PointerPostfixIncrement:
                case UnaryOperationKind.PointerPrefixIncrement:
                    return BinaryOperationKind.PointerIntegerAdd;
                case UnaryOperationKind.PointerPostfixDecrement:
                case UnaryOperationKind.PointerPrefixDecrement:
                    return BinaryOperationKind.PointerIntegerSubtract;
                case UnaryOperationKind.DynamicPostfixIncrement:
                case UnaryOperationKind.DynamicPrefixIncrement:
                    return BinaryOperationKind.DynamicAdd;
                case UnaryOperationKind.DynamicPostfixDecrement:
                case UnaryOperationKind.DynamicPrefixDecrement:
                    return BinaryOperationKind.DynamicSubtract;

                default:
                    return BinaryOperationKind.Invalid;
            }
        }

        internal static UnaryOperationKind DeriveUnaryOperationKind(UnaryOperatorKind operatorKind)
        {
            switch (operatorKind & UnaryOperatorKind.OpMask)
            {
                case UnaryOperatorKind.PostfixIncrement:
                    switch (operatorKind & UnaryOperatorKind.TypeMask)
                    {
                        case UnaryOperatorKind.Int:
                        case UnaryOperatorKind.Long:
                        case UnaryOperatorKind.SByte:
                        case UnaryOperatorKind.Short:
                            return UnaryOperationKind.IntegerPostfixIncrement;
                        case UnaryOperatorKind.UInt:
                        case UnaryOperatorKind.ULong:
                        case UnaryOperatorKind.Byte:
                        case UnaryOperatorKind.UShort:
                        case UnaryOperatorKind.Char:
                            return UnaryOperationKind.UnsignedPostfixIncrement;
                        case UnaryOperatorKind.Float:
                        case UnaryOperatorKind.Double:
                            return UnaryOperationKind.FloatingPostfixIncrement;
                        case UnaryOperatorKind.Decimal:
                            return UnaryOperationKind.DecimalPostfixIncrement;
                        case UnaryOperatorKind.Enum:
                            return UnaryOperationKind.EnumPostfixIncrement;
                        case UnaryOperatorKind.Pointer:
                            return UnaryOperationKind.PointerPostfixIncrement;
                        case UnaryOperatorKind.Dynamic:
                            return UnaryOperationKind.DynamicPostfixIncrement;
                        case UnaryOperatorKind.UserDefined:
                            return UnaryOperationKind.OperatorMethodPostfixIncrement;
                    }

                    break;

                case UnaryOperatorKind.PostfixDecrement:
                    switch (operatorKind & UnaryOperatorKind.TypeMask)
                    {
                        case UnaryOperatorKind.Int:
                        case UnaryOperatorKind.Long:
                        case UnaryOperatorKind.SByte:
                        case UnaryOperatorKind.Short:
                            return UnaryOperationKind.IntegerPostfixDecrement;
                        case UnaryOperatorKind.UInt:
                        case UnaryOperatorKind.ULong:
                        case UnaryOperatorKind.Byte:
                        case UnaryOperatorKind.UShort:
                        case UnaryOperatorKind.Char:
                            return UnaryOperationKind.UnsignedPostfixDecrement;
                        case UnaryOperatorKind.Float:
                        case UnaryOperatorKind.Double:
                            return UnaryOperationKind.FloatingPostfixDecrement;
                        case UnaryOperatorKind.Decimal:
                            return UnaryOperationKind.DecimalPostfixDecrement;
                        case UnaryOperatorKind.Enum:
                            return UnaryOperationKind.EnumPostfixDecrement;
                        case UnaryOperatorKind.Pointer:
                            return UnaryOperationKind.PointerPostfixIncrement;
                        case UnaryOperatorKind.Dynamic:
                            return UnaryOperationKind.DynamicPostfixDecrement;
                        case UnaryOperatorKind.UserDefined:
                            return UnaryOperationKind.OperatorMethodPostfixDecrement;
                    }

                    break;

                case UnaryOperatorKind.PrefixIncrement:
                    switch (operatorKind & UnaryOperatorKind.TypeMask)
                    {
                        case UnaryOperatorKind.Int:
                        case UnaryOperatorKind.Long:
                        case UnaryOperatorKind.SByte:
                        case UnaryOperatorKind.Short:
                            return UnaryOperationKind.IntegerPrefixIncrement;
                        case UnaryOperatorKind.UInt:
                        case UnaryOperatorKind.ULong:
                        case UnaryOperatorKind.Byte:
                        case UnaryOperatorKind.UShort:
                        case UnaryOperatorKind.Char:
                            return UnaryOperationKind.UnsignedPrefixIncrement;
                        case UnaryOperatorKind.Float:
                        case UnaryOperatorKind.Double:
                            return UnaryOperationKind.FloatingPrefixIncrement;
                        case UnaryOperatorKind.Decimal:
                            return UnaryOperationKind.DecimalPrefixIncrement;
                        case UnaryOperatorKind.Enum:
                            return UnaryOperationKind.EnumPrefixIncrement;
                        case UnaryOperatorKind.Pointer:
                            return UnaryOperationKind.PointerPrefixIncrement;
                        case UnaryOperatorKind.Dynamic:
                            return UnaryOperationKind.DynamicPrefixIncrement;
                        case UnaryOperatorKind.UserDefined:
                            return UnaryOperationKind.OperatorMethodPrefixIncrement;
                    }

                    break;

                case UnaryOperatorKind.PrefixDecrement:
                    switch (operatorKind & UnaryOperatorKind.TypeMask)
                    {
                        case UnaryOperatorKind.Int:
                        case UnaryOperatorKind.Long:
                        case UnaryOperatorKind.SByte:
                        case UnaryOperatorKind.Short:
                            return UnaryOperationKind.IntegerPrefixDecrement;
                        case UnaryOperatorKind.UInt:
                        case UnaryOperatorKind.ULong:
                        case UnaryOperatorKind.Byte:
                        case UnaryOperatorKind.UShort:
                        case UnaryOperatorKind.Char:
                            return UnaryOperationKind.UnsignedPrefixDecrement;
                        case UnaryOperatorKind.Float:
                        case UnaryOperatorKind.Double:
                            return UnaryOperationKind.FloatingPrefixDecrement;
                        case UnaryOperatorKind.Decimal:
                            return UnaryOperationKind.DecimalPrefixDecrement;
                        case UnaryOperatorKind.Enum:
                            return UnaryOperationKind.EnumPrefixDecrement;
                        case UnaryOperatorKind.Pointer:
                            return UnaryOperationKind.PointerPrefixIncrement;
                        case UnaryOperatorKind.Dynamic:
                            return UnaryOperationKind.DynamicPrefixDecrement;
                        case UnaryOperatorKind.UserDefined:
                            return UnaryOperationKind.OperatorMethodPrefixDecrement;
                    }

                    break;

                case UnaryOperatorKind.UnaryPlus:
                    switch (operatorKind & UnaryOperatorKind.TypeMask)
                    {
                        case UnaryOperatorKind.Int:
                        case UnaryOperatorKind.UInt:
                        case UnaryOperatorKind.Long:
                        case UnaryOperatorKind.ULong:
                            return UnaryOperationKind.IntegerPlus;
                        case UnaryOperatorKind.Float:
                        case UnaryOperatorKind.Double:
                            return UnaryOperationKind.FloatingPlus;
                        case UnaryOperatorKind.Decimal:
                            return UnaryOperationKind.DecimalPlus;
                        case UnaryOperatorKind.Dynamic:
                            return UnaryOperationKind.DynamicPlus;
                        case UnaryOperatorKind.UserDefined:
                            return UnaryOperationKind.OperatorMethodPlus;
                    }

                    break;

                case UnaryOperatorKind.UnaryMinus:
                    switch (operatorKind & UnaryOperatorKind.TypeMask)
                    {
                        case UnaryOperatorKind.Int:
                        case UnaryOperatorKind.UInt:
                        case UnaryOperatorKind.Long:
                        case UnaryOperatorKind.ULong:
                            return UnaryOperationKind.IntegerMinus;
                        case UnaryOperatorKind.Float:
                        case UnaryOperatorKind.Double:
                            return UnaryOperationKind.FloatingMinus;
                        case UnaryOperatorKind.Decimal:
                            return UnaryOperationKind.DecimalMinus;
                        case UnaryOperatorKind.Dynamic:
                            return UnaryOperationKind.DynamicMinus;
                        case UnaryOperatorKind.UserDefined:
                            return UnaryOperationKind.OperatorMethodMinus;
                    }

                    break;

                case UnaryOperatorKind.LogicalNegation:
                    switch (operatorKind & UnaryOperatorKind.TypeMask)
                    {
                        case UnaryOperatorKind.Bool:
                            return UnaryOperationKind.BooleanLogicalNot;
                        case UnaryOperatorKind.Dynamic:
                            return UnaryOperationKind.DynamicLogicalNot;
                        case UnaryOperatorKind.UserDefined:
                            return UnaryOperationKind.OperatorMethodLogicalNot;
                    }

                    break;
                case UnaryOperatorKind.BitwiseComplement:
                    switch (operatorKind & UnaryOperatorKind.TypeMask)
                    {
                        case UnaryOperatorKind.Int:
                        case UnaryOperatorKind.UInt:
                        case UnaryOperatorKind.Long:
                        case UnaryOperatorKind.ULong:
                            return UnaryOperationKind.IntegerBitwiseNegation;
                        case UnaryOperatorKind.Bool:
                            return UnaryOperationKind.BooleanBitwiseNegation;
                        case UnaryOperatorKind.Dynamic:
                            return UnaryOperationKind.DynamicBitwiseNegation;
                        case UnaryOperatorKind.UserDefined:
                            return UnaryOperationKind.OperatorMethodBitwiseNegation;
                    }

                    break;

                case UnaryOperatorKind.True:
                    switch (operatorKind & UnaryOperatorKind.TypeMask)
                    {
                        case UnaryOperatorKind.Dynamic:
                            return UnaryOperationKind.DynamicTrue;
                        case UnaryOperatorKind.UserDefined:
                            return UnaryOperationKind.OperatorMethodTrue;
                    }

                    break;

                case UnaryOperatorKind.False:
                    switch (operatorKind & UnaryOperatorKind.TypeMask)
                    {
                        case UnaryOperatorKind.Dynamic:
                            return UnaryOperationKind.DynamicFalse;
                        case UnaryOperatorKind.UserDefined:
                            return UnaryOperationKind.OperatorMethodFalse;
                    }

                    break;
            }

            return UnaryOperationKind.Invalid;
        }

        internal static BinaryOperationKind DeriveBinaryOperationKind(BinaryOperatorKind operatorKind)
        {
            switch (operatorKind & BinaryOperatorKind.OpMask)
            {
                case BinaryOperatorKind.Addition:
                    switch (operatorKind & BinaryOperatorKind.TypeMask)
                    {
                        case BinaryOperatorKind.Int:
                        case BinaryOperatorKind.Long:
                            return BinaryOperationKind.IntegerAdd;
                        case BinaryOperatorKind.UInt:
                        case BinaryOperatorKind.ULong:
                            return BinaryOperationKind.UnsignedAdd;
                        case BinaryOperatorKind.Double:
                        case BinaryOperatorKind.Float:
                            return BinaryOperationKind.FloatingAdd;
                        case BinaryOperatorKind.Decimal:
                            return BinaryOperationKind.DecimalAdd;
                        case BinaryOperatorKind.EnumAndUnderlying:
                        case BinaryOperatorKind.UnderlyingAndEnum:
                            return BinaryOperationKind.EnumAdd;
                        case BinaryOperatorKind.PointerAndInt:
                        case BinaryOperatorKind.PointerAndUInt:
                        case BinaryOperatorKind.PointerAndLong:
                        case BinaryOperatorKind.PointerAndULong:
                            return BinaryOperationKind.PointerIntegerAdd;
                        case BinaryOperatorKind.IntAndPointer:
                        case BinaryOperatorKind.UIntAndPointer:
                        case BinaryOperatorKind.LongAndPointer:
                        case BinaryOperatorKind.ULongAndPointer:
                            return BinaryOperationKind.IntegerPointerAdd;
                        case BinaryOperatorKind.Dynamic:
                            return BinaryOperationKind.DynamicAdd;
                        case BinaryOperatorKind.String:
                        case BinaryOperatorKind.StringAndObject:
                        case BinaryOperatorKind.ObjectAndString:
                            return BinaryOperationKind.StringConcatenate;
                        case BinaryOperatorKind.UserDefined:
                            return BinaryOperationKind.OperatorMethodAdd;
                    }

                    break;

                case BinaryOperatorKind.Subtraction:
                    switch (operatorKind & BinaryOperatorKind.TypeMask)
                    {
                        case BinaryOperatorKind.Int:
                        case BinaryOperatorKind.Long:
                            return BinaryOperationKind.IntegerSubtract;
                        case BinaryOperatorKind.UInt:
                        case BinaryOperatorKind.ULong:
                            return BinaryOperationKind.UnsignedSubtract;
                        case BinaryOperatorKind.Double:
                        case BinaryOperatorKind.Float:
                            return BinaryOperationKind.FloatingSubtract;
                        case BinaryOperatorKind.Decimal:
                            return BinaryOperationKind.DecimalSubtract;
                        case BinaryOperatorKind.EnumAndUnderlying:
                        case BinaryOperatorKind.UnderlyingAndEnum:
                            return BinaryOperationKind.EnumSubtract;
                        case BinaryOperatorKind.PointerAndInt:
                        case BinaryOperatorKind.PointerAndUInt:
                        case BinaryOperatorKind.PointerAndLong:
                        case BinaryOperatorKind.PointerAndULong:
                            return BinaryOperationKind.PointerIntegerSubtract;
                        case BinaryOperatorKind.Pointer:
                            return BinaryOperationKind.PointerSubtract;
                        case BinaryOperatorKind.Dynamic:
                            return BinaryOperationKind.DynamicSubtract;
                        case BinaryOperatorKind.UserDefined:
                            return BinaryOperationKind.OperatorMethodSubtract;
                    }

                    break;

                case BinaryOperatorKind.Multiplication:
                    switch (operatorKind & BinaryOperatorKind.TypeMask)
                    {
                        case BinaryOperatorKind.Int:
                        case BinaryOperatorKind.Long:
                            return BinaryOperationKind.IntegerMultiply;
                        case BinaryOperatorKind.UInt:
                        case BinaryOperatorKind.ULong:
                            return BinaryOperationKind.UnsignedMultiply;
                        case BinaryOperatorKind.Double:
                        case BinaryOperatorKind.Float:
                            return BinaryOperationKind.FloatingMultiply;
                        case BinaryOperatorKind.Decimal:
                            return BinaryOperationKind.DecimalMultiply;
                        case BinaryOperatorKind.Dynamic:
                            return BinaryOperationKind.DynamicMultiply;
                        case BinaryOperatorKind.UserDefined:
                            return BinaryOperationKind.OperatorMethodMultiply;
                    }

                    break;

                case BinaryOperatorKind.Division:
                    switch (operatorKind & BinaryOperatorKind.TypeMask)
                    {
                        case BinaryOperatorKind.Int:
                        case BinaryOperatorKind.Long:
                            return BinaryOperationKind.IntegerDivide;
                        case BinaryOperatorKind.UInt:
                        case BinaryOperatorKind.ULong:
                            return BinaryOperationKind.UnsignedDivide;
                        case BinaryOperatorKind.Double:
                        case BinaryOperatorKind.Float:
                            return BinaryOperationKind.FloatingDivide;
                        case BinaryOperatorKind.Decimal:
                            return BinaryOperationKind.DecimalDivide;
                        case BinaryOperatorKind.Dynamic:
                            return BinaryOperationKind.DynamicDivide;
                        case BinaryOperatorKind.UserDefined:
                            return BinaryOperationKind.OperatorMethodDivide;
                    }

                    break;

                case BinaryOperatorKind.Remainder:
                    switch (operatorKind & BinaryOperatorKind.TypeMask)
                    {
                        case BinaryOperatorKind.Int:
                        case BinaryOperatorKind.Long:
                            return BinaryOperationKind.IntegerRemainder;
                        case BinaryOperatorKind.UInt:
                        case BinaryOperatorKind.ULong:
                            return BinaryOperationKind.UnsignedRemainder;
                        case BinaryOperatorKind.Double:
                        case BinaryOperatorKind.Float:
                            return BinaryOperationKind.FloatingRemainder;
                        case BinaryOperatorKind.Dynamic:
                            return BinaryOperationKind.DynamicRemainder;
                        case BinaryOperatorKind.UserDefined:
                            return BinaryOperationKind.OperatorMethodRemainder;
                    }

                    break;

                case BinaryOperatorKind.LeftShift:
                    switch (operatorKind & BinaryOperatorKind.TypeMask)
                    {
                        case BinaryOperatorKind.Int:
                        case BinaryOperatorKind.Long:
                            return BinaryOperationKind.IntegerLeftShift;
                        case BinaryOperatorKind.UInt:
                        case BinaryOperatorKind.ULong:
                            return BinaryOperationKind.UnsignedLeftShift;
                        case BinaryOperatorKind.Dynamic:
                            return BinaryOperationKind.DynamicLeftShift;
                        case BinaryOperatorKind.UserDefined:
                            return BinaryOperationKind.OperatorMethodLeftShift;
                    }

                    break;

                case BinaryOperatorKind.RightShift:
                    switch (operatorKind & BinaryOperatorKind.TypeMask)
                    {
                        case BinaryOperatorKind.Int:
                        case BinaryOperatorKind.Long:
                            return BinaryOperationKind.IntegerRightShift;
                        case BinaryOperatorKind.UInt:
                        case BinaryOperatorKind.ULong:
                            return BinaryOperationKind.UnsignedRightShift;
                        case BinaryOperatorKind.Dynamic:
                            return BinaryOperationKind.DynamicRightShift;
                        case BinaryOperatorKind.UserDefined:
                            return BinaryOperationKind.OperatorMethodRightShift;
                    }

                    break;

                case BinaryOperatorKind.And:
                    switch (operatorKind & BinaryOperatorKind.TypeMask)
                    {
                        case BinaryOperatorKind.Int:
                        case BinaryOperatorKind.Long:
                            return BinaryOperationKind.IntegerAnd;
                        case BinaryOperatorKind.UInt:
                        case BinaryOperatorKind.ULong:
                            return BinaryOperationKind.UnsignedAnd;
                        case BinaryOperatorKind.Bool:
                            if ((operatorKind & BinaryOperatorKind.Logical) != 0)
                            {
                                return BinaryOperationKind.BooleanConditionalAnd;
                            }

                            return BinaryOperationKind.BooleanAnd;
                        case BinaryOperatorKind.Enum:
                            return BinaryOperationKind.EnumAnd;
                        case BinaryOperatorKind.Dynamic:
                            return BinaryOperationKind.DynamicAnd;
                        case BinaryOperatorKind.UserDefined:
                            if ((operatorKind & BinaryOperatorKind.Logical) != 0)
                            {
                                return BinaryOperationKind.OperatorMethodConditionalAnd;
                            }

                            return BinaryOperationKind.OperatorMethodAnd;
                    }

                    break;

                case BinaryOperatorKind.Or:
                    switch (operatorKind & BinaryOperatorKind.TypeMask)
                    {
                        case BinaryOperatorKind.Int:
                        case BinaryOperatorKind.Long:
                            return BinaryOperationKind.IntegerOr;
                        case BinaryOperatorKind.UInt:
                        case BinaryOperatorKind.ULong:
                            return BinaryOperationKind.UnsignedOr;
                        case BinaryOperatorKind.Bool:
                            if ((operatorKind & BinaryOperatorKind.Logical) != 0)
                            {
                                return BinaryOperationKind.BooleanConditionalOr;
                            }

                            return BinaryOperationKind.BooleanOr;
                        case BinaryOperatorKind.Enum:
                            return BinaryOperationKind.EnumOr;
                        case BinaryOperatorKind.Dynamic:
                            return BinaryOperationKind.DynamicOr;
                        case BinaryOperatorKind.UserDefined:
                            if ((operatorKind & BinaryOperatorKind.Logical) != 0)
                            {
                                return BinaryOperationKind.OperatorMethodConditionalOr;
                            }

                            return BinaryOperationKind.OperatorMethodOr;
                    }

                    break;

                case BinaryOperatorKind.Xor:
                    switch (operatorKind & BinaryOperatorKind.TypeMask)
                    {
                        case BinaryOperatorKind.Int:
                        case BinaryOperatorKind.Long:
                            return BinaryOperationKind.IntegerExclusiveOr;
                        case BinaryOperatorKind.UInt:
                        case BinaryOperatorKind.ULong:
                            return BinaryOperationKind.UnsignedExclusiveOr;
                        case BinaryOperatorKind.Bool:
                            return BinaryOperationKind.BooleanExclusiveOr;
                        case BinaryOperatorKind.Enum:
                            return BinaryOperationKind.EnumExclusiveOr;
                        case BinaryOperatorKind.Dynamic:
                            return BinaryOperationKind.DynamicExclusiveOr;
                        case BinaryOperatorKind.UserDefined:
                            return BinaryOperationKind.OperatorMethodExclusiveOr;
                    }

                    break;

                case BinaryOperatorKind.LessThan:
                    switch (operatorKind & BinaryOperatorKind.TypeMask)
                    {
                        case BinaryOperatorKind.Int:
                        case BinaryOperatorKind.Long:
                            return BinaryOperationKind.IntegerLessThan;
                        case BinaryOperatorKind.UInt:
                        case BinaryOperatorKind.ULong:
                            return BinaryOperationKind.UnsignedLessThan;
                        case BinaryOperatorKind.Float:
                        case BinaryOperatorKind.Double:
                            return BinaryOperationKind.FloatingLessThan;
                        case BinaryOperatorKind.Decimal:
                            return BinaryOperationKind.DecimalLessThan;
                        case BinaryOperatorKind.Pointer:
                            return BinaryOperationKind.PointerLessThan;
                        case BinaryOperatorKind.Enum:
                            return BinaryOperationKind.EnumLessThan;
                        case BinaryOperatorKind.UserDefined:
                            return BinaryOperationKind.OperatorMethodLessThan;
                    }

                    break;

                case BinaryOperatorKind.LessThanOrEqual:
                    switch (operatorKind & BinaryOperatorKind.TypeMask)
                    {
                        case BinaryOperatorKind.Int:
                        case BinaryOperatorKind.Long:
                            return BinaryOperationKind.IntegerLessThanOrEqual;
                        case BinaryOperatorKind.UInt:
                        case BinaryOperatorKind.ULong:
                            return BinaryOperationKind.UnsignedLessThanOrEqual;
                        case BinaryOperatorKind.Float:
                        case BinaryOperatorKind.Double:
                            return BinaryOperationKind.FloatingLessThanOrEqual;
                        case BinaryOperatorKind.Decimal:
                            return BinaryOperationKind.DecimalLessThanOrEqual;
                        case BinaryOperatorKind.Pointer:
                            return BinaryOperationKind.PointerLessThanOrEqual;
                        case BinaryOperatorKind.Enum:
                            return BinaryOperationKind.EnumLessThanOrEqual;
                        case BinaryOperatorKind.UserDefined:
                            return BinaryOperationKind.OperatorMethodLessThanOrEqual;
                    }

                    break;

                case BinaryOperatorKind.Equal:
                    switch (operatorKind & BinaryOperatorKind.TypeMask)
                    {
                        case BinaryOperatorKind.Int:
                        case BinaryOperatorKind.Long:
                        case BinaryOperatorKind.UInt:
                        case BinaryOperatorKind.ULong:
                            return BinaryOperationKind.IntegerEquals;
                        case BinaryOperatorKind.Float:
                        case BinaryOperatorKind.Double:
                            return BinaryOperationKind.FloatingEquals;
                        case BinaryOperatorKind.Decimal:
                            return BinaryOperationKind.DecimalEquals;
                        case BinaryOperatorKind.Pointer:
                            return BinaryOperationKind.PointerEquals;
                        case BinaryOperatorKind.Enum:
                            return BinaryOperationKind.EnumEquals;
                        case BinaryOperatorKind.Bool:
                            return BinaryOperationKind.BooleanEquals;
                        case BinaryOperatorKind.String:
                            return BinaryOperationKind.StringEquals;
                        case BinaryOperatorKind.Object:
                            return BinaryOperationKind.ObjectEquals;
                        case BinaryOperatorKind.Delegate:
                            return BinaryOperationKind.DelegateEquals;
                        case BinaryOperatorKind.NullableNull:
                            return BinaryOperationKind.NullableEquals;
                        case BinaryOperatorKind.UserDefined:
                            return BinaryOperationKind.OperatorMethodEquals;
                    }

                    break;

                case BinaryOperatorKind.NotEqual:
                    switch (operatorKind & BinaryOperatorKind.TypeMask)
                    {
                        case BinaryOperatorKind.Int:
                        case BinaryOperatorKind.Long:
                        case BinaryOperatorKind.UInt:
                        case BinaryOperatorKind.ULong:
                            return BinaryOperationKind.IntegerNotEquals;
                        case BinaryOperatorKind.Float:
                        case BinaryOperatorKind.Double:
                            return BinaryOperationKind.FloatingNotEquals;
                        case BinaryOperatorKind.Decimal:
                            return BinaryOperationKind.DecimalNotEquals;
                        case BinaryOperatorKind.Pointer:
                            return BinaryOperationKind.PointerNotEquals;
                        case BinaryOperatorKind.Enum:
                            return BinaryOperationKind.EnumNotEquals;
                        case BinaryOperatorKind.Bool:
                            return BinaryOperationKind.BooleanNotEquals;
                        case BinaryOperatorKind.String:
                            return BinaryOperationKind.StringNotEquals;
                        case BinaryOperatorKind.Object:
                            return BinaryOperationKind.ObjectNotEquals;
                        case BinaryOperatorKind.Delegate:
                            return BinaryOperationKind.DelegateNotEquals;
                        case BinaryOperatorKind.NullableNull:
                            return BinaryOperationKind.NullableNotEquals;
                        case BinaryOperatorKind.UserDefined:
                            return BinaryOperationKind.OperatorMethodNotEquals;
                    }

                    break;

                case BinaryOperatorKind.GreaterThanOrEqual:
                    switch (operatorKind & BinaryOperatorKind.TypeMask)
                    {
                        case BinaryOperatorKind.Int:
                        case BinaryOperatorKind.Long:
                            return BinaryOperationKind.IntegerGreaterThanOrEqual;
                        case BinaryOperatorKind.UInt:
                        case BinaryOperatorKind.ULong:
                            return BinaryOperationKind.UnsignedGreaterThanOrEqual;
                        case BinaryOperatorKind.Float:
                        case BinaryOperatorKind.Double:
                            return BinaryOperationKind.FloatingGreaterThanOrEqual;
                        case BinaryOperatorKind.Decimal:
                            return BinaryOperationKind.DecimalGreaterThanOrEqual;
                        case BinaryOperatorKind.Pointer:
                            return BinaryOperationKind.PointerGreaterThanOrEqual;
                        case BinaryOperatorKind.Enum:
                            return BinaryOperationKind.EnumGreaterThanOrEqual;
                        case BinaryOperatorKind.UserDefined:
                            return BinaryOperationKind.OperatorMethodGreaterThanOrEqual;
                    }

                    break;

                case BinaryOperatorKind.GreaterThan:
                    switch (operatorKind & BinaryOperatorKind.TypeMask)
                    {
                        case BinaryOperatorKind.Int:
                        case BinaryOperatorKind.Long:
                            return BinaryOperationKind.IntegerGreaterThan;
                        case BinaryOperatorKind.UInt:
                        case BinaryOperatorKind.ULong:
                            return BinaryOperationKind.UnsignedGreaterThan;
                        case BinaryOperatorKind.Float:
                        case BinaryOperatorKind.Double:
                            return BinaryOperationKind.FloatingGreaterThan;
                        case BinaryOperatorKind.Decimal:
                            return BinaryOperationKind.DecimalGreaterThan;
                        case BinaryOperatorKind.Pointer:
                            return BinaryOperationKind.PointerGreaterThan;
                        case BinaryOperatorKind.Enum:
                            return BinaryOperationKind.EnumGreaterThan;
                        case BinaryOperatorKind.UserDefined:
                            return BinaryOperationKind.OperatorMethodGreaterThan;
                    }

                    break;
            }

            return BinaryOperationKind.Invalid;
        }
    }
}<|MERGE_RESOLUTION|>--- conflicted
+++ resolved
@@ -106,7 +106,7 @@
                     // Corresponding parameter is optional with default value.
                     if (parameter.HasExplicitDefaultValue)
                     {
-                        arguments.Add(new Argument(ArgumentKind.DefaultValue, parameter, new Literal(parameter.ExplicitDefaultConstantValue, parameter.Type.TypeSymbol, null)));
+                        arguments.Add(new Argument(ArgumentKind.DefaultValue, parameter, new Literal(parameter.ExplicitDefaultConstantValue, parameter.Type, null)));
                     }
                     else
                     {
@@ -165,11 +165,7 @@
                             // An argument that is an array of the appropriate type is not a params argument.
                             (boundArguments.Length > argumentIndex + 1 ||
                              argument.Type.TypeKind != TypeKind.Array ||
-<<<<<<< HEAD
-                             !argument.Type.Equals(parameters[parameters.Length - 1].Type.TypeSymbol, ignoreCustomModifiersAndArraySizesAndLowerBounds:true)))
-=======
                              !argument.Type.Equals(parameters[parameters.Length - 1].Type, ignoreCustomModifiersAndArraySizesAndLowerBounds: true)))
->>>>>>> 0f1ddfd6
                         {
                             return new Argument(ArgumentKind.ParamArray, parameters[parameters.Length - 1], CreateParamArray(parameters[parameters.Length - 1], boundArguments, argumentIndex, invocationSyntax));
                         }
