﻿// Copyright (c) Microsoft.  All Rights Reserved.  Licensed under the Apache License, Version 2.0.  See License.txt in the project root for license information.

using System;
using System.Collections.Generic;
using System.Collections.Immutable;
using System.Linq;
using Roslyn.Utilities;

namespace Microsoft.CodeAnalysis.CSharp.Symbols
{
    /// <summary>
    /// Dynamic call-site delegate, for call-sites that do not
    /// match System.Action or System.Func signatures.
    /// </summary>
    internal sealed class SynthesizedDelegateSymbol : SynthesizedContainer
    {
        private readonly NamespaceOrTypeSymbol _containingSymbol;
        private readonly MethodSymbol _constructor;
        private readonly MethodSymbol _invoke;

        public SynthesizedDelegateSymbol(
            NamespaceOrTypeSymbol containingSymbol,
            string name,
            TypeSymbol objectType,
            TypeSymbol intPtrType,
            TypeSymbol voidReturnTypeOpt,
            int parameterCount,
            BitVector byRefParameters)
            : base(name, parameterCount, returnsVoid: (object)voidReturnTypeOpt != null)
        {
            _containingSymbol = containingSymbol;
            _constructor = new DelegateConstructor(this, objectType, intPtrType);
            _invoke = new InvokeMethod(this, byRefParameters, voidReturnTypeOpt);
        }

        public override Symbol ContainingSymbol
        {
            get { return _containingSymbol; }
        }

        public override TypeKind TypeKind
        {
            get { return TypeKind.Delegate; }
        }

        internal override MethodSymbol Constructor
        {
            get { return _constructor; }
        }

        public override IEnumerable<string> MemberNames
        {
            get { return new[] { _constructor.Name, _invoke.Name }; }
        }

        public override ImmutableArray<Symbol> GetMembers()
        {
            return ImmutableArray.Create<Symbol>(_constructor, _invoke);
        }

        public override ImmutableArray<Symbol> GetMembers(string name)
        {
            return
                (name == _constructor.Name) ? ImmutableArray.Create<Symbol>(_constructor) :
                (name == _invoke.Name) ? ImmutableArray.Create<Symbol>(_invoke) :
                ImmutableArray<Symbol>.Empty;
        }

        public override Accessibility DeclaredAccessibility
        {
            get { return Accessibility.Internal; }
        }

        public override bool IsSealed
        {
            get { return true; }
        }

        internal override NamedTypeSymbol BaseTypeNoUseSiteDiagnostics
        {
            get { return ContainingAssembly.GetSpecialType(SpecialType.System_MulticastDelegate); }
        }

        private sealed class DelegateConstructor : SynthesizedInstanceConstructor
        {
            private readonly ImmutableArray<ParameterSymbol> _parameters;

            public DelegateConstructor(NamedTypeSymbol containingType, TypeSymbol objectType, TypeSymbol intPtrType)
                : base(containingType)
            {
                _parameters = ImmutableArray.Create<ParameterSymbol>(
                   new SynthesizedParameterSymbol(this, objectType, 0, RefKind.None, "object"),
                   new SynthesizedParameterSymbol(this, intPtrType, 1, RefKind.None, "method"));
            }

            public override ImmutableArray<ParameterSymbol> Parameters
            {
                get { return _parameters; }
            }
        }

        private sealed class InvokeMethod : SynthesizedInstanceMethodSymbol
        {
            private readonly ImmutableArray<ParameterSymbol> _parameters;
            private readonly TypeSymbol _containingType;
            private readonly TypeSymbol _returnType;

            internal InvokeMethod(SynthesizedDelegateSymbol containingType, BitVector byRefParameters, TypeSymbol voidReturnTypeOpt)
            {
                var typeParams = containingType.TypeParameters;

                _containingType = containingType;

                // if we are given Void type the method returns Void, otherwise its return type is the last type parameter of the delegate:
                _returnType = voidReturnTypeOpt ?? typeParams.Last();

                var parameters = new ParameterSymbol[typeParams.Length - ((object)voidReturnTypeOpt != null ? 0 : 1)];
                for (int i = 0; i < parameters.Length; i++)
                {
                    // we don't need to distinguish between out and ref since this is an internal synthesized symbol:
                    var refKind = !byRefParameters.IsNull && byRefParameters[i] ? RefKind.Ref : RefKind.None;

                    parameters[i] = new SynthesizedParameterSymbol(this, typeParams[i], i, refKind);
                }

                _parameters = parameters.AsImmutableOrNull();
            }

            public override string Name
            {
                get { return WellKnownMemberNames.DelegateInvokeName; }
            }

            internal override bool IsMetadataNewSlot(bool ignoreInterfaceImplementationChanges = false)
            {
                return true;
            }

            internal override bool IsMetadataVirtual(bool ignoreInterfaceImplementationChanges = false)
            {
                return true;
            }

            internal override bool IsMetadataFinal
            {
                get
                {
                    return false;
                }
            }

            public override MethodKind MethodKind
            {
                get { return MethodKind.DelegateInvoke; }
            }

            public override int Arity
            {
                get { return 0; }
            }

            public override bool IsExtensionMethod
            {
                get { return false; }
            }

            internal override bool HasSpecialName
            {
                get { return false; }
            }

            internal override System.Reflection.MethodImplAttributes ImplementationAttributes
            {
                get { return System.Reflection.MethodImplAttributes.Runtime; }
            }

            internal override bool HasDeclarativeSecurity
            {
                get { return false; }
            }

            public override DllImportData GetDllImportData()
            {
                return null;
            }

            internal override IEnumerable<Microsoft.Cci.SecurityAttribute> GetSecurityInformation()
            {
                throw ExceptionUtilities.Unreachable;
            }

            internal override MarshalPseudoCustomAttributeData ReturnValueMarshallingInformation
            {
                get { return null; }
            }

            internal override bool RequiresSecurityObject
            {
                get { return false; }
            }

            public override bool HidesBaseMethodsByName
            {
                get { return false; }
            }

            public override bool IsVararg
            {
                get { return false; }
            }

            public override bool ReturnsVoid
            {
                get { return _returnType.SpecialType == SpecialType.System_Void; }
            }

            public override bool IsAsync
            {
                get { return false; }
            }

<<<<<<< HEAD
            public override TypeSymbolWithAnnotations ReturnType
=======
            internal override RefKind RefKind
            {
                get { return RefKind.None; }
            }

            public override TypeSymbol ReturnType
>>>>>>> c7afb2d2
            {
                get { return TypeSymbolWithAnnotations.Create(_returnType); }
            }

            public override ImmutableArray<TypeSymbolWithAnnotations> TypeArguments
            {
                get { return ImmutableArray<TypeSymbolWithAnnotations>.Empty; }
            }

            public override ImmutableArray<TypeParameterSymbol> TypeParameters
            {
                get { return ImmutableArray<TypeParameterSymbol>.Empty; }
            }

            public override ImmutableArray<ParameterSymbol> Parameters
            {
                get { return _parameters; }
            }

            public override ImmutableArray<MethodSymbol> ExplicitInterfaceImplementations
            {
                get { return ImmutableArray<MethodSymbol>.Empty; }
            }

            public override Symbol AssociatedSymbol
            {
                get { return null; }
            }

            internal override ImmutableArray<string> GetAppliedConditionalSymbols()
            {
                return ImmutableArray<string>.Empty;
            }

            internal override Microsoft.Cci.CallingConvention CallingConvention
            {
                get { return Microsoft.Cci.CallingConvention.HasThis; }
            }

            internal override bool GenerateDebugInfo
            {
                get { return false; }
            }

            public override Symbol ContainingSymbol
            {
                get { return _containingType; }
            }

            public override ImmutableArray<Location> Locations
            {
                get { return ImmutableArray<Location>.Empty; }
            }

            public override Accessibility DeclaredAccessibility
            {
                get
                {
                    // Invoke method of a delegate used in a dynamic call-site must be public 
                    // since the DLR looks only for public Invoke methods:
                    return Accessibility.Public;
                }
            }

            public override bool IsStatic
            {
                get { return false; }
            }

            public override bool IsVirtual
            {
                get { return true; }
            }

            public override bool IsOverride
            {
                get { return false; }
            }

            public override bool IsAbstract
            {
                get { return false; }
            }

            public override bool IsSealed
            {
                get { return false; }
            }

            public override bool IsExtern
            {
                get { return false; }
            }
        }
    }
}<|MERGE_RESOLUTION|>--- conflicted
+++ resolved
@@ -219,16 +219,12 @@
                 get { return false; }
             }
 
-<<<<<<< HEAD
+            internal override RefKind RefKind
+            {
+                get { return RefKind.None; }
+            }
+
             public override TypeSymbolWithAnnotations ReturnType
-=======
-            internal override RefKind RefKind
-            {
-                get { return RefKind.None; }
-            }
-
-            public override TypeSymbol ReturnType
->>>>>>> c7afb2d2
             {
                 get { return TypeSymbolWithAnnotations.Create(_returnType); }
             }
