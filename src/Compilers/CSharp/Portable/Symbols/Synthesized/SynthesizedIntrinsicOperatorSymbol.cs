﻿// Copyright (c) Microsoft.  All Rights Reserved.  Licensed under the Apache License, Version 2.0.  See License.txt in the project root for license information.

using System.Collections.Generic;
using System.Collections.Immutable;
using System.Diagnostics;
using Microsoft.CodeAnalysis.CSharp.Symbols;
using Microsoft.CodeAnalysis.CSharp.Syntax;
using Microsoft.CodeAnalysis.Text;
using Roslyn.Utilities;
using System;

namespace Microsoft.CodeAnalysis.CSharp.Symbols
{
    internal sealed class SynthesizedIntrinsicOperatorSymbol : MethodSymbol
    {
        private readonly TypeSymbol _containingType;
        private readonly string _name;
        private readonly ImmutableArray<ParameterSymbol> _parameters;
        private readonly TypeSymbol _returnType;
        private readonly bool _isCheckedBuiltin;

        public SynthesizedIntrinsicOperatorSymbol(TypeSymbol leftType, string name, TypeSymbol rightType, TypeSymbol returnType, bool isCheckedBuiltin)
        {
            if (leftType.Equals(rightType, ignoreCustomModifiersAndArraySizesAndLowerBounds: true))
            {
                _containingType = leftType;
            }
            else if (rightType.Equals(returnType, ignoreCustomModifiersAndArraySizesAndLowerBounds: true))
            {
                _containingType = rightType;
            }
            else
            {
                Debug.Assert(leftType.Equals(returnType, ignoreCustomModifiersAndArraySizesAndLowerBounds: true));
                _containingType = leftType;
            }

            _name = name;
            _returnType = returnType;

            Debug.Assert((leftType.IsDynamic() || rightType.IsDynamic()) == returnType.IsDynamic());
            Debug.Assert(_containingType.IsDynamic() == returnType.IsDynamic());

            _parameters = (new ParameterSymbol[] {new SynthesizedOperatorParameterSymbol(this, leftType, 0, "left"),
                                                      new SynthesizedOperatorParameterSymbol(this, rightType, 1, "right")}).AsImmutableOrNull();
            _isCheckedBuiltin = isCheckedBuiltin;
        }

        public SynthesizedIntrinsicOperatorSymbol(TypeSymbol container, string name, TypeSymbol returnType, bool isCheckedBuiltin)
        {
            _containingType = container;
            _name = name;
            _returnType = returnType;
            _parameters = (new ParameterSymbol[] { new SynthesizedOperatorParameterSymbol(this, container, 0, "value") }).AsImmutableOrNull();
            _isCheckedBuiltin = isCheckedBuiltin;
        }

        public override string Name
        {
            get
            {
                return _name;
            }
        }

        public override bool IsCheckedBuiltin
        {
            get
            {
                return _isCheckedBuiltin;
            }
        }

        public override MethodKind MethodKind
        {
            get
            {
                return MethodKind.BuiltinOperator;
            }
        }

        public override bool IsImplicitlyDeclared
        {
            get
            {
                return true;
            }
        }

        internal override CSharpCompilation DeclaringCompilation
        {
            get
            {
                return null;
            }
        }

        public override string GetDocumentationCommentId()
        {
            return null;
        }

        internal override bool IsMetadataNewSlot(bool ignoreInterfaceImplementationChanges = false)
        {
            return false;
        }

        internal override bool IsMetadataVirtual(bool ignoreInterfaceImplementationChanges = false)
        {
            return false;
        }

        internal override bool IsMetadataFinal
        {
            get
            {
                return false;
            }
        }

        public override int Arity
        {
            get
            {
                return 0;
            }
        }

        public override bool IsExtensionMethod
        {
            get
            {
                return false;
            }
        }

        internal override bool HasSpecialName
        {
            get
            {
                return true;
            }
        }

        internal override System.Reflection.MethodImplAttributes ImplementationAttributes
        {
            get
            {
                return System.Reflection.MethodImplAttributes.Managed;
            }
        }

        internal override bool HasDeclarativeSecurity
        {
            get
            {
                return false;
            }
        }

        public override DllImportData GetDllImportData()
        {
            return null;
        }

        internal override IEnumerable<Cci.SecurityAttribute> GetSecurityInformation()
        {
            return SpecializedCollections.EmptyEnumerable<Cci.SecurityAttribute>();
        }

        internal override MarshalPseudoCustomAttributeData ReturnValueMarshallingInformation
        {
            get
            {
                return null;
            }
        }

        internal override bool RequiresSecurityObject
        {
            get
            {
                return false;
            }
        }

        public override bool HidesBaseMethodsByName
        {
            get
            {
                return false;
            }
        }

        public override bool IsVararg
        {
            get
            {
                return false;
            }
        }

        public override bool ReturnsVoid
        {
            get
            {
                return false;
            }
        }

        public override bool IsAsync
        {
            get
            {
                return false;
            }
        }

<<<<<<< HEAD
        public override TypeSymbolWithAnnotations ReturnType
=======
        internal override RefKind RefKind
        {
            get
            {
                return RefKind.None;
            }
        }

        public override TypeSymbol ReturnType
>>>>>>> c7afb2d2
        {
            get
            {
                return TypeSymbolWithAnnotations.Create(_returnType);
            }
        }

        public override ImmutableArray<TypeSymbolWithAnnotations> TypeArguments
        {
            get
            {
                return ImmutableArray<TypeSymbolWithAnnotations>.Empty;
            }
        }

        public override ImmutableArray<TypeParameterSymbol> TypeParameters
        {
            get
            {
                return ImmutableArray<TypeParameterSymbol>.Empty;
            }
        }

        public override ImmutableArray<ParameterSymbol> Parameters
        {
            get
            {
                return _parameters;
            }
        }

        public override ImmutableArray<MethodSymbol> ExplicitInterfaceImplementations
        {
            get
            {
                return ImmutableArray<MethodSymbol>.Empty;
            }
        }

        public override Symbol AssociatedSymbol
        {
            get
            {
                return null;
            }
        }

        internal override ImmutableArray<string> GetAppliedConditionalSymbols()
        {
            return ImmutableArray<string>.Empty;
        }

        internal override Cci.CallingConvention CallingConvention
        {
            get
            {
                return Cci.CallingConvention.Default;
            }
        }

        internal override bool GenerateDebugInfo
        {
            get
            {
                return false;
            }
        }

        public override Symbol ContainingSymbol
        {
            get
            {
                return _containingType;
            }
        }

        public override NamedTypeSymbol ContainingType
        {
            get
            {
                return _containingType as NamedTypeSymbol;
            }
        }

        public override ImmutableArray<Location> Locations
        {
            get
            {
                return ImmutableArray<Location>.Empty;
            }
        }

        public override ImmutableArray<SyntaxReference> DeclaringSyntaxReferences
        {
            get
            {
                return ImmutableArray<SyntaxReference>.Empty;
            }
        }

        public override Accessibility DeclaredAccessibility
        {
            get
            {
                return Accessibility.Public;
            }
        }

        public override bool IsStatic
        {
            get
            {
                return true;
            }
        }

        public override bool IsVirtual
        {
            get
            {
                return false;
            }
        }

        public override bool IsOverride
        {
            get
            {
                return false;
            }
        }

        public override bool IsAbstract
        {
            get
            {
                return false;
            }
        }

        public override bool IsSealed
        {
            get
            {
                return false;
            }
        }

        public override bool IsExtern
        {
            get
            {
                return false;
            }
        }

        internal override ObsoleteAttributeData ObsoleteAttributeData
        {
            get
            {
                return null;
            }
        }

        internal override int CalculateLocalSyntaxOffset(int localPosition, SyntaxTree localTree)
        {
            throw ExceptionUtilities.Unreachable;
        }

        public override bool Equals(object obj)
        {
            if (obj == (object)this)
            {
                return true;
            }

            var other = obj as SynthesizedIntrinsicOperatorSymbol;

            if ((object)other == null)
            {
                return false;
            }

            if (_isCheckedBuiltin == other._isCheckedBuiltin &&
                _parameters.Length == other._parameters.Length &&
                string.Equals(_name, other._name, StringComparison.Ordinal) &&
                _containingType == other._containingType &&
                _returnType == other._returnType)
            {
                for (int i = 0; i < _parameters.Length; i++)
                {
                    if (_parameters[i].Type.TypeSymbol != other._parameters[i].Type.TypeSymbol)
                    {
                        return false;
                    }
                }

                return true;
            }

            return false;
        }

        public override int GetHashCode()
        {
            return Hash.Combine(_name, Hash.Combine(_containingType, _parameters.Length));
        }

        private sealed class SynthesizedOperatorParameterSymbol : SynthesizedParameterSymbol
        {
            public SynthesizedOperatorParameterSymbol(
                SynthesizedIntrinsicOperatorSymbol container,
                TypeSymbol type,
                int ordinal,
                string name
            ) : base(container, type, ordinal, RefKind.None, name, ImmutableArray<CustomModifier>.Empty)

            {
            }

            public override bool Equals(object obj)
            {
                if (obj == (object)this)
                {
                    return true;
                }

                var other = obj as SynthesizedOperatorParameterSymbol;

                if ((object)other == null)
                {
                    return false;
                }

                return Ordinal == other.Ordinal && ContainingSymbol == other.ContainingSymbol;
            }

            public override int GetHashCode()
            {
                return Hash.Combine(ContainingSymbol, Ordinal.GetHashCode());
            }
        }
    }
}<|MERGE_RESOLUTION|>--- conflicted
+++ resolved
@@ -216,19 +216,15 @@
             }
         }
 
-<<<<<<< HEAD
+        internal override RefKind RefKind
+        {
+            get
+            {
+                return RefKind.None;
+            }
+        }
+
         public override TypeSymbolWithAnnotations ReturnType
-=======
-        internal override RefKind RefKind
-        {
-            get
-            {
-                return RefKind.None;
-            }
-        }
-
-        public override TypeSymbol ReturnType
->>>>>>> c7afb2d2
         {
             get
             {
