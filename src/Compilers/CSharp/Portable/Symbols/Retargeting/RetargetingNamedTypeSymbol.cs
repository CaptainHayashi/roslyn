--- conflicted
+++ resolved
@@ -228,53 +228,6 @@
             return this.RetargetingTranslator.Retarget(_underlyingType.GetTypeMembers(name, arity));
         }
 
-<<<<<<< HEAD
-        public override Accessibility DeclaredAccessibility
-        {
-            get
-            {
-                return _underlyingType.DeclaredAccessibility;
-            }
-        }
-
-        public override TypeKind TypeKind
-        {
-            get
-            {
-                return _underlyingType.TypeKind;
-            }
-        }
-
-        internal override bool IsInterface
-        {
-            get
-            {
-                return _underlyingType.IsInterface;
-            }
-        }
-
-        /// <summary>
-        /// Gets whether this symbol represents a concept.
-        /// </summary>
-        /// <returns>
-        /// True if this symbol is a concept (either it was declared as a
-        /// concept, or it is an interface with the <c>System_Concepts_ConceptAttribute</c>
-        /// attribute); false otherwise.
-        /// </returns>
-        internal override bool IsConcept => _underlyingType.IsConcept; //@t-mawind
-
-        /// <summary>
-        /// Gets whether this symbol represents a concept.
-        /// </summary>
-        /// <returns>
-        /// True if this symbol is an instance (either it was declared as an
-        /// instance, or it is a struct with the
-        /// <c>System_Concepts_ConceptInstanceAttribute</c> attribute); false otherwise.
-        /// </returns>
-        internal override bool IsInstance => _underlyingType.IsInstance; //@t-mawind TODO
-
-=======
->>>>>>> 3f7deaa7
         public override Symbol ContainingSymbol
         {
             get
