--- conflicted
+++ resolved
@@ -32,32 +32,23 @@
 
             foreach (var parameterSyntax in syntax.Parameters)
             {
-<<<<<<< HEAD
-                SyntaxToken refOrOutKeyword;
-                SyntaxToken paramsKeyword;
-                SyntaxToken thisKeyword;
-                var refKind = GetModifiers(parameterSyntax.Modifiers, out refOrOutKeyword, out paramsKeyword, out thisKeyword);
-=======
                 CheckParameterModifiers(parameterSyntax, diagnostics);
 
-                var refKind = GetModifiers(parameterSyntax.Modifiers,
-                    out SyntaxToken outKeyword, out SyntaxToken refKeyword,
-                    out SyntaxToken paramsKeyword, out SyntaxToken thisKeyword);
+                var refKind = GetModifiers(parameterSyntax.Modifiers, out SyntaxToken refOrOutKeyword, out SyntaxToken paramsKeyword, out SyntaxToken thisKeyword);
 
                 if (thisKeyword.Kind() != SyntaxKind.None && !allowThis)
                 {
                     diagnostics.Add(ErrorCode.ERR_ThisInBadContext, thisKeyword.GetLocation());
                 }
->>>>>>> 7e01c6fa
 
                 if (parameterSyntax.IsArgList)
                 {
                     arglistToken = parameterSyntax.Identifier;
                     // The native compiler produces "Expected type" here, in the parser. Roslyn produces
                     // the somewhat more informative "arglist not valid" error.
-                    if (paramsKeyword.Kind() != SyntaxKind.None ||
-                        refKind != RefKind.None || 
-                        thisKeyword.Kind() != SyntaxKind.None)
+                    if (paramsKeyword.Kind() != SyntaxKind.None
+                        || refOrOutKeyword.Kind() != SyntaxKind.None
+                        || thisKeyword.Kind() != SyntaxKind.None)
                     {
                         // CS1669: __arglist is not valid in this context
                         diagnostics.Add(ErrorCode.ERR_IllegalVarArgs, arglistToken.GetLocation());
@@ -117,6 +108,8 @@
             var seenRef = false;
             var seenOut = false;
             var seenParams = false;
+            var seenRefReadOnly = false;
+            var seenIn = false;
 
             foreach (var modifier in parameter.Modifiers)
             {
@@ -129,16 +122,20 @@
                         }
                         else if (seenOut)
                         {
-                            diagnostics.Add(ErrorCode.ERR_BadOutWithThis, modifier.GetLocation());
-                        }
-                        else if (seenRef)
-                        {
-                            diagnostics.Add(ErrorCode.ERR_BadRefWithThis, modifier.GetLocation());
+                            diagnostics.Add(ErrorCode.ERR_BadParameterModifiers, modifier.GetLocation(), SyntaxFacts.GetText(SyntaxKind.ThisKeyword), SyntaxFacts.GetText(SyntaxKind.OutKeyword));
+                        }
+                        else if (seenRef || seenRefReadOnly)
+                        {
+                            diagnostics.Add(ErrorCode.ERR_BadParameterModifiers, modifier.GetLocation(), SyntaxFacts.GetText(SyntaxKind.ThisKeyword), SyntaxFacts.GetText(SyntaxKind.RefKeyword));
                         }
                         else if (seenParams)
                         {
                             diagnostics.Add(ErrorCode.ERR_BadParamModThis, modifier.GetLocation());
                         }
+                        else if (seenIn)
+                        {
+                            diagnostics.Add(ErrorCode.ERR_BadParameterModifiers, modifier.GetLocation(), SyntaxFacts.GetText(SyntaxKind.ThisKeyword), SyntaxFacts.GetText(SyntaxKind.InKeyword));
+                        }
                         else
                         {
                             seenThis = true;
@@ -146,21 +143,25 @@
                         break;
 
                     case SyntaxKind.RefKeyword:
-                        if (seenRef)
+                        if (seenRef || seenRefReadOnly)
                         {
                             diagnostics.Add(ErrorCode.ERR_DupParamMod, modifier.GetLocation(), SyntaxFacts.GetText(SyntaxKind.RefKeyword));
                         }
                         else if (seenThis)
                         {
-                            diagnostics.Add(ErrorCode.ERR_BadRefWithThis, modifier.GetLocation());
+                            diagnostics.Add(ErrorCode.ERR_BadParameterModifiers, modifier.GetLocation(), SyntaxFacts.GetText(SyntaxKind.RefKeyword), SyntaxFacts.GetText(SyntaxKind.ThisKeyword));
                         }
                         else if (seenParams)
                         {
-                            diagnostics.Add(ErrorCode.ERR_ParamsCantBeRefOut, modifier.GetLocation());
+                            diagnostics.Add(ErrorCode.ERR_ParamsCantBeWithModifier, modifier.GetLocation(), SyntaxFacts.GetText(SyntaxKind.RefKeyword));
                         }
                         else if (seenOut)
                         {
-                            diagnostics.Add(ErrorCode.ERR_MultiParamMod, modifier.GetLocation());
+                            diagnostics.Add(ErrorCode.ERR_BadParameterModifiers, modifier.GetLocation(), SyntaxFacts.GetText(SyntaxKind.RefKeyword), SyntaxFacts.GetText(SyntaxKind.OutKeyword));
+                        }
+                        else if (seenIn)
+                        {
+                            diagnostics.Add(ErrorCode.ERR_BadParameterModifiers, modifier.GetLocation(), SyntaxFacts.GetText(SyntaxKind.RefKeyword), SyntaxFacts.GetText(SyntaxKind.InKeyword));
                         }
                         else
                         {
@@ -175,15 +176,19 @@
                         }
                         else if (seenThis)
                         {
-                            diagnostics.Add(ErrorCode.ERR_BadOutWithThis, modifier.GetLocation());
+                            diagnostics.Add(ErrorCode.ERR_BadParameterModifiers, modifier.GetLocation(), SyntaxFacts.GetText(SyntaxKind.OutKeyword), SyntaxFacts.GetText(SyntaxKind.ThisKeyword));
                         }
                         else if (seenParams)
                         {
-                            diagnostics.Add(ErrorCode.ERR_ParamsCantBeRefOut, modifier.GetLocation());
-                        }
-                        else if (seenRef)
-                        {
-                            diagnostics.Add(ErrorCode.ERR_MultiParamMod, modifier.GetLocation());
+                            diagnostics.Add(ErrorCode.ERR_ParamsCantBeWithModifier, modifier.GetLocation(), SyntaxFacts.GetText(SyntaxKind.OutKeyword));
+                        }
+                        else if (seenRef || seenRefReadOnly)
+                        {
+                            diagnostics.Add(ErrorCode.ERR_BadParameterModifiers, modifier.GetLocation(), SyntaxFacts.GetText(SyntaxKind.OutKeyword), SyntaxFacts.GetText(SyntaxKind.RefKeyword));
+                        }
+                        else if (seenIn)
+                        {
+                            diagnostics.Add(ErrorCode.ERR_BadParameterModifiers, modifier.GetLocation(), SyntaxFacts.GetText(SyntaxKind.OutKeyword), SyntaxFacts.GetText(SyntaxKind.InKeyword));
                         }
                         else
                         {
@@ -200,9 +205,17 @@
                         {
                             diagnostics.Add(ErrorCode.ERR_BadParamModThis, modifier.GetLocation());
                         }
-                        else if (seenRef || seenOut || seenThis)
-                        {
-                            diagnostics.Add(ErrorCode.ERR_MultiParamMod, modifier.GetLocation());
+                        else if (seenRef || seenRefReadOnly)
+                        {
+                            diagnostics.Add(ErrorCode.ERR_BadParameterModifiers, modifier.GetLocation(), SyntaxFacts.GetText(SyntaxKind.ParamsKeyword), SyntaxFacts.GetText(SyntaxKind.RefKeyword));
+                        }
+                        else if (seenOut)
+                        {
+                            diagnostics.Add(ErrorCode.ERR_BadParameterModifiers, modifier.GetLocation(), SyntaxFacts.GetText(SyntaxKind.ParamsKeyword), SyntaxFacts.GetText(SyntaxKind.OutKeyword));
+                        }
+                        else if (seenIn)
+                        {
+                            diagnostics.Add(ErrorCode.ERR_BadParameterModifiers, modifier.GetLocation(), SyntaxFacts.GetText(SyntaxKind.ParamsKeyword), SyntaxFacts.GetText(SyntaxKind.InKeyword));
                         }
                         else
                         {
@@ -210,8 +223,67 @@
                         }
                         break;
 
+                    case SyntaxKind.InKeyword:
+                        if (seenIn)
+                        {
+                            diagnostics.Add(ErrorCode.ERR_DupParamMod, modifier.GetLocation(), SyntaxFacts.GetText(SyntaxKind.InKeyword));
+                        }
+                        else if (seenOut)
+                        {
+                            diagnostics.Add(ErrorCode.ERR_BadParameterModifiers, modifier.GetLocation(), SyntaxFacts.GetText(SyntaxKind.InKeyword), SyntaxFacts.GetText(SyntaxKind.OutKeyword));
+                        }
+                        else if (seenThis)
+                        {
+                            diagnostics.Add(ErrorCode.ERR_BadParameterModifiers, modifier.GetLocation(), SyntaxFacts.GetText(SyntaxKind.InKeyword), SyntaxFacts.GetText(SyntaxKind.ThisKeyword));
+                        }
+                        else if (seenRef || seenRefReadOnly)
+                        {
+                            diagnostics.Add(ErrorCode.ERR_BadParameterModifiers, modifier.GetLocation(), SyntaxFacts.GetText(SyntaxKind.InKeyword), SyntaxFacts.GetText(SyntaxKind.RefKeyword));
+                        }
+                        else if (seenParams)
+                        {
+                            diagnostics.Add(ErrorCode.ERR_ParamsCantBeWithModifier, modifier.GetLocation(), SyntaxFacts.GetText(SyntaxKind.InKeyword));
+                        }
+                        else
+                        {
+                            seenIn = true;
+                        }
+                        break;
+
+                    case SyntaxKind.ReadOnlyKeyword:
+                        if(seenRefReadOnly)
+                        {
+                            diagnostics.Add(ErrorCode.ERR_DupParamMod, modifier.GetLocation(), SyntaxFacts.GetText(SyntaxKind.ReadOnlyKeyword));
+                        }
+                        else if (seenOut)
+                        {
+                            diagnostics.Add(ErrorCode.ERR_BadParameterModifiers, modifier.GetLocation(), SyntaxFacts.GetText(SyntaxKind.ReadOnlyKeyword), SyntaxFacts.GetText(SyntaxKind.OutKeyword));
+                        }
+                        else if (seenThis)
+                        {
+                            diagnostics.Add(ErrorCode.ERR_BadParameterModifiers, modifier.GetLocation(), SyntaxFacts.GetText(SyntaxKind.ReadOnlyKeyword), SyntaxFacts.GetText(SyntaxKind.ThisKeyword));
+                        }
+                        else if (seenIn)
+                        {
+                            diagnostics.Add(ErrorCode.ERR_BadParameterModifiers, modifier.GetLocation(), SyntaxFacts.GetText(SyntaxKind.ReadOnlyKeyword), SyntaxFacts.GetText(SyntaxKind.InKeyword));
+                        }
+                        else if(seenRef)
+                        {
+                            seenRef = false;
+                            seenRefReadOnly = true;
+                        }
+                        else if (seenParams)
+                        {
+                            diagnostics.Add(ErrorCode.ERR_ParamsCantBeWithModifier, modifier.GetLocation(), SyntaxFacts.GetText(SyntaxKind.ReadOnlyKeyword));
+                        }
+                        else
+                        {
+                            diagnostics.Add(ErrorCode.ERR_UnexpectedToken, modifier.GetLocation(), modifier.Text);
+                        }
+                        break;
+
                     default:
-                        throw new InvalidOperationException();
+                        throw new InvalidOperationException($"Unexpected SyntaxKind {modifier.Kind()}");
                 }
             }
         }
