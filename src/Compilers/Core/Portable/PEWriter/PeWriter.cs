--- conflicted
+++ resolved
@@ -74,35 +74,10 @@
             var peWriter = new PeWriter(context.Module, pdbPathOpt, deterministic);
             var mdWriter = FullMetadataWriter.Create(context, messageProvider, allowMissingMethodBodies, deterministic, cancellationToken);
 
-<<<<<<< HEAD
-            nativePdbWriterOpt?.SetMetadataEmitter(mdWriter);
-
-            if (!peWriter.Write(mdWriter, getPeStream, getPortablePdbStreamOpt, nativePdbWriterOpt))
-            {
-                return false;
-            }
-
-            if (nativePdbWriterOpt != null)
-            {
-                var assembly = context.Module.AsAssembly;
-                if (assembly != null && assembly.Kind == ModuleKind.WindowsRuntimeMetadata)
-                {
-                    // Dev12: If compiling to winmdobj, we need to add to PDB source spans of
-                    //        all types and members for better error reporting by WinMDExp.
-                    nativePdbWriterOpt.WriteDefinitionLocations(context.Module.GetSymbolToLocationMap());
-                }
-            }
-
-            return true;
-        }
-
-        private bool Write(MetadataWriter mdWriter, Func<Stream> getPeStream, Func<Stream> getPdbStreamOpt, PdbWriter nativePdbWriterOpt)
-=======
-            return peWriter.WritePeToStream(mdWriter, getPeStream, nativePdbWriterOpt);
-        }
-
-        private bool WritePeToStream(MetadataWriter mdWriter, Func<Stream> getPeStream, PdbWriter nativePdbWriterOpt)
->>>>>>> 4e135dab
+            return peWriter.WritePeToStream(mdWriter, getPeStream, getPortablePdbStreamOpt, nativePdbWriterOpt);
+        }
+
+        private bool WritePeToStream(MetadataWriter mdWriter, Func<Stream> getPeStream, Func<Stream> getPdbStreamOpt, PdbWriter nativePdbWriterOpt)
         {
             // TODO: we can precalculate the exact size of IL stream
             var ilBuffer = new MemoryStream(32 * 1024);
@@ -114,12 +89,10 @@
             var managedResourceBuffer = new MemoryStream(1024);
             var managedResourceWriter = new BinaryWriter(managedResourceBuffer);
 
-<<<<<<< HEAD
             var debugMetadataBuffer = (getPdbStreamOpt != null) ? new MemoryStream(16 * 1024) : null;
             var debugMetadataWriterOpt = new BinaryWriter(debugMetadataBuffer);
-=======
+
             nativePdbWriterOpt?.SetMetadataEmitter(mdWriter);
->>>>>>> 4e135dab
 
             // Since we are producing a full assembly, we should not have a module version ID
             // imposed ahead-of time. Instead we will compute a deterministic module version ID
@@ -181,7 +154,6 @@
             FillInNtHeader(metadataSizes, CalculateMappedFieldDataStreamRva(metadataSizes));
             var corHeader = CreateCorHeader(metadataSizes, entryPointToken);
 
-<<<<<<< HEAD
             // write to streams
 
             if (getPdbStreamOpt != null)
@@ -193,10 +165,7 @@
                 }
             }
 
-            long positionOfHeaderTimestamp;
-=======
             // write to pe stream.
->>>>>>> 4e135dab
             Stream peStream = getPeStream();
             if (peStream == null)
             {
@@ -1455,26 +1424,6 @@
             MemoryStream stream = new MemoryStream();
             BinaryWriter writer = new BinaryWriter(stream);
 
-<<<<<<< HEAD
-            Guid pdbId;
-            uint pdbStamp;
-            uint age;
-            uint pdbVersion;
-            if (_nativePdbWriterOpt != null)
-            {
-                _nativePdbWriterOpt.GetDebugDirectoryGuidAndStampAndAge(out pdbId, out pdbStamp, out age);
-                pdbVersion = 0;
-            }
-            else
-            {
-                pdbId = Guid.NewGuid();
-                pdbStamp = 0;
-                pdbVersion = 'P' << 24 | 'M' << 16 | 0x00 << 8 | 0x01;
-                age = 1;
-            }
-
-=======
->>>>>>> 4e135dab
             // characteristics:
             writer.WriteUint(0);
 
