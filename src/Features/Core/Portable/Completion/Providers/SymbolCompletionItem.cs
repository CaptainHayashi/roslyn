﻿// Copyright (c) Microsoft.  All Rights Reserved.  Licensed under the Apache License, Version 2.0.  See License.txt in the project root for license information.

using System;
using System.Collections.Generic;
using System.Collections.Immutable;
using System.Linq;
using System.Threading;
using System.Threading.Tasks;
using Microsoft.CodeAnalysis.Shared.Extensions;
using Microsoft.CodeAnalysis.Shared.Utilities;
using Microsoft.CodeAnalysis.Text;

namespace Microsoft.CodeAnalysis.Completion.Providers
{
    internal static partial class SymbolCompletionItem
    {
        private static CompletionItem CreateWorker(
            string displayText,
            IReadOnlyList<ISymbol> symbols,
            CompletionItemRules rules,
            int contextPosition,
            Func<IReadOnlyList<ISymbol>, CompletionItem, CompletionItem> symbolEncoder,
            string sortText = null,
            string insertionText = null,
            string filterText = null,
            SupportedPlatformData supportedPlatforms = null,
            ImmutableDictionary<string, string> properties = null,
            ImmutableArray<string> tags = default)
        {
            var props = properties ?? ImmutableDictionary<string, string>.Empty;

            if (insertionText != null)
            {
                props = props.Add("InsertionText", insertionText);
            }

            props = props.Add("ContextPosition", contextPosition.ToString());

            var firstSymbol = symbols[0];
            var item = CommonCompletionItem.Create(
                displayText: displayText,
                rules: rules,
                filterText: filterText ?? (displayText.Length > 0 && displayText[0] == '@' ? displayText : firstSymbol.Name),
                sortText: sortText ?? firstSymbol.Name,
                glyph: firstSymbol.GetGlyph(),
                showsWarningIcon: supportedPlatforms != null,
                properties: props,
                tags: tags);

            item = WithSupportedPlatforms(item, supportedPlatforms);
            return symbolEncoder(symbols, item);
        }

        public static CompletionItem AddSymbolEncoding(IReadOnlyList<ISymbol> symbols, CompletionItem item)
        {
            return item.AddProperty("Symbols", EncodeSymbols(symbols));
        }

        public static CompletionItem AddSymbolNameAndKind(IReadOnlyList<ISymbol> symbols, CompletionItem item)
        {
            var symbol = symbols[0];
            return item.AddProperty("SymbolKind", ((int)symbol.Kind).ToString())
                       .AddProperty("SymbolName", symbol.Name);
        }

        public static string EncodeSymbols(IReadOnlyList<ISymbol> symbols)
        {
            if (symbols.Count > 1)
            {
                return string.Join("|", symbols.Select(s => EncodeSymbol(s)));
            }
            else if (symbols.Count == 1)
            {
                return EncodeSymbol(symbols[0]);
            }
            else
            {
                return string.Empty;
            }
        }

        public static string EncodeSymbol(ISymbol symbol)
        {
            return SymbolKey.ToString(symbol);
        }

        public static bool HasSymbols(CompletionItem item)
        {
            return item.Properties.ContainsKey("Symbols");
        }

        private static readonly char[] s_symbolSplitters = new[] { '|' };

        public static async Task<ImmutableArray<ISymbol>> GetSymbolsAsync(CompletionItem item, Document document, CancellationToken cancellationToken)
        {
            if (item.Properties.TryGetValue("Symbols", out var symbolIds))
            {
                var idList = symbolIds.Split(s_symbolSplitters, StringSplitOptions.RemoveEmptyEntries).ToList();
                var symbols = new List<ISymbol>();

                var compilation = await document.Project.GetCompilationAsync(cancellationToken).ConfigureAwait(false);
                DecodeSymbols(idList, compilation, symbols);

                // merge in symbols from other linked documents
                if (idList.Count > 0)
                {
                    var linkedIds = document.GetLinkedDocumentIds();
                    if (linkedIds.Length > 0)
                    {
                        foreach (var id in linkedIds)
                        {
                            var linkedDoc = document.Project.Solution.GetDocument(id);
                            var linkedCompilation = await linkedDoc.Project.GetCompilationAsync(cancellationToken).ConfigureAwait(false);
                            DecodeSymbols(idList, linkedCompilation, symbols);
                        }
                    }
                }

                return symbols.ToImmutableArray();
            }

            return ImmutableArray<ISymbol>.Empty;
        }

        private static void DecodeSymbols(List<string> ids, Compilation compilation, List<ISymbol> symbols)
        {
            for (int i = 0; i < ids.Count;)
            {
                var id = ids[i];
                var symbol = DecodeSymbol(id, compilation);
                if (symbol != null)
                {
                    ids.RemoveAt(i); // consume id from the list
                    symbols.Add(symbol); // add symbol to the results
                }
                else
                {
                    i++;
                }
            }
        }

        private static ISymbol DecodeSymbol(string id, Compilation compilation)
        {
            return SymbolKey.Resolve(id, compilation).GetAnySymbol();
        }

        public static async Task<CompletionDescription> GetDescriptionAsync(
            CompletionItem item, Document document, CancellationToken cancellationToken)
        {
            var workspace = document.Project.Solution.Workspace;

            var position = await GetDescriptionPositionAsync(document, item, cancellationToken).ConfigureAwait(false);
            if (position == -1)
            {
                position = item.Span.Start;
            }

            var supportedPlatforms = GetSupportedPlatforms(item, workspace);

            var contextDocument = FindAppropriateDocumentForDescriptionContext(document, supportedPlatforms);

            var semanticModel = await contextDocument.GetSemanticModelAsync(cancellationToken).ConfigureAwait(false);
            var symbols = await GetSymbolsAsync(item, document, cancellationToken).ConfigureAwait(false);
            if (symbols.Length > 0)
            {
                return await CommonCompletionUtilities.CreateDescriptionAsync(workspace, semanticModel, position, symbols, supportedPlatforms, cancellationToken).ConfigureAwait(false);
            }
            else
            {
                return CompletionDescription.Empty;
            }
        }

        private static Document FindAppropriateDocumentForDescriptionContext(Document document, SupportedPlatformData supportedPlatforms)
        {
            var contextDocument = document;
            if (supportedPlatforms != null && supportedPlatforms.InvalidProjects.Contains(document.Id.ProjectId))
            {
                var contextId = document.GetLinkedDocumentIds().FirstOrDefault(id => !supportedPlatforms.InvalidProjects.Contains(id.ProjectId));
                if (contextId != null)
                {
                    contextDocument = document.Project.Solution.GetDocument(contextId);
                }
            }

            return contextDocument;
        }

        private static CompletionItem WithSupportedPlatforms(CompletionItem completionItem, SupportedPlatformData supportedPlatforms)
        {
            if (supportedPlatforms != null)
            {
                return completionItem
                    .AddProperty("InvalidProjects", string.Join(";", supportedPlatforms.InvalidProjects.Select(id => id.Id)))
                    .AddProperty("CandidateProjects", string.Join(";", supportedPlatforms.CandidateProjects.Select(id => id.Id)));
            }
            else
            {
                return completionItem;
            }
        }

        private static readonly char[] projectSeperators = new[] { ';' };
        public static SupportedPlatformData GetSupportedPlatforms(CompletionItem item, Workspace workspace)
        {
            if (item.Properties.TryGetValue("InvalidProjects", out var invalidProjects)
                && item.Properties.TryGetValue("CandidateProjects", out var candidateProjects))
            {
                return new SupportedPlatformData(
                    invalidProjects.Split(projectSeperators).Select(s => ProjectId.CreateFromSerialized(Guid.Parse(s))).ToList(),
                    candidateProjects.Split(projectSeperators).Select(s => ProjectId.CreateFromSerialized(Guid.Parse(s))).ToList(),
                    workspace);
            }

            return null;
        }

        public static async Task<int> GetContextPositionAsync(
            Document document, CompletionItem item, CancellationToken cancellationToken)
        {
            if (item.Properties.TryGetValue("ContextPosition", out var text) &&
                int.TryParse(text, out var number))
            {
                // We have no access to the editor at this layer.  So it's not 
                // possible for us to map the original context position forward
                // to the current position in the file.  So we need to cap the
                // positoin to make sure it's within the bounds of the current
                // text.
                var sourceText = await document.GetTextAsync(cancellationToken).ConfigureAwait(false);
                return Math.Min(number, sourceText.Length);
            }
            else
            {
                return -1;
            }
        }

<<<<<<< HEAD
        public static int GetDescriptionPosition(CompletionItem item)
            => GetContextPosition(item);
=======
        public static Task<int> GetDescriptionPositionAsync(Document document, CompletionItem item, CancellationToken cancellationToken)
            => GetContextPositionAsync(document, item, cancellationToken);
>>>>>>> b6de35e7

        public static string GetInsertionText(CompletionItem item)
        {
            item.Properties.TryGetValue("InsertionText", out var text);
            return text;
        }

        public static CompletionItem CreateWithSymbolId(
            string displayText,
            IReadOnlyList<ISymbol> symbols,
            CompletionItemRules rules,
            int contextPosition,
            string sortText = null,
            string insertionText = null,
            string filterText = null,
            SupportedPlatformData supportedPlatforms = null,
            ImmutableDictionary<string, string> properties = null,
            ImmutableArray<string> tags = default)
        {
            return CreateWorker(
                displayText, symbols, rules, contextPosition, 
                AddSymbolEncoding, sortText, insertionText,
                filterText, supportedPlatforms, properties, tags);
        }

        public static CompletionItem CreateWithNameAndKind(
            string displayText,
            IReadOnlyList<ISymbol> symbols,
            CompletionItemRules rules,
            int contextPosition,
            string sortText = null,
            string insertionText = null,
            string filterText = null,
            SupportedPlatformData supportedPlatforms = null,
            ImmutableDictionary<string, string> properties = null,
            ImmutableArray<string> tags = default)
        {
            return CreateWorker(
                displayText, symbols, rules, contextPosition, 
                AddSymbolNameAndKind, sortText, insertionText,
                filterText, supportedPlatforms, properties, tags);
        }

        internal static string GetSymbolName(CompletionItem item)
        {
            if (item.Properties.TryGetValue("SymbolName", out var name))
            {
                return name;
            }

            return null;
        }

        internal static SymbolKind? GetKind(CompletionItem item)
        {
            if (item.Properties.TryGetValue("SymbolKind", out var kind))
            {
                return (SymbolKind)int.Parse(kind);
            }

            return null;
        }

        public static async Task<CompletionDescription> GetDescriptionAsync(
            CompletionItem item, ImmutableArray<ISymbol> symbols, Document document, SemanticModel semanticModel, CancellationToken cancellationToken)
        {
            var workspace = document.Project.Solution.Workspace;

<<<<<<< HEAD
            var position = GetDescriptionPosition(item);
            var supportedPlatforms = GetSupportedPlatforms(item, workspace);
=======
            var position = await SymbolCompletionItem.GetDescriptionPositionAsync(document, item, cancellationToken).ConfigureAwait(false);
            var supportedPlatforms = SymbolCompletionItem.GetSupportedPlatforms(item, workspace);
>>>>>>> b6de35e7

            var contextDocument = FindAppropriateDocumentForDescriptionContext(document, supportedPlatforms);

            if (symbols.Length != 0)
            {
                return await CommonCompletionUtilities.CreateDescriptionAsync(workspace, semanticModel, position, symbols, supportedPlatforms, cancellationToken).ConfigureAwait(false);
            }
            else
            {
                return CompletionDescription.Empty;
            }
        }
    }
}<|MERGE_RESOLUTION|>--- conflicted
+++ resolved
@@ -150,7 +150,7 @@
         {
             var workspace = document.Project.Solution.Workspace;
 
-            var position = await GetDescriptionPositionAsync(document, item, cancellationToken).ConfigureAwait(false);
+            var position = GetDescriptionPosition(item);
             if (position == -1)
             {
                 position = item.Span.Start;
@@ -216,19 +216,12 @@
             return null;
         }
 
-        public static async Task<int> GetContextPositionAsync(
-            Document document, CompletionItem item, CancellationToken cancellationToken)
+        public static int GetContextPosition(CompletionItem item)
         {
             if (item.Properties.TryGetValue("ContextPosition", out var text) &&
                 int.TryParse(text, out var number))
             {
-                // We have no access to the editor at this layer.  So it's not 
-                // possible for us to map the original context position forward
-                // to the current position in the file.  So we need to cap the
-                // positoin to make sure it's within the bounds of the current
-                // text.
-                var sourceText = await document.GetTextAsync(cancellationToken).ConfigureAwait(false);
-                return Math.Min(number, sourceText.Length);
+                return number;
             }
             else
             {
@@ -236,13 +229,8 @@
             }
         }
 
-<<<<<<< HEAD
         public static int GetDescriptionPosition(CompletionItem item)
             => GetContextPosition(item);
-=======
-        public static Task<int> GetDescriptionPositionAsync(Document document, CompletionItem item, CancellationToken cancellationToken)
-            => GetContextPositionAsync(document, item, cancellationToken);
->>>>>>> b6de35e7
 
         public static string GetInsertionText(CompletionItem item)
         {
@@ -311,13 +299,8 @@
         {
             var workspace = document.Project.Solution.Workspace;
 
-<<<<<<< HEAD
             var position = GetDescriptionPosition(item);
             var supportedPlatforms = GetSupportedPlatforms(item, workspace);
-=======
-            var position = await SymbolCompletionItem.GetDescriptionPositionAsync(document, item, cancellationToken).ConfigureAwait(false);
-            var supportedPlatforms = SymbolCompletionItem.GetSupportedPlatforms(item, workspace);
->>>>>>> b6de35e7
 
             var contextDocument = FindAppropriateDocumentForDescriptionContext(document, supportedPlatforms);
 
