--- conflicted
+++ resolved
@@ -558,8 +558,7 @@
 
             return getter.Diagnostics;
         }
-
-<<<<<<< HEAD
+        
         public override bool ContainsDiagnostics(Workspace workspace, ProjectId projectId)
         {
             // need to improve perf in v2.
@@ -597,10 +596,7 @@
             return false;
         }
 
-        private bool ShouldRunAnalyzerForClosedFile(CompilationOptions options, bool openedDocument, DiagnosticAnalyzer analyzer)
-=======
         private bool ShouldRunAnalyzerForClosedFile(DiagnosticAnalyzer analyzer, CompilationOptions options, bool openedDocument)
->>>>>>> 1da9adaa
         {
             // we have opened document, doesn't matter
             // PERF: Don't query descriptors for compiler analyzer, always execute it.
