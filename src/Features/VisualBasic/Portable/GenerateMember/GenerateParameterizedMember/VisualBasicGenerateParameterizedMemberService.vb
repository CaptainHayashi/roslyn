' Copyright (c) Microsoft.  All Rights Reserved.  Licensed under the Apache License, Version 2.0.  See License.txt in the project root for license information.

Imports System.Threading
Imports Microsoft.CodeAnalysis
Imports Microsoft.CodeAnalysis.CodeGeneration
Imports Microsoft.CodeAnalysis.LanguageServices
Imports Microsoft.CodeAnalysis.VisualBasic.Symbols
Imports Microsoft.CodeAnalysis.VisualBasic.Syntax
Imports Microsoft.CodeAnalysis.GenerateMember.GenerateParameterizedMember
Imports Microsoft.CodeAnalysis.Utilities
Imports System.Collections.Immutable

Namespace Microsoft.CodeAnalysis.VisualBasic.GenerateMember.GenerateMethod
    Partial Friend MustInherit Class VisualBasicGenerateParameterizedMemberService(Of TService As AbstractGenerateParameterizedMemberService(Of TService, SimpleNameSyntax, ExpressionSyntax, InvocationExpressionSyntax))
        Inherits AbstractGenerateParameterizedMemberService(Of TService, SimpleNameSyntax, ExpressionSyntax, InvocationExpressionSyntax)

        Partial Friend Class InvocationExpressionInfo
            Inherits AbstractInvocationInfo

            Public ReadOnly InvocationExpression As InvocationExpressionSyntax

            Public Sub New(document As SemanticDocument, state As AbstractGenerateParameterizedMemberService(Of TService, SimpleNameSyntax, ExpressionSyntax, InvocationExpressionSyntax).State)
                MyBase.New(document, state)

                Me.InvocationExpression = state.InvocationExpressionOpt
            End Sub

            Protected Overrides Function DetermineParameterNames(cancellationToken As CancellationToken) As ImmutableArray(Of ParameterName)
                Dim typeParametersNames = Me.DetermineTypeParameters(cancellationToken).SelectAsArray(Function(t) t.Name)
                Return Me.Document.SemanticModel.GenerateParameterNames(
                    Me.InvocationExpression.ArgumentList, reservedNames:=typeParametersNames)
            End Function

<<<<<<< HEAD
            Protected Overrides Function DetermineReturnsByRef() As Boolean
=======
            Protected Overrides Function DetermineReturnsByRef(cancellationToken As CancellationToken) As Boolean
>>>>>>> 48f88547
                Return False
            End Function

            Protected Overrides Function DetermineReturnTypeWorker(cancellationToken As CancellationToken) As ITypeSymbol
                Select Case Me.State.IdentifierToken.GetTypeCharacter()
                    Case TypeCharacter.Integer
                        Return Me.Document.SemanticModel.Compilation.GetSpecialType(SpecialType.System_Int32)
                    Case TypeCharacter.Long
                        Return Me.Document.SemanticModel.Compilation.GetSpecialType(SpecialType.System_Int64)
                    Case TypeCharacter.Decimal
                        Return Me.Document.SemanticModel.Compilation.GetSpecialType(SpecialType.System_Decimal)
                    Case TypeCharacter.Single
                        Return Me.Document.SemanticModel.Compilation.GetSpecialType(SpecialType.System_Single)
                    Case TypeCharacter.Double
                        Return Me.Document.SemanticModel.Compilation.GetSpecialType(SpecialType.System_Double)
                    Case TypeCharacter.String
                        Return Me.Document.SemanticModel.Compilation.GetSpecialType(SpecialType.System_String)
                End Select

                Dim typeInference = Document.Project.LanguageServices.GetService(Of ITypeInferenceService)()
                Dim inferredType = typeInference.InferType(
                    Document.SemanticModel, Me.InvocationExpression, objectAsDefault:=True,
                    nameOpt:=Me.State.IdentifierToken.ValueText, cancellationToken:=cancellationToken)
                Return inferredType
            End Function

            Protected Overrides Function GetCapturedTypeParameters(cancellationToken As CancellationToken) As ImmutableArray(Of ITypeParameterSymbol)
                Dim result = New List(Of ITypeParameterSymbol)()
                If Not Me.InvocationExpression.ArgumentList Is Nothing Then
                    For Each argument In Me.InvocationExpression.ArgumentList.Arguments
                        Dim type = DetermineParameterType(argument, cancellationToken)
                        type.GetReferencedTypeParameters(result)
                    Next
                End If

                Return result.ToImmutableArray()
            End Function

            Protected Overrides Function GenerateTypeParameters(cancellationToken As CancellationToken) As ImmutableArray(Of ITypeParameterSymbol)
                ' Generate dummy type parameter names for a generic method.  If the user is inside a
                ' generic method, and calls a generic method with type arguments from the outer
                ' method, then use those same names for the generated type parameters.
                '
                ' TODO(cyrusn): If we do capture method type variables, then we should probably
                ' capture their constraints as well.
                Dim genericName = DirectCast(Me.State.SimpleNameOpt, GenericNameSyntax)
                If genericName.TypeArgumentList.Arguments.Count = 1 Then
                    Dim typeParameter = GetUniqueTypeParameter(
                        genericName.TypeArgumentList.Arguments.First(),
                        Function(s) Not State.TypeToGenerateIn.GetAllTypeParameters().Any(Function(t) t.Name = s),
                        cancellationToken)

                    Return ImmutableArray.Create(typeParameter)
                End If

                Dim usedIdentifiers = New HashSet(Of String) From {"T"}

                Dim list = ArrayBuilder(Of ITypeParameterSymbol).GetInstance()
                For Each typeArgument In genericName.TypeArgumentList.Arguments
                    Dim typeParameter = GetUniqueTypeParameter(typeArgument,
                        Function(s) Not usedIdentifiers.Contains(s) AndAlso Not State.TypeToGenerateIn.GetAllTypeParameters().Any(Function(t) t.Name = s),
                        cancellationToken)

                    usedIdentifiers.Add(typeParameter.Name)

                    list.Add(typeParameter)
                Next

                Return list.ToImmutableAndFree()
            End Function

            Private Function GetUniqueTypeParameter(type As TypeSyntax,
                                                    isUnique As Func(Of String, Boolean),
                                                    cancellationToken As CancellationToken) As ITypeParameterSymbol

                Dim methodTypeParameter = GetMethodTypeParameter(type, cancellationToken)
                Return If(methodTypeParameter IsNot Nothing,
                           methodTypeParameter,
                           CodeGenerationSymbolFactory.CreateTypeParameterSymbol(NameGenerator.GenerateUniqueName("T", isUnique)))
            End Function

            Private Function GetMethodTypeParameter(type As TypeSyntax, cancellationToken As CancellationToken) As ITypeParameterSymbol
                If TypeOf type Is IdentifierNameSyntax Then
                    Dim info = Me.Document.SemanticModel.GetTypeInfo(type, cancellationToken)
                    If TypeOf info.Type Is ITypeParameterSymbol AndAlso
                        DirectCast(info.Type, ITypeParameterSymbol).TypeParameterKind = TypeParameterKind.Method Then
                        Return DirectCast(info.Type, ITypeParameterSymbol)
                    End If
                End If

                Return Nothing
            End Function

            Protected Overrides Function DetermineParameterModifiers(cancellationToken As CancellationToken) As ImmutableArray(Of RefKind)
                Return If(Me.InvocationExpression.ArgumentList IsNot Nothing AndAlso Me.InvocationExpression.ArgumentList.GetArgumentCount() > 0,
                          Me.InvocationExpression.ArgumentList.Arguments.Select(Function(a) RefKind.None).ToImmutableArray(),
                          ImmutableArray(Of RefKind).Empty)
            End Function

            Protected Overrides Function DetermineParameterTypes(cancellationToken As CancellationToken) As ImmutableArray(Of ITypeSymbol)
                Return If(Me.InvocationExpression.ArgumentList IsNot Nothing AndAlso Me.InvocationExpression.ArgumentList.GetArgumentCount() > 0,
                          Me.InvocationExpression.ArgumentList.Arguments.Select(Function(a) DetermineParameterType(a, cancellationToken)).ToImmutableArray(),
                          ImmutableArray(Of ITypeSymbol).Empty)
            End Function

            Protected Overrides Function DetermineParameterOptionality(cancellationToken As CancellationToken) As ImmutableArray(Of Boolean)
                Return If(Me.InvocationExpression.ArgumentList IsNot Nothing AndAlso Me.InvocationExpression.ArgumentList.GetArgumentCount() > 0,
                          Me.InvocationExpression.ArgumentList.Arguments.Select(Function(a) DetermineParameterOptionality(a, cancellationToken)).ToImmutableArray(),
                          ImmutableArray(Of Boolean).Empty)
            End Function

            Private Overloads Function DetermineParameterOptionality(argument As ArgumentSyntax,
                                                    cancellationToken As CancellationToken) As Boolean
                Return TypeOf argument Is OmittedArgumentSyntax
            End Function

            Private Function DetermineParameterType(argument As ArgumentSyntax,
                                                    cancellationToken As CancellationToken) As ITypeSymbol
                Return argument.DetermineType(Me.Document.SemanticModel, cancellationToken)
            End Function

            Protected Overrides Function IsIdentifierName() As Boolean
                Return Me.State.SimpleNameOpt.Kind = SyntaxKind.IdentifierName
            End Function

            Protected Overrides Function IsImplicitReferenceConversion(compilation As Compilation, sourceType As ITypeSymbol, targetType As ITypeSymbol) As Boolean
                Dim conversion = compilation.ClassifyConversion(sourceType, targetType)
                Return conversion.IsWidening AndAlso conversion.IsReference
            End Function

            Protected Overrides Function DetermineTypeArguments(cancellationToken As CancellationToken) As ImmutableArray(Of ITypeSymbol)
                Dim Result = ArrayBuilder(Of ITypeSymbol).GetInstance()

                If TypeOf State.SimpleNameOpt Is GenericNameSyntax Then
                    For Each typeArgument In DirectCast(State.SimpleNameOpt, GenericNameSyntax).TypeArgumentList.Arguments
                        Dim Type = Me.Document.SemanticModel.GetTypeInfo(typeArgument, cancellationToken).Type
                        Result.Add(Type)
                    Next
                End If

                Return Result.ToImmutableAndFree()
            End Function
        End Class
    End Class
End Namespace<|MERGE_RESOLUTION|>--- conflicted
+++ resolved
@@ -31,11 +31,7 @@
                     Me.InvocationExpression.ArgumentList, reservedNames:=typeParametersNames)
             End Function
 
-<<<<<<< HEAD
-            Protected Overrides Function DetermineReturnsByRef() As Boolean
-=======
             Protected Overrides Function DetermineReturnsByRef(cancellationToken As CancellationToken) As Boolean
->>>>>>> 48f88547
                 Return False
             End Function
 
