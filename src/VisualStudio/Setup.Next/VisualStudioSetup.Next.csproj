﻿<?xml version="1.0" encoding="utf-8"?>
<Project ToolsVersion="4.0" DefaultTargets="Build" xmlns="http://schemas.microsoft.com/developer/msbuild/2003">
  <Import Project="..\..\..\build\Targets\VSL.Settings.targets" />
  <PropertyGroup>
    <Configuration Condition=" '$(Configuration)' == '' ">Debug</Configuration>
    <Platform Condition=" '$(Platform)' == '' ">AnyCPU</Platform>
    <ProjectTypeGuids>{82b43b9b-a64c-4715-b499-d71e9ca2bd60};{FAE04EC0-301F-11D3-BF4B-00C04F79EFBC}</ProjectTypeGuids>
    <ProjectGuid>{143FE684-6E1C-41DF-9C60-84C7772DC49C}</ProjectGuid>
    <OutputType>Library</OutputType>
    <RootNamespace>Roslyn.VisualStudio.Setup.Next</RootNamespace>
    <AssemblyName>Roslyn.VisualStudio.Setup.Next</AssemblyName>
    <GeneratePkgDefFile>true</GeneratePkgDefFile>
    <UseCodebase>true</UseCodebase>
    <VSSDKTargetPlatformRegRootSuffix>RoslynDev</VSSDKTargetPlatformRegRootSuffix>
    <IncludeAssemblyInVSIXContainer>false</IncludeAssemblyInVSIXContainer>
    <IncludeDebugSymbolsInVSIXContainer>false</IncludeDebugSymbolsInVSIXContainer>
    <IncludeDebugSymbolsInLocalVSIXDeployment>false</IncludeDebugSymbolsInLocalVSIXDeployment>
    <MinimumVisualStudioVersion>$(VisualStudioVersion)</MinimumVisualStudioVersion>
    <ImportVSSDKTargets>true</ImportVSSDKTargets>
    <TargetFrameworkVersion>v4.6</TargetFrameworkVersion>
    <CopyNuGetImplementations>true</CopyNuGetImplementations>
    <DeployExtension Condition="'$(VisualStudioVersion)' == '14.0'">false</DeployExtension>
  </PropertyGroup>
  <ItemGroup Label="Project References">
    <ProjectReference Include="..\..\Compilers\Core\Portable\CodeAnalysis.csproj">
      <Project>{1ee8cad3-55f9-4d91-96b2-084641da9a6c}</Project>
      <Name>CodeAnalysis</Name>
      <IncludeOutputGroupsInVSIX>BuiltProjectOutputGroup%3b</IncludeOutputGroupsInVSIX>
      <ForceIncludeInVSIX>true</ForceIncludeInVSIX>
    </ProjectReference>
    <ProjectReference Include="..\..\Compilers\CSharp\Portable\CSharpCodeAnalysis.csproj">
      <Project>{b501a547-c911-4a05-ac6e-274a50dff30e}</Project>
      <Name>CSharpCodeAnalysis</Name>
      <IncludeOutputGroupsInVSIX>BuiltProjectOutputGroup%3b</IncludeOutputGroupsInVSIX>
      <ForceIncludeInVSIX>true</ForceIncludeInVSIX>
    </ProjectReference>
    <ProjectReference Include="..\..\Compilers\VisualBasic\Portable\BasicCodeAnalysis.vbproj">
      <Project>{2523d0e6-df32-4a3e-8ae0-a19bffae2ef6}</Project>
      <Name>BasicCodeAnalysis</Name>
      <IncludeOutputGroupsInVSIX>BuiltProjectOutputGroup%3b</IncludeOutputGroupsInVSIX>
      <ForceIncludeInVSIX>true</ForceIncludeInVSIX>
    </ProjectReference>
    <ProjectReference Include="..\..\Dependencies\VisualStudio\VisualStudio.csproj">
      <Project>{8da861d8-0cce-4334-b6c0-01a846c881ec}</Project>
      <Name>VisualStudio</Name>
      <Private>False</Private>
    </ProjectReference>
    <ProjectReference Include="..\..\EditorFeatures\Next\EditorFeatures.Next.csproj">
      <Project>{366BBCDC-B05F-4677-9B5B-78BA816A1484}</Project>
      <Name>EditorFeatures.Next</Name>
      <IncludeOutputGroupsInVSIX>BuiltProjectOutputGroup%3b</IncludeOutputGroupsInVSIX>
      <IncludeOutputGroupsInVSIXLocalOnly>DebugSymbolsProjectOutputGroup%3b</IncludeOutputGroupsInVSIXLocalOnly>
    </ProjectReference>
    <ProjectReference Include="..\..\Workspaces\Core\Desktop\Workspaces.Desktop.csproj">
      <Project>{2e87fa96-50bb-4607-8676-46521599f998}</Project>
      <Name>Workspaces.Desktop</Name>
      <IncludeOutputGroupsInVSIX>BuiltProjectOutputGroup%3b</IncludeOutputGroupsInVSIX>
      <ForceIncludeInVSIX>true</ForceIncludeInVSIX>
    </ProjectReference>
    <ProjectReference Include="..\..\Workspaces\Core\Portable\Workspaces.csproj">
      <Project>{5f8d2414-064a-4b3a-9b42-8e2a04246be5}</Project>
      <Name>Workspaces</Name>
      <IncludeOutputGroupsInVSIX>BuiltProjectOutputGroup%3b</IncludeOutputGroupsInVSIX>
      <ForceIncludeInVSIX>true</ForceIncludeInVSIX>
    </ProjectReference>
    <ProjectReference Include="..\..\Workspaces\CSharp\Portable\CSharpWorkspace.csproj">
      <Project>{21b239d0-d144-430f-a394-c066d58ee267}</Project>
      <Name>CSharpWorkspace</Name>
      <IncludeOutputGroupsInVSIX>BuiltProjectOutputGroup%3b</IncludeOutputGroupsInVSIX>
      <ForceIncludeInVSIX>true</ForceIncludeInVSIX>
    </ProjectReference>
    <ProjectReference Include="..\..\Workspaces\Remote\Core\RemoteWorkspaces.csproj">
      <Project>{f822f72a-cc87-4e31-b57d-853f65cbebf3}</Project>
      <Name>RemoteWorkspaces</Name>
      <IncludeOutputGroupsInVSIX>BuiltProjectOutputGroup%3b</IncludeOutputGroupsInVSIX>
      <ForceIncludeInVSIX>true</ForceIncludeInVSIX>
    </ProjectReference>
    <ProjectReference Include="..\..\Workspaces\Remote\ServiceHub\ServiceHub.csproj">
      <Project>{80fddd00-9393-47f7-8baf-7e87ce011068}</Project>
      <Name>ServiceHub</Name>
      <IncludeOutputGroupsInVSIX>BuiltProjectOutputGroup%3b</IncludeOutputGroupsInVSIX>
      <ForceIncludeInVSIX>true</ForceIncludeInVSIX>
    </ProjectReference>
    <ProjectReference Include="..\..\Workspaces\VisualBasic\Portable\BasicWorkspace.vbproj">
      <Project>{57ca988d-f010-4bf2-9a2e-07d6dcd2ff2c}</Project>
      <Name>BasicWorkspace</Name>
      <IncludeOutputGroupsInVSIX>BuiltProjectOutputGroup%3b</IncludeOutputGroupsInVSIX>
      <ForceIncludeInVSIX>true</ForceIncludeInVSIX>
    </ProjectReference>
    <ProjectReference Include="..\Next\ServicesVisualStudio.Next.csproj">
      <Project>{fe0d4bdd-1c30-488e-a870-854f5b8c5014}</Project>
      <Name>ServicesVisualStudio.Next</Name>
      <IncludeOutputGroupsInVSIX>BuiltProjectOutputGroup%3b</IncludeOutputGroupsInVSIX>
      <ForceIncludeInVSIX>true</ForceIncludeInVSIX>
    </ProjectReference>
    <ProjectReference Include="..\Setup\VisualStudioSetup.csproj">
      <Name>VisualStudioSetup</Name>
      <ReferenceOutputAssembly>false</ReferenceOutputAssembly>
      <Private>False</Private>
    </ProjectReference>
    <ProjectReference Include="..\Xaml\Impl\XamlVisualStudio.csproj">
      <Project>{971e832b-7471-48b5-833e-5913188ec0e4}</Project>
      <Name>XamlVisualStudio</Name>
      <IncludeOutputGroupsInVSIX>BuiltProjectOutputGroup%3b</IncludeOutputGroupsInVSIX>
    </ProjectReference>
  </ItemGroup>
  <ItemGroup>
    <NuGetPackageToIncludeInVsix Include="StreamJsonRpc" />
    <NuGetPackageToIncludeInVsix Include="Newtonsoft.Json" />
    <NuGetPackageToIncludeInVsix Include="Microsoft.VisualStudio.Threading" />
    <NuGetPackageToIncludeInVsix Include="Microsoft.VisualStudio.Validation" />
    <NuGetPackageToIncludeInVsix Include="RoslynDependencies.Microsoft.Build.Desktop" />
    <!-- Visual Studio ships with some, but not all, of the assemblies in Microsoft.Composition, but we need them all -->
    <NuGetPackageToIncludeInVsix Include="Microsoft.Composition" />
    <NuGetPackageToIncludeInVsix Include="System.Reflection.Metadata" />
    <NuGetPackageToIncludeInVsix Include="System.Collections.Immutable" />
  </ItemGroup>
  <PropertyGroup Condition="'$(Configuration)|$(Platform)' == 'Debug|AnyCPU'">
    <PlatformTarget>AnyCPU</PlatformTarget>
  </PropertyGroup>
  <PropertyGroup Condition="'$(Configuration)|$(Platform)' == 'Release|AnyCPU'">
    <PlatformTarget>AnyCPU</PlatformTarget>
  </PropertyGroup>
  <PropertyGroup>
    <StartAction>Program</StartAction>
    <StartProgram>$(DevEnvDir)devenv.exe</StartProgram>
    <StartArguments>/rootsuffix RoslynDev /log</StartArguments>
  </PropertyGroup>
  <ItemGroup>
    <Content Include="snapshotService.servicehub.service.json">
      <CopyToOutputDirectory>PreserveNewest</CopyToOutputDirectory>
      <IncludeInVSIX>true</IncludeInVSIX>
    </Content>
<<<<<<< HEAD
    <Content Include="Microsoft.CodeAnalysis.Remote.ServiceHub.dll.config">
=======
    <Content Include="emitService.servicehub.service.json">
>>>>>>> bb2836cd
      <CopyToOutputDirectory>PreserveNewest</CopyToOutputDirectory>
      <IncludeInVSIX>true</IncludeInVSIX>
    </Content>
    <None Include="project.json" />
    <Content Include="codeAnalysisService.servicehub.service.json">
      <CopyToOutputDirectory>PreserveNewest</CopyToOutputDirectory>
      <IncludeInVSIX>true</IncludeInVSIX>
    </Content>
    <Content Include="remoteHostService.servicehub.service.json">
      <CopyToOutputDirectory>PreserveNewest</CopyToOutputDirectory>
      <IncludeInVSIX>true</IncludeInVSIX>
    </Content>
    <None Include="source.extension.vsixmanifest">
      <SubType>Designer</SubType>
    </None>
  </ItemGroup>
  <ItemGroup>
    <Compile Include="..\Setup\ProvideRoslynBindingRedirection.cs">
      <Link>ProvideRoslynBindingRedirection.cs</Link>
    </Compile>
    <Compile Include="AssemblyRedirects.cs" />
  </ItemGroup>
  <Import Project="..\..\..\build\Targets\VSL.Imports.targets" />
</Project><|MERGE_RESOLUTION|>--- conflicted
+++ resolved
@@ -131,11 +131,11 @@
       <CopyToOutputDirectory>PreserveNewest</CopyToOutputDirectory>
       <IncludeInVSIX>true</IncludeInVSIX>
     </Content>
-<<<<<<< HEAD
+    <Content Include="emitService.servicehub.service.json">
+      <CopyToOutputDirectory>PreserveNewest</CopyToOutputDirectory>
+      <IncludeInVSIX>true</IncludeInVSIX>
+    </Content>
     <Content Include="Microsoft.CodeAnalysis.Remote.ServiceHub.dll.config">
-=======
-    <Content Include="emitService.servicehub.service.json">
->>>>>>> bb2836cd
       <CopyToOutputDirectory>PreserveNewest</CopyToOutputDirectory>
       <IncludeInVSIX>true</IncludeInVSIX>
     </Content>
