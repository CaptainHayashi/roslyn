--- conflicted
+++ resolved
@@ -32,11 +32,7 @@
                 return;
             }
 
-<<<<<<< HEAD
-            var trigger = new CompletionTrigger(CompletionTriggerKind.Invoke);
-=======
             var trigger = CompletionTrigger.Invoke;
->>>>>>> 4e39d365
             StartNewModelComputation(completionService, trigger);
         }
     }
