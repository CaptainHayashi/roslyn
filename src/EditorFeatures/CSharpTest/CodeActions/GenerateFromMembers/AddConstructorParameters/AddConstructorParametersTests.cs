--- conflicted
+++ resolved
@@ -1,4 +1,4 @@
-﻿// Copyright (c) Microsoft.  All Rights Reserved.  Licensed under the Apache License, Version 2.0.  See License.txt in the project root for license information.
+// Copyright (c) Microsoft.  All Rights Reserved.  Licensed under the Apache License, Version 2.0.  See License.txt in the project root for license information.
 
 using System.Threading.Tasks;
 using Microsoft.CodeAnalysis.CSharp.CodeRefactorings.GenerateFromMembers.AddConstructorParameters;
@@ -14,13 +14,8 @@
             return new AddConstructorParametersCodeRefactoringProvider();
         }
 
-<<<<<<< HEAD
         [WpfFact, WorkItem(308077), Trait(Traits.Feature, Traits.Features.CodeActionsAddConstructorParameters)]
         public async Task TestAdd1()
-=======
-        [Fact, WorkItem(308077), Trait(Traits.Feature, Traits.Features.CodeActionsAddConstructorParameters)]
-        public void TestAdd1()
->>>>>>> 70cc7bbe
         {
             await TestAsync(
 @"using System . Collections . Generic ; class Program { [|int i ; string s ;|] public Program ( int i ) { this . i = i ; } } ",
@@ -28,13 +23,8 @@
 index: 0);
         }
 
-<<<<<<< HEAD
         [WpfFact, WorkItem(308077), Trait(Traits.Feature, Traits.Features.CodeActionsAddConstructorParameters)]
         public async Task TestAddOptional1()
-=======
-        [Fact, WorkItem(308077), Trait(Traits.Feature, Traits.Features.CodeActionsAddConstructorParameters)]
-        public void TestAddOptional1()
->>>>>>> 70cc7bbe
         {
             await TestAsync(
 @"using System . Collections . Generic ; class Program { [|int i ; string s ;|] public Program ( int i ) { this . i = i ; } } ",
@@ -42,13 +32,8 @@
 index: 1);
         }
 
-<<<<<<< HEAD
         [WpfFact, WorkItem(308077), Trait(Traits.Feature, Traits.Features.CodeActionsAddConstructorParameters)]
         public async Task TestAddToConstructorWithMostMatchingParameters1()
-=======
-        [Fact, WorkItem(308077), Trait(Traits.Feature, Traits.Features.CodeActionsAddConstructorParameters)]
-        public void TestAddToConstructorWithMostMatchingParameters1()
->>>>>>> 70cc7bbe
         {
             await TestAsync(
 @"using System . Collections . Generic ; class Program { [|int i ; string s ; bool b ;|] public Program ( int i ) { this . i = i ; } public Program ( int i , string s ) : this ( i ) { this . s = s ; } } ",
@@ -56,13 +41,8 @@
 index: 0);
         }
 
-<<<<<<< HEAD
         [WpfFact, WorkItem(308077), Trait(Traits.Feature, Traits.Features.CodeActionsAddConstructorParameters)]
         public async Task TestAddOptionalToConstructorWithMostMatchingParameters1()
-=======
-        [Fact, WorkItem(308077), Trait(Traits.Feature, Traits.Features.CodeActionsAddConstructorParameters)]
-        public void TestAddOptionalToConstructorWithMostMatchingParameters1()
->>>>>>> 70cc7bbe
         {
             await TestAsync(
 @"using System . Collections . Generic ; class Program { [|int i ; string s ; bool b ;|] public Program ( int i ) { this . i = i ; } public Program ( int i , string s ) : this ( i ) { this . s = s ; } } ",
@@ -70,13 +50,8 @@
 index: 1);
         }
 
-<<<<<<< HEAD
         [WpfFact, Trait(Traits.Feature, Traits.Features.CodeActionsAddConstructorParameters)]
         public async Task TestSmartTagDisplayText1()
-=======
-        [Fact, Trait(Traits.Feature, Traits.Features.CodeActionsAddConstructorParameters)]
-        public void TestSmartTagDisplayText1()
->>>>>>> 70cc7bbe
         {
             await TestSmartTagTextAsync(
 @"using System . Collections . Generic ; class Program { [|bool b ; HashSet < string > s ;|] public Program ( bool b ) { this . b = b ; } } ",
@@ -84,13 +59,8 @@
 index: 0);
         }
 
-<<<<<<< HEAD
         [WpfFact, Trait(Traits.Feature, Traits.Features.CodeActionsAddConstructorParameters)]
         public async Task TestSmartTagDisplayText2()
-=======
-        [Fact, Trait(Traits.Feature, Traits.Features.CodeActionsAddConstructorParameters)]
-        public void TestSmartTagDisplayText2()
->>>>>>> 70cc7bbe
         {
             await TestSmartTagTextAsync(
 @"using System . Collections . Generic ; class Program { [|bool b ; HashSet < string > s ;|] public Program ( bool b ) { this . b = b ; } } ",
