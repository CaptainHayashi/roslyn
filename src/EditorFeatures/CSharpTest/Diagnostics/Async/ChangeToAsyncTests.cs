﻿// Copyright (c) Microsoft.  All Rights Reserved.  Licensed under the Apache License, Version 2.0.  See License.txt in the project root for license information.

using System;
using System.Threading.Tasks;
using Microsoft.CodeAnalysis.CodeFixes;
using Microsoft.CodeAnalysis.CSharp.CodeFixes.Async;
using Microsoft.CodeAnalysis.Diagnostics;
using Roslyn.Test.Utilities;
using Xunit;

namespace Microsoft.CodeAnalysis.Editor.CSharp.UnitTests.Diagnostics.Async
{
    public partial class ChangeToAsyncTests : AbstractCSharpDiagnosticProviderBasedUserDiagnosticTest
    {
<<<<<<< HEAD
        [WpfFact, Trait(Traits.Feature, Traits.Features.CodeActionsChangeToAsync)]
        public async Task CantAwaitAsyncVoid()
=======
        [Fact, Trait(Traits.Feature, Traits.Features.CodeActionsChangeToAsync)]
        public void CantAwaitAsyncVoid()
>>>>>>> 70cc7bbe
        {
            var initial =
@"using System.Threading.Tasks;

class Program
{
    async Task rtrt()
    {
        [|await gt();|]
    }

    async void gt()
    {
    }
}";

            var expected =
@"using System.Threading.Tasks;

class Program
{
    async Task rtrt()
    {
        await gt();
    }

    async Task gt()
    {
    }
}";
            await TestAsync(initial, expected);
        }

        internal override Tuple<DiagnosticAnalyzer, CodeFixProvider> CreateDiagnosticProviderAndFixer(Workspace workspace)
        {
            return new Tuple<DiagnosticAnalyzer, CodeFixProvider>(null, new CSharpConvertToAsyncMethodCodeFixProvider());
        }
    }
}<|MERGE_RESOLUTION|>--- conflicted
+++ resolved
@@ -1,4 +1,4 @@
-﻿// Copyright (c) Microsoft.  All Rights Reserved.  Licensed under the Apache License, Version 2.0.  See License.txt in the project root for license information.
+// Copyright (c) Microsoft.  All Rights Reserved.  Licensed under the Apache License, Version 2.0.  See License.txt in the project root for license information.
 
 using System;
 using System.Threading.Tasks;
@@ -12,13 +12,8 @@
 {
     public partial class ChangeToAsyncTests : AbstractCSharpDiagnosticProviderBasedUserDiagnosticTest
     {
-<<<<<<< HEAD
         [WpfFact, Trait(Traits.Feature, Traits.Features.CodeActionsChangeToAsync)]
         public async Task CantAwaitAsyncVoid()
-=======
-        [Fact, Trait(Traits.Feature, Traits.Features.CodeActionsChangeToAsync)]
-        public void CantAwaitAsyncVoid()
->>>>>>> 70cc7bbe
         {
             var initial =
 @"using System.Threading.Tasks;
