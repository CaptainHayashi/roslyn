﻿<?xml version="1.0" encoding="utf-8"?>
<!-- Copyright (c)  Microsoft.  All Rights Reserved.  Licensed under the Apache License, Version 2.0.  See License.txt in the project root for license information. -->
<Project DefaultTargets="Build" xmlns="http://schemas.microsoft.com/developer/msbuild/2003">
  <Import Project="..\..\..\build\Targets\SettingsSdk.props" />
  <PropertyGroup>
    <Nonshipping>true</Nonshipping>
    <Platform Condition="'$(Platform)' == ''">AnyCPU</Platform>
    <PlatformTarget>AnyCPU</PlatformTarget>
    <OutputType>Library</OutputType>
    <RootNamespace>Microsoft.CodeAnalysis.Test.Utilities</RootNamespace>
    <AssemblyName>Roslyn.Services.Test.Utilities</AssemblyName>
    <TargetFramework>net46</TargetFramework>
    <AllowUnsafeBlocks>true</AllowUnsafeBlocks>
  </PropertyGroup>
  <PropertyGroup Condition="'$(Configuration)|$(Platform)' == 'Debug|AnyCPU'" />
  <PropertyGroup Condition="'$(Configuration)|$(Platform)' == 'Release|AnyCPU'" />
  <ItemGroup>
    <ProjectReference Include="..\..\Compilers\Core\Portable\CodeAnalysis.csproj" />
    <ProjectReference Include="..\..\Compilers\CSharp\Portable\CSharpCodeAnalysis.csproj" />
    <ProjectReference Include="..\..\Compilers\VisualBasic\Portable\BasicCodeAnalysis.vbproj" />
    <ProjectReference Include="..\..\Features\Core\Portable\Features.csproj" />
    <ProjectReference Include="..\..\Features\CSharp\Portable\CSharpFeatures.csproj" />
    <ProjectReference Include="..\..\Features\VisualBasic\Portable\BasicFeatures.vbproj" />
    <ProjectReference Include="..\..\Interactive\EditorFeatures\CSharp\CSharpInteractiveEditorFeatures.csproj" />
    <ProjectReference Include="..\..\Interactive\EditorFeatures\VisualBasic\BasicInteractiveEditorFeatures.vbproj" />
    <ProjectReference Include="..\..\Test\Utilities\Desktop\TestUtilities.Desktop.csproj" />
    <ProjectReference Include="..\..\Test\Utilities\Portable\TestUtilities.csproj" />
    <ProjectReference Include="..\..\Workspaces\CoreTestUtilities\WorkspacesTestUtilities.csproj" />
    <ProjectReference Include="..\..\Workspaces\Core\Desktop\Workspaces.Desktop.csproj" />
    <ProjectReference Include="..\..\Workspaces\Core\Portable\Workspaces.csproj">
      <Aliases>global,WORKSPACES</Aliases>
    </ProjectReference>
    <ProjectReference Include="..\..\Workspaces\CSharp\Portable\CSharpWorkspace.csproj" />
    <ProjectReference Include="..\..\Workspaces\Remote\Core\RemoteWorkspaces.csproj" />
    <ProjectReference Include="..\..\Workspaces\Remote\ServiceHub\ServiceHub.csproj" />
    <ProjectReference Include="..\..\Workspaces\VisualBasic\Portable\BasicWorkspace.vbproj" />
    <ProjectReference Include="..\Core\EditorFeatures.csproj" />
    <ProjectReference Include="..\CSharp\CSharpEditorFeatures.csproj" />
    <ProjectReference Include="..\Text\TextEditorFeatures.csproj" />
    <ProjectReference Include="..\VisualBasic\BasicEditorFeatures.vbproj" />
  </ItemGroup>
  <ItemGroup>
    <Reference Include="PresentationCore" />
    <Reference Include="PresentationFramework" />
    <Reference Include="ReachFramework" />
    <Reference Include="System" />
    <Reference Include="System.Core" />
    <Reference Include="System.Drawing" />
    <Reference Include="System.Windows.Forms" />
    <Reference Include="System.Xaml" />
    <Reference Include="System.XML" />
    <Reference Include="System.Xml.Linq" />
    <Reference Include="WindowsBase" />
    <PackageReference Include="xunit" Version="$(xunitVersion)" />
    <PackageReference Include="xunit.runner.console" Version="$(xunitrunnerconsoleVersion)" />
    <PackageReference Include="Moq" Version="$(MoqVersion)" />
    <PackageReference Include="Newtonsoft.Json" Version="$(NewtonsoftJsonVersion)" />
    <PackageReference Include="Nerdbank.FullDuplexStream" Version="$(NerdbankFullDuplexStreamVersion)" />
    <PackageReference Include="BasicUndo" Version="$(BasicUndoVersion)" />
    <PackageReference Include="Microsoft.ServiceHub.Client" Version="$(MicrosoftServiceHubClientVersion)" />
    <PackageReference Include="Microsoft.VisualStudio.Platform.VSEditor" Version="$(MicrosoftVisualStudioPlatformVSEditorVersion)" />
    <PackageReference Include="Microsoft.VisualStudio.Platform.VSEditor.Interop" Version="$(MicrosoftVisualStudioPlatformVSEditorInteropVersion)" />
    <PackageReference Include="Microsoft.VisualStudio.Composition" Version="$(MicrosoftVisualStudioCompositionVersion)" />
    <PackageReference Include="Microsoft.VisualStudio.Text.Internal" Version="$(MicrosoftVisualStudioTextInternalVersion)" />
    <PackageReference Include="Microsoft.VisualStudio.Language.StandardClassification" Version="$(MicrosoftVisualStudioLanguageStandardClassificationVersion)" />
    <PackageReference Include="Microsoft.VisualStudio.Language.Intellisense" Version="$(MicrosoftVisualStudioLanguageIntellisenseVersion)" />
    <PackageReference Include="Microsoft.VisualStudio.Language.CallHierarchy" Version="$(MicrosoftVisualStudioLanguageCallHierarchyVersion)" />
    <PackageReference Include="Microsoft.VisualStudio.Language.NavigateTo.Interfaces" Version="$(MicrosoftVisualStudioLanguageNavigateToInterfacesVersion)" />
    <PackageReference Include="Microsoft.VisualStudio.Text.UI" Version="$(MicrosoftVisualStudioTextUIVersion)" />
    <PackageReference Include="Microsoft.VisualStudio.Text.UI.Wpf" Version="$(MicrosoftVisualStudioTextUIWpfVersion)" />
  </ItemGroup>
  <ItemGroup>
    <Compile Include="..\..\visualstudio\core\next\remote\JsonRpcClient.cs">
      <Link>Remote\JsonRpcClient.cs</Link>
    </Compile>
    <Compile Include="..\..\VisualStudio\Core\Next\Remote\JsonRpcConnection.cs">
      <Link>Remote\JsonRpcConnection.cs</Link>
    </Compile>
    <Compile Include="..\..\VisualStudio\Core\Next\Remote\RemotableDataJsonRpcEx.cs">
      <Link>Remote\RemotableDataJsonRpcEx.cs</Link>
    </Compile>
<<<<<<< HEAD
    <Compile Include="AbstractCommandHandlerTestState.cs" />
    <Compile Include="Async\AsynchronousOperationBlocker.cs" />
    <Compile Include="Async\Checkpoint.cs" />
    <Compile Include="Async\WaitHelper.cs" />
    <Compile Include="AutomaticCompletion\AbstractAutomaticBraceCompletionTests.cs" />
    <Compile Include="AutomaticCompletion\AbstractAutomaticLineEnderTests.cs" />
    <Compile Include="BlindAggregatorFactory.cs" />
    <Compile Include="BlockCommentEditing\AbstractBlockCommentEditingTests.cs" />
    <Compile Include="BraceHighlighting\AbstractBraceHighlightingTests.cs" />
    <Compile Include="BraceHighlighting\MultiCharacterBraceHighlightingTests.cs" />
    <Compile Include="BraceMatching\AbstractBraceMatcherTests.cs" />
    <Compile Include="CallHierarchy\CallHierarchyTestState.cs" />
    <Compile Include="ChangeSignature\AbstractChangeSignatureTests.cs" />
    <Compile Include="ChangeSignature\ChangeSignatureTestState.cs" />
    <Compile Include="ChangeSignature\TestChangeSignatureOptionsService.cs" />
    <Compile Include="Classification\AbstractClassifierTests.cs" />
    <Compile Include="Classification\ClassificationBuilder.cs" />
    <Compile Include="Classification\ClassificationBuilder.OperatorClassificationTypes.cs" />
    <Compile Include="Classification\ClassificationBuilder.PunctuationClassificationTypes.cs" />
    <Compile Include="Classification\ClassificationBuilder.XmlDocClassificationTypes.cs" />
    <Compile Include="Classification\ClassificationTestHelper.cs" />
    <Compile Include="CodeActions\AbstractCodeActionOrUserDiagnosticTest.cs" />
    <Compile Include="CodeActions\AbstractCodeActionTest.cs" />
    <Compile Include="CodeLens\AbstractCodeLensTest.cs" />
    <Compile Include="Completion\AbstractCompletionProviderTests.cs" />
    <Compile Include="Diagnostics\AbstractDiagnosticProviderBasedUserDiagnosticTest.cs" />
    <Compile Include="Diagnostics\AbstractSuppressionAllCodeTests.cs" />
    <Compile Include="Diagnostics\AbstractSuppressionDiagnosticTest.cs" />
    <Compile Include="Diagnostics\AbstractUserDiagnosticTest.cs" />
    <Compile Include="Diagnostics\DiagnosticProviderTestUtilities.cs" />
    <Compile Include="Diagnostics\DiagnosticTaggerWrapper.cs" />
    <Compile Include="Diagnostics\FixAllDiagnosticProvider.cs" />
    <Compile Include="Diagnostics\GenerateType\GenerateTypeTestState.cs" />
    <Compile Include="Diagnostics\GenerateType\TestGenerateTypeOptionsService.cs" />
    <Compile Include="Diagnostics\GenerateType\TestProjectManagementService.cs" />
    <Compile Include="Diagnostics\MockDiagnosticUpdateSourceRegistrationService.cs" />
    <Compile Include="Diagnostics\TestAnalyzerReferenceByLanguage.cs" />
    <Compile Include="Diagnostics\TestDiagnosticAnalyzerDriver.cs" />
    <Compile Include="Diagnostics\TestDiagnosticAnalyzerService.cs" />
    <Compile Include="Diagnostics\TestHostDiagnosticUpdateSource.cs" />
    <Compile Include="DispatcherExtensions.cs" />
    <Compile Include="DirectoryExtensions.cs" />
    <Compile Include="DocumentationComments\AbstractDocumentationCommentTests.cs" />
    <Compile Include="DocumentationComments\AbstractXmlTagCompletionTests.cs" />
    <Compile Include="EditAndContinue\ActiveStatementDescription.cs" />
    <Compile Include="EditAndContinue\DeclaratorMapDescription.cs" />
    <Compile Include="EditAndContinue\EditAndContinueTestHelpers.cs" />
    <Compile Include="EditAndContinue\Extensions.cs" />
    <Compile Include="EditAndContinue\MatchingPair.cs" />
    <Compile Include="EditAndContinue\RudeEditDiagnosticDescription.cs" />
    <Compile Include="EditAndContinue\SemanticEditDescription.cs" />
    <Compile Include="EditAndContinue\TestActiveStatementTrackingService.cs" />
    <Compile Include="EditorFactory.cs" />
    <Compile Include="EventHookup\EventHookupWaiter.cs" />
    <Compile Include="ExceptionUtilities.cs" />
    <Compile Include="Extensions\WorkspaceExtensions.cs" />
    <Compile Include="Extensions\XElementExtensions.cs" />
    <Compile Include="ExtractInterface\AbstractExtractInterfaceTests.cs" />
    <Compile Include="ExtractInterface\ExtractInterfaceTestState.cs" />
    <Compile Include="ExtractInterface\TestExtractInterfaceOptions.cs" />
    <Compile Include="GoToAdjacentMember\AbstractGoToAdjacentMemberTests.cs" />
    <Compile Include="InProcRemoteHostClientFactory.cs" />
    <Compile Include="KeywordHighlighting\AbstractKeywordHighlighterTests.cs" />
    <Compile Include="MinimalTestExportProvider.cs" />
    <Compile Include="MoveType\AbstractMoveTypeTest.cs" />
    <Compile Include="NavigateTo\AbstractNavigateToTests.cs" />
    <Compile Include="NavigateTo\NavigateToTestAggregator.Callback.cs" />
    <Compile Include="NavigateTo\NavigateToTestAggregator.cs" />
    <Compile Include="Preview\MockPreviewPaneService.cs" />
    <Compile Include="QuickInfo\AbstractQuickInfoSourceTests.cs" />
    <Compile Include="QuickInfo\AbstractSemanticQuickInfoSourceTests.cs" />
    <Compile Include="Remote\WatsonReporter.cs" />
    <Compile Include="RenameTracking\MockPreviewDialogService.cs" />
    <Compile Include="RenameTracking\MockRefactorNotifyService.cs" />
    <Compile Include="Semantics\SpeculationAnalyzerTestsBase.cs" />
    <Compile Include="ServiceTestExportProvider.cs" />
    <Compile Include="SignatureHelp\AbstractSignatureHelpProviderTests.cs" />
    <Compile Include="SignatureHelp\SignatureHelpTestItem.cs" />
    <Compile Include="Squiggles\AbstractSquiggleProducerTests.cs" />
    <Compile Include="Structure\AbstractSyntaxNodeStructureProviderTests.cs" />
    <Compile Include="Structure\AbstractSyntaxStructureProviderTests.cs" />
    <Compile Include="Structure\AbstractSyntaxTriviaStructureProviderTests.cs" />
    <Compile Include="TestExportJoinableTaskContext.cs" />
    <Compile Include="TestExportProvider.cs" />
    <Compile Include="TestExtensionErrorHandler.cs" />
    <Compile Include="TestOptionsServiceFactory.cs" />
    <Compile Include="TestWaitIndicator.cs" />
    <Compile Include="Remote\InProcRemostHostClient.cs" />
    <Compile Include="TestWorkspaceName.cs" />
    <Compile Include="TextEditorFactoryExtensions.cs" />
    <Compile Include="Threading\ConditionalWpfFactAttribute.cs" />
    <Compile Include="Threading\StaTaskScheduler.cs" />
    <Compile Include="Threading\WpfFactAttribute.cs" />
    <Compile Include="Threading\WpfFactDiscoverer.cs" />
    <Compile Include="Threading\WpfTestCase.cs" />
    <Compile Include="Traits.cs" />
    <Compile Include="TypeInferrer\TypeInferrerTestBase.cs" />
    <Compile Include="Utilities\Options.cs" />
    <Compile Include="Utilities\TestEditorOptions.cs" />
    <Compile Include="Utilities\TestWaitContext.cs" />
    <Compile Include="VisualStudioSendKeys.cs" />
    <Compile Include="Workspaces\CSharpTestWorkspaceFixture.cs" />
    <Compile Include="Workspaces\MefTestWorkspace.cs" />
    <Compile Include="Workspaces\NoCompilationConstants.cs" />
    <Compile Include="Workspaces\NoCompilationContentTypeDefinitions.cs" />
    <Compile Include="Workspaces\NoCompilationContentTypeLanguageService.cs" />
    <Compile Include="Workspaces\NoCompilationDocumentDiagnosticAnalyzer.cs" />
    <Compile Include="Workspaces\NoCompilationLanguageServiceFactory.cs" />
    <Compile Include="Workspaces\TestAddMetadataReferenceCodeActionOperationFactoryWorkspaceService.cs" />
    <Compile Include="Workspaces\TestForegroundNotificationService.cs" />
    <Compile Include="Workspaces\TestFormattingRuleFactoryServiceFactory.cs" />
    <Compile Include="Workspaces\TestHostDocument.cs" />
    <Compile Include="Workspaces\TestHostProject.cs" />
    <Compile Include="Workspaces\TestHostSolution.cs" />
    <Compile Include="Workspaces\TestSymbolRenamedCodeActionOperationFactoryWorkspaceService.cs" />
    <Compile Include="Workspaces\TestWorkspace.cs" />
    <Compile Include="Workspaces\TestWorkspaceFixture.cs" />
    <Compile Include="Workspaces\TestWorkspace_Create.cs" />
    <Compile Include="Workspaces\TestWorkspace_XmlConsumption.cs" />
    <Compile Include="Workspaces\TestWorkspace_XmlCreation.cs" />
    <Compile Include="Workspaces\VisualBasicTestWorkspaceFixture.cs" />
=======
>>>>>>> a02f1d51
  </ItemGroup>
  <ItemGroup>
    <InternalsVisibleTo Include="Roslyn.VisualStudio.RemoteHostClientMock" />
    <InternalsVisibleToTest Include="Roslyn.Compilers.CSharp.CommandLine.UnitTests" />
    <InternalsVisibleToTest Include="Roslyn.Compilers.CSharp.Emit.UnitTests" />
    <InternalsVisibleToTest Include="Roslyn.Compilers.CSharp.EnC.UnitTests" />
    <InternalsVisibleToTest Include="Roslyn.Compilers.CSharp.Semantic.UnitTests" />
    <InternalsVisibleToTest Include="Roslyn.Compilers.CSharp.Symbol.UnitTests" />
    <InternalsVisibleToTest Include="Roslyn.Compilers.CSharp.Syntax.UnitTests" />
    <InternalsVisibleToTest Include="Roslyn.Compilers.CSharp.Test.Utilities" />
    <InternalsVisibleToTest Include="Roslyn.Compilers.UnitTests" />
    <InternalsVisibleToTest Include="Roslyn.Compilers.VisualBasic.CommandLine.UnitTests" />
    <InternalsVisibleToTest Include="Roslyn.Compilers.VisualBasic.Emit.UnitTests" />
    <InternalsVisibleToTest Include="Roslyn.Compilers.VisualBasic.EnC.UnitTests" />
    <InternalsVisibleToTest Include="Roslyn.Compilers.VisualBasic.Semantic.UnitTests" />
    <InternalsVisibleToTest Include="Roslyn.Compilers.VisualBasic.Symbol.UnitTests" />
    <InternalsVisibleToTest Include="Roslyn.Compilers.VisualBasic.Syntax.UnitTests" />
    <InternalsVisibleToTest Include="Roslyn.Compilers.VisualBasic.Test.Utilities" />
    <InternalsVisibleToTest Include="Roslyn.InteractiveHost.UnitTests" />
    <InternalsVisibleToTest Include="Roslyn.Services.Editor.CSharp.UnitTests" />
    <InternalsVisibleToTest Include="Roslyn.Services.Editor.CSharp2.UnitTests" />
    <InternalsVisibleToTest Include="Roslyn.Services.Editor.UnitTests" />
    <InternalsVisibleToTest Include="Roslyn.Services.Editor2.UnitTests" />
    <InternalsVisibleToTest Include="Roslyn.Services.Editor.VisualBasic.UnitTests" />
    <InternalsVisibleToTest Include="Roslyn.Services.Test.Utilities2" />
    <InternalsVisibleToTest Include="Roslyn.VisualStudio.CSharp.UnitTests" />
    <InternalsVisibleToTest Include="Roslyn.VisualStudio.Next.UnitTests" />
    <InternalsVisibleToTest Include="Roslyn.VisualStudio.Test.Utilities2" />
    <InternalsVisibleToTest Include="Roslyn.VisualStudio.Services.UnitTests" />
    <InternalsVisibleToTest Include="Microsoft.VisualStudio.IntegrationTest.Utilities" />
    <InternalsVisibleToTest Include="Roslyn.VisualStudio.Test.Utilities2" />
  </ItemGroup>
  <Import Project="..\..\..\build\Targets\Imports.targets" />
</Project><|MERGE_RESOLUTION|>--- conflicted
+++ resolved
@@ -79,130 +79,6 @@
     <Compile Include="..\..\VisualStudio\Core\Next\Remote\RemotableDataJsonRpcEx.cs">
       <Link>Remote\RemotableDataJsonRpcEx.cs</Link>
     </Compile>
-<<<<<<< HEAD
-    <Compile Include="AbstractCommandHandlerTestState.cs" />
-    <Compile Include="Async\AsynchronousOperationBlocker.cs" />
-    <Compile Include="Async\Checkpoint.cs" />
-    <Compile Include="Async\WaitHelper.cs" />
-    <Compile Include="AutomaticCompletion\AbstractAutomaticBraceCompletionTests.cs" />
-    <Compile Include="AutomaticCompletion\AbstractAutomaticLineEnderTests.cs" />
-    <Compile Include="BlindAggregatorFactory.cs" />
-    <Compile Include="BlockCommentEditing\AbstractBlockCommentEditingTests.cs" />
-    <Compile Include="BraceHighlighting\AbstractBraceHighlightingTests.cs" />
-    <Compile Include="BraceHighlighting\MultiCharacterBraceHighlightingTests.cs" />
-    <Compile Include="BraceMatching\AbstractBraceMatcherTests.cs" />
-    <Compile Include="CallHierarchy\CallHierarchyTestState.cs" />
-    <Compile Include="ChangeSignature\AbstractChangeSignatureTests.cs" />
-    <Compile Include="ChangeSignature\ChangeSignatureTestState.cs" />
-    <Compile Include="ChangeSignature\TestChangeSignatureOptionsService.cs" />
-    <Compile Include="Classification\AbstractClassifierTests.cs" />
-    <Compile Include="Classification\ClassificationBuilder.cs" />
-    <Compile Include="Classification\ClassificationBuilder.OperatorClassificationTypes.cs" />
-    <Compile Include="Classification\ClassificationBuilder.PunctuationClassificationTypes.cs" />
-    <Compile Include="Classification\ClassificationBuilder.XmlDocClassificationTypes.cs" />
-    <Compile Include="Classification\ClassificationTestHelper.cs" />
-    <Compile Include="CodeActions\AbstractCodeActionOrUserDiagnosticTest.cs" />
-    <Compile Include="CodeActions\AbstractCodeActionTest.cs" />
-    <Compile Include="CodeLens\AbstractCodeLensTest.cs" />
-    <Compile Include="Completion\AbstractCompletionProviderTests.cs" />
-    <Compile Include="Diagnostics\AbstractDiagnosticProviderBasedUserDiagnosticTest.cs" />
-    <Compile Include="Diagnostics\AbstractSuppressionAllCodeTests.cs" />
-    <Compile Include="Diagnostics\AbstractSuppressionDiagnosticTest.cs" />
-    <Compile Include="Diagnostics\AbstractUserDiagnosticTest.cs" />
-    <Compile Include="Diagnostics\DiagnosticProviderTestUtilities.cs" />
-    <Compile Include="Diagnostics\DiagnosticTaggerWrapper.cs" />
-    <Compile Include="Diagnostics\FixAllDiagnosticProvider.cs" />
-    <Compile Include="Diagnostics\GenerateType\GenerateTypeTestState.cs" />
-    <Compile Include="Diagnostics\GenerateType\TestGenerateTypeOptionsService.cs" />
-    <Compile Include="Diagnostics\GenerateType\TestProjectManagementService.cs" />
-    <Compile Include="Diagnostics\MockDiagnosticUpdateSourceRegistrationService.cs" />
-    <Compile Include="Diagnostics\TestAnalyzerReferenceByLanguage.cs" />
-    <Compile Include="Diagnostics\TestDiagnosticAnalyzerDriver.cs" />
-    <Compile Include="Diagnostics\TestDiagnosticAnalyzerService.cs" />
-    <Compile Include="Diagnostics\TestHostDiagnosticUpdateSource.cs" />
-    <Compile Include="DispatcherExtensions.cs" />
-    <Compile Include="DirectoryExtensions.cs" />
-    <Compile Include="DocumentationComments\AbstractDocumentationCommentTests.cs" />
-    <Compile Include="DocumentationComments\AbstractXmlTagCompletionTests.cs" />
-    <Compile Include="EditAndContinue\ActiveStatementDescription.cs" />
-    <Compile Include="EditAndContinue\DeclaratorMapDescription.cs" />
-    <Compile Include="EditAndContinue\EditAndContinueTestHelpers.cs" />
-    <Compile Include="EditAndContinue\Extensions.cs" />
-    <Compile Include="EditAndContinue\MatchingPair.cs" />
-    <Compile Include="EditAndContinue\RudeEditDiagnosticDescription.cs" />
-    <Compile Include="EditAndContinue\SemanticEditDescription.cs" />
-    <Compile Include="EditAndContinue\TestActiveStatementTrackingService.cs" />
-    <Compile Include="EditorFactory.cs" />
-    <Compile Include="EventHookup\EventHookupWaiter.cs" />
-    <Compile Include="ExceptionUtilities.cs" />
-    <Compile Include="Extensions\WorkspaceExtensions.cs" />
-    <Compile Include="Extensions\XElementExtensions.cs" />
-    <Compile Include="ExtractInterface\AbstractExtractInterfaceTests.cs" />
-    <Compile Include="ExtractInterface\ExtractInterfaceTestState.cs" />
-    <Compile Include="ExtractInterface\TestExtractInterfaceOptions.cs" />
-    <Compile Include="GoToAdjacentMember\AbstractGoToAdjacentMemberTests.cs" />
-    <Compile Include="InProcRemoteHostClientFactory.cs" />
-    <Compile Include="KeywordHighlighting\AbstractKeywordHighlighterTests.cs" />
-    <Compile Include="MinimalTestExportProvider.cs" />
-    <Compile Include="MoveType\AbstractMoveTypeTest.cs" />
-    <Compile Include="NavigateTo\AbstractNavigateToTests.cs" />
-    <Compile Include="NavigateTo\NavigateToTestAggregator.Callback.cs" />
-    <Compile Include="NavigateTo\NavigateToTestAggregator.cs" />
-    <Compile Include="Preview\MockPreviewPaneService.cs" />
-    <Compile Include="QuickInfo\AbstractQuickInfoSourceTests.cs" />
-    <Compile Include="QuickInfo\AbstractSemanticQuickInfoSourceTests.cs" />
-    <Compile Include="Remote\WatsonReporter.cs" />
-    <Compile Include="RenameTracking\MockPreviewDialogService.cs" />
-    <Compile Include="RenameTracking\MockRefactorNotifyService.cs" />
-    <Compile Include="Semantics\SpeculationAnalyzerTestsBase.cs" />
-    <Compile Include="ServiceTestExportProvider.cs" />
-    <Compile Include="SignatureHelp\AbstractSignatureHelpProviderTests.cs" />
-    <Compile Include="SignatureHelp\SignatureHelpTestItem.cs" />
-    <Compile Include="Squiggles\AbstractSquiggleProducerTests.cs" />
-    <Compile Include="Structure\AbstractSyntaxNodeStructureProviderTests.cs" />
-    <Compile Include="Structure\AbstractSyntaxStructureProviderTests.cs" />
-    <Compile Include="Structure\AbstractSyntaxTriviaStructureProviderTests.cs" />
-    <Compile Include="TestExportJoinableTaskContext.cs" />
-    <Compile Include="TestExportProvider.cs" />
-    <Compile Include="TestExtensionErrorHandler.cs" />
-    <Compile Include="TestOptionsServiceFactory.cs" />
-    <Compile Include="TestWaitIndicator.cs" />
-    <Compile Include="Remote\InProcRemostHostClient.cs" />
-    <Compile Include="TestWorkspaceName.cs" />
-    <Compile Include="TextEditorFactoryExtensions.cs" />
-    <Compile Include="Threading\ConditionalWpfFactAttribute.cs" />
-    <Compile Include="Threading\StaTaskScheduler.cs" />
-    <Compile Include="Threading\WpfFactAttribute.cs" />
-    <Compile Include="Threading\WpfFactDiscoverer.cs" />
-    <Compile Include="Threading\WpfTestCase.cs" />
-    <Compile Include="Traits.cs" />
-    <Compile Include="TypeInferrer\TypeInferrerTestBase.cs" />
-    <Compile Include="Utilities\Options.cs" />
-    <Compile Include="Utilities\TestEditorOptions.cs" />
-    <Compile Include="Utilities\TestWaitContext.cs" />
-    <Compile Include="VisualStudioSendKeys.cs" />
-    <Compile Include="Workspaces\CSharpTestWorkspaceFixture.cs" />
-    <Compile Include="Workspaces\MefTestWorkspace.cs" />
-    <Compile Include="Workspaces\NoCompilationConstants.cs" />
-    <Compile Include="Workspaces\NoCompilationContentTypeDefinitions.cs" />
-    <Compile Include="Workspaces\NoCompilationContentTypeLanguageService.cs" />
-    <Compile Include="Workspaces\NoCompilationDocumentDiagnosticAnalyzer.cs" />
-    <Compile Include="Workspaces\NoCompilationLanguageServiceFactory.cs" />
-    <Compile Include="Workspaces\TestAddMetadataReferenceCodeActionOperationFactoryWorkspaceService.cs" />
-    <Compile Include="Workspaces\TestForegroundNotificationService.cs" />
-    <Compile Include="Workspaces\TestFormattingRuleFactoryServiceFactory.cs" />
-    <Compile Include="Workspaces\TestHostDocument.cs" />
-    <Compile Include="Workspaces\TestHostProject.cs" />
-    <Compile Include="Workspaces\TestHostSolution.cs" />
-    <Compile Include="Workspaces\TestSymbolRenamedCodeActionOperationFactoryWorkspaceService.cs" />
-    <Compile Include="Workspaces\TestWorkspace.cs" />
-    <Compile Include="Workspaces\TestWorkspaceFixture.cs" />
-    <Compile Include="Workspaces\TestWorkspace_Create.cs" />
-    <Compile Include="Workspaces\TestWorkspace_XmlConsumption.cs" />
-    <Compile Include="Workspaces\TestWorkspace_XmlCreation.cs" />
-    <Compile Include="Workspaces\VisualBasicTestWorkspaceFixture.cs" />
-=======
->>>>>>> a02f1d51
   </ItemGroup>
   <ItemGroup>
     <InternalsVisibleTo Include="Roslyn.VisualStudio.RemoteHostClientMock" />
